import { h, Component } from 'preact'
import Raven from 'raven-js'
import {cleanFalsy, wrapArray} from '../components/utils/array'
import WoopraTracker from './safeWoopra'
import mapObject from 'object-loops/map'
import {includes,isOnfidoHostname} from '~utils/string'

let shouldSendEvents = false

const client = window.location.hostname
const sdk_version = process.env.SDK_VERSION

const RavenTracker = Raven.config('https://6e3dc0335efc49889187ec90288a84fd@sentry.io/109946', {
  environment: process.env.NODE_ENV,
  release: sdk_version,
  debug: true,
  autoBreadcrumbs: {
    console: false
  },
  breadcrumbCallback: (crumb) => {
    const isOnfidoXhr = crumb.category === 'xhr' && isOnfidoHostname(crumb.data.url)

    const isOnfidoClick = crumb.category === 'ui.click' && includes(crumb.message,'.onfido-sdk-ui')

    const shouldReturnCrumb = isOnfidoXhr || isOnfidoClick

    return shouldReturnCrumb ? crumb : false
  },
  whitelistUrls: [/onfido[A-z.]*\.min.js/g],
  shouldSendCallback: () => process.env.PRODUCTION_BUILD
})

<<<<<<< HEAD
const woopra = new WoopraTracker("onfidojssdkwoopra")
=======

//TODO change Woopra to export properly, commonjs style
//This is necessary because of the horrible way that woopra loads its trackers to the global context
//This is actuall a less horrible way,
//because the original way expects the tracker names to be inside of a global list with name __woo

//this is necessary because woopra will load a script
//that updates a key in window which has the name which is passed to WoopraTracker
const trackerName = "onfidojssdkwoopra"
const woopra = new window.WoopraTracker(trackerName)
>>>>>>> fe22042e

const setUp = () => {
  woopra.init()

  // configure tracker
  woopra.config({
   domain: process.env.WOOPRA_DOMAIN,
   cookie_name: 'onfido-js-sdk-woopra',
   cookie_domain: location.hostname,
   referer: location.href
  });

  // Do not overwrite the woopra client if we are in the cross device client.
  // This is so we can track the original page where the user opened the SDK.
  woopra.identify(client.match(/^(id|id-dev)\.onfido\.com$/) ?
    {sdk_version} : {sdk_version, client})

  Raven.TraceKit.collectWindowErrors = true//TODO scope exceptions to sdk code only
}

const uninstall = () => {
  RavenTracker.uninstall()
  woopra.dispose()
  shouldSendEvents = false
}

const install = () => {
  RavenTracker.install()
  shouldSendEvents = true
}

const formatProperties = properties => {
  if (!properties) return null
  return mapObject(properties,
    value => typeof value === 'object' ? JSON.stringify(value) : value
  )
}

const sendEvent = (eventName, properties) => {
  if (shouldSendEvents)
    woopra.track(eventName, formatProperties(properties))
}

const screeNameHierarchyFormat = (screeNameHierarchy) =>
  `screen_${cleanFalsy(screeNameHierarchy).join('_')}`

const sendScreen = (screeNameHierarchy, properties) =>
  sendEvent(screeNameHierarchyFormat(screeNameHierarchy), properties)

const appendToTracking = (Acomponent, ancestorScreeNameHierarchy) =>
  class extends Component {
    trackScreen = (screenNameHierarchy, ...others) =>
      this.props.trackScreen([
        ...wrapArray(ancestorScreeNameHierarchy),
        ...wrapArray(screenNameHierarchy)
      ], ...others)

    render = () => <Acomponent {...this.props} trackScreen={this.trackScreen}/>
  }

const trackComponent = (Acomponent, screenName) =>
  class extends Component {
    componentDidMount () { this.props.trackScreen(screenName) }
    render = () => <Acomponent {...this.props}/>
  }

const trackComponentMode = (Acomponent, propKey) =>
  class extends Component {
    componentDidMount () {
      this.trackScreen(this.props)
    }

    trackScreen(props) {
      const propValue = props[propKey]
      const params = propValue ? [propKey, {[propKey]: propValue}] : []
      this.props.trackScreen(...params)
    }

    componentWillReceiveProps(nextProps) {
      if (this.props[propKey] !== nextProps[propKey]){
        this.trackScreen(nextProps)
      }
    }

    render = () => <Acomponent {...this.props} />
  }

const trackComponentAndMode = (Acomponent, screenName, propKey) =>
  appendToTracking(trackComponentMode(Acomponent, propKey), screenName)

const trackException = (message, extra) => {
  RavenTracker.captureException(new Error(message), {
    extra
  });
}

const setWoopraCookie = (cookie) => {
  const cookie_name = woopra.config('cookie_name')
  const cookie_expire = woopra.config('cookie_expire')
  const cookie_path = woopra.config('cookie_path')
  const cookie_domain = woopra.config('cookie_domain')
  woopra.docCookies.setItem(
    cookie_name, cookie, cookie_expire, cookie_path, cookie_domain
  )
  woopra.cookie = cookie
}

const getWoopraCookie = () =>
  woopra.cookie

export { setUp, install, uninstall, trackException, sendEvent, sendScreen, trackComponent,
                 trackComponentAndMode, appendToTracking, setWoopraCookie,
                 getWoopraCookie }<|MERGE_RESOLUTION|>--- conflicted
+++ resolved
@@ -30,20 +30,7 @@
   shouldSendCallback: () => process.env.PRODUCTION_BUILD
 })
 
-<<<<<<< HEAD
 const woopra = new WoopraTracker("onfidojssdkwoopra")
-=======
-
-//TODO change Woopra to export properly, commonjs style
-//This is necessary because of the horrible way that woopra loads its trackers to the global context
-//This is actuall a less horrible way,
-//because the original way expects the tracker names to be inside of a global list with name __woo
-
-//this is necessary because woopra will load a script
-//that updates a key in window which has the name which is passed to WoopraTracker
-const trackerName = "onfidojssdkwoopra"
-const woopra = new window.WoopraTracker(trackerName)
->>>>>>> fe22042e
 
 const setUp = () => {
   woopra.init()
