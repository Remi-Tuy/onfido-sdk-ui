--- conflicted
+++ resolved
@@ -38,12 +38,9 @@
     options:{
       requestedVariant: queryStrings.liveness === "true" ? 'video' : 'standard',
       useWebcam: queryStrings.useWebcam !== "false",
-<<<<<<< HEAD
+      uploadFallback: queryStrings.uploadFallback !== "false",
       useMultipleSelfieCapture: queryStrings.useMultipleSelfieCapture === "true",
       snapshotInterval: queryStrings.snapshotInterval ? parseInt(queryStrings.snapshotInterval, 10) : 1000
-=======
-      uploadFallback: queryStrings.uploadFallback !== "false"
->>>>>>> c52af613
     }
   },
   'complete'
@@ -117,7 +114,7 @@
 
   sdkOptions = (clientSdkOptions={})=> ({
     ...(queryStrings.link_id ?
-      {mobileFlow: true}:
+      { mobileFlow: true } :
       {
         token: this.state.token,
         useModal,
