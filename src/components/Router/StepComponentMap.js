--- conflicted
+++ resolved
@@ -10,12 +10,8 @@
 import ClientSuccess from '../crossDevice/ClientSuccess'
 import CrossDeviceIntro from '../crossDevice/Intro'
 import LivenessIntro from '../Liveness/Intro'
-<<<<<<< HEAD
-import PoADocumentCapture, { PoAIntro } from '../ProofOfAddress'
 import { includes } from '../utils/array'
-=======
 import { PoACapture, PoAIntro, PoAGuidance } from '../ProofOfAddress'
->>>>>>> 7302fa0c
 
 export const componentsList = ({flow, documentType, steps, mobileFlow}) => {
   const captureSteps = mobileFlow ? clientCaptureSteps(steps) : steps
