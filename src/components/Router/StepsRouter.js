import { h, Component } from 'preact'
import classNames from 'classnames'

import {sendScreen} from '../../Tracker'
import {wrapArray} from '../utils/array'
import NavigationBar from '../NavigationBar'
import theme from '../Theme/style.css'

class StepsRouter extends Component {
  constructor(props) {
    super(props)
    this.state = {fullScreen: false}
  }

  trackScreen = (screenNameHierarchy, properties = {}) => {
    const { step } = this.currentComponent()
    sendScreen(
      [step.type, ...wrapArray(screenNameHierarchy)],
      {...properties, ...step.options})
  }

  currentComponent = () => this.props.componentsList[this.props.step]

  useFullScreen = (value) => this.setState({fullScreen: value})

  render = ({options: {...globalUserOptions}, ...otherProps}) => {
    const componentBlob = this.currentComponent()
    const CurrentComponent = componentBlob.component
    const {back, i18n, disableNavigation} = this.props
    const options = componentBlob.step.options
    const isFullScreen = this.state.fullScreen

    return (
      //TODO: Wrap CurrentComponent in themeWrap HOC
      <div className={theme.step}>
<<<<<<< HEAD
        <NavigationBar {...{back, i18n, isFullScreen}} disabled={disableBackNavigation} className={theme.navigationBar}
        />
        <div className={classNames(theme.content,{[theme.fullScreenContentWrapper]: isFullScreen})}>
          <CurrentComponent
            {...{...options, ...globalUserOptions, ...otherProps, isFullScreen}}
=======
        <NavigationBar {...{back, i18n, isFullScreen}} disabled={disableNavigation} className={theme.navigationBar}/>
        <div className={theme.content}>
          <CurrentComponent {...{...options, ...globalUserOptions, ...otherProps, isFullScreen}}
>>>>>>> c3907480
            trackScreen={this.trackScreen} useFullScreen={this.useFullScreen} />
        </div>
        <div className={theme.footer} />
      </div>
    )
  }
}

export default StepsRouter<|MERGE_RESOLUTION|>--- conflicted
+++ resolved
@@ -33,17 +33,9 @@
     return (
       //TODO: Wrap CurrentComponent in themeWrap HOC
       <div className={theme.step}>
-<<<<<<< HEAD
-        <NavigationBar {...{back, i18n, isFullScreen}} disabled={disableBackNavigation} className={theme.navigationBar}
-        />
+        <NavigationBar {...{back, i18n, isFullScreen}} disabled={disableNavigation} className={theme.navigationBar}/>
         <div className={classNames(theme.content,{[theme.fullScreenContentWrapper]: isFullScreen})}>
-          <CurrentComponent
-            {...{...options, ...globalUserOptions, ...otherProps, isFullScreen}}
-=======
-        <NavigationBar {...{back, i18n, isFullScreen}} disabled={disableNavigation} className={theme.navigationBar}/>
-        <div className={theme.content}>
           <CurrentComponent {...{...options, ...globalUserOptions, ...otherProps, isFullScreen}}
->>>>>>> c3907480
             trackScreen={this.trackScreen} useFullScreen={this.useFullScreen} />
         </div>
         <div className={theme.footer} />
