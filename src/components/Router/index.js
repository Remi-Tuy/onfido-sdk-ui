--- conflicted
+++ resolved
@@ -33,14 +33,8 @@
     super(props)
     // Some environments put the link ID in the query string so they can serve
     // the cross device flow without running nginx
-<<<<<<< HEAD
-    const searchParams = new URLSearchParams(window.location.search)
-    const roomId = searchParams.get('link_id').substring(2) ||
-      window.location.pathname.substring(3)
-=======
     const roomId = window.location.pathname.substring(3) ||
       props.options.roomId
->>>>>>> 1d310f6b
     this.state = {
       token: null,
       steps: null,
