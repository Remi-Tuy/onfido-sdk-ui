--- conflicted
+++ resolved
@@ -13,13 +13,8 @@
 import { unboundActions } from '../../core'
 import { isDesktop } from '../utils'
 import { jwtExpired } from '../utils/jwt'
-<<<<<<< HEAD
-import { getWoopraCookie, setWoopraCookie, sendError } from '../../Tracker'
+import { getWoopraCookie, setWoopraCookie, trackException } from '../../Tracker'
 import { LocaleProvider } from '../../locales'
-=======
-import { initializeI18n } from '../../locales'
-import { getWoopraCookie, setWoopraCookie, trackException } from '../../Tracker'
->>>>>>> 22a10c16
 
 const history = createHistory()
 
