import { h, Component } from 'preact'
import { bindActionCreators } from 'redux'
import { connect } from 'react-redux'
import io from 'socket.io-client'
import createHistory from 'history/createBrowserHistory'
import URLSearchParams from 'url-search-params'

import { componentsList } from './StepComponentMap'
import StepsRouter from './StepsRouter'
import { themeWrap } from '../Theme'
import Spinner from '../Spinner'
import GenericError from '../crossDevice/GenericError'
import { unboundActions } from '../../core'
import { isDesktop } from '../utils'
import { jwtExpired } from '../utils/jwt'
import { getWoopraCookie, setWoopraCookie, trackException } from '../../Tracker'
import { LocaleProvider } from '../../locales'

const history = createHistory()
const restrictedXDevice = process.env.RESTRICTED_XDEVICE_FEATURE_ENABLED

const Router = (props) =>{
  const RouterComponent = props.options.mobileFlow ? CrossDeviceMobileRouter : MainRouter
  return <RouterComponent {...props} allowCrossDeviceFlow={!props.options.mobileFlow && isDesktop}/>
}

// Wrap components with theme that include navigation and footer
const WrappedSpinner = themeWrap(Spinner)
const WrappedError = themeWrap(GenericError)

class CrossDeviceMobileRouter extends Component {
  constructor(props) {
    super(props)
    // Some environments put the link ID in the query string so they can serve
    // the cross device flow without running nginx
    const searchParams = new URLSearchParams(window.location.search)
    const roomId = window.location.pathname.substring(3) ||
      searchParams.get('link_id').substring(2)
    this.state = {
      token: null,
      steps: null,
      step: null,
      socket: io(process.env.DESKTOP_SYNC_URL, {autoConnect: false}),
      roomId,
<<<<<<< HEAD
      crossDeviceError: false,
      loading: true
=======
      crossDeviceError: null,
      loading: true,
      uploadFallback: null,
>>>>>>> f44f6b0d
    }
    if (restrictedXDevice && isDesktop) {
      return this.setError('FORBIDDEN_CLIENT_ERROR')
    }
    this.state.socket.on('config', this.setConfig(props.actions))
    this.state.socket.on('connect', () => {
      this.state.socket.emit('join', {roomId: this.state.roomId})
    })
    this.state.socket.open()
    this.requestConfig()
  }

  configTimeoutId = null
  pingTimeoutId = null

  componentDidMount() {
    this.state.socket.on('custom disconnect', this.onDisconnect)
    this.state.socket.on('disconnect pong', this.onDisconnectPong)
  }

  componentWillUnmount() {
    this.clearConfigTimeout()
    this.clearPingTimeout()
    this.state.socket.close()
  }

  sendMessage = (event, payload) => {
    const roomId = this.state.roomId
    this.state.socket.emit('message', {roomId, event, payload})
  }

  requestConfig = () => {
    this.sendMessage('get config')
    this.clearConfigTimeout()
    this.configTimeoutId = setTimeout(() => {
      if (this.state.loading) this.setError()
    }, 10000)
  }

  clearConfigTimeout = () =>
    this.configTimeoutId && clearTimeout(this.configTimeoutId)

  clearPingTimeout = () => {
    if (this.pingTimeoutId) {
      clearTimeout(this.pingTimeoutId)
      this.pingTimeoutId = null
    }
  }

  setConfig = (actions) => (data) => {
    const {token, steps, language, documentType, step, woopraCookie} = data
    setWoopraCookie(woopraCookie)
    if (!token) {
      console.error('Desktop did not send token')
      trackException('Desktop did not send token')
      return this.setError()
    }
    if (jwtExpired(token)) {
      console.error('Desktop token has expired')
      trackException(`Token has expired: ${token}`)
      return this.setError()
    }
    this.setState(
<<<<<<< HEAD
      { token, steps, step, crossDeviceError: false, language },
=======
      { token, steps, step, crossDeviceError: null, language, uploadFallback },
>>>>>>> f44f6b0d
      // Temporary fix for https://github.com/valotas/preact-context/issues/20
      // Once a fix is released, it should be done in CX-2571
      () => this.setState({ loading: false })
    )
    actions.setDocumentType(documentType)
    actions.acceptTerms()
  }

  setError = (name='GENERIC_CLIENT_ERROR') => {
    this.setState({crossDeviceError: { name }, loading: false})
  }

  onDisconnect = () => {
    this.pingTimeoutId = setTimeout(this.setError, 3000)
    this.sendMessage('disconnect ping')
  }

  onDisconnectPong = () =>
    this.clearPingTimeout()

  onStepChange = step => {
    this.setState({step})
  }

  sendClientSuccess = () => {
    this.state.socket.off('custom disconnect', this.onDisconnect)
    const { faceCapture } = this.props
    const data = faceCapture ? {faceCapture: {blob: null, ...faceCapture}} : {}
    this.sendMessage('client success', data)
  }

  render = () => {
    const { language } = this.state
    return (
      <LocaleProvider language={language}>
      {
        this.state.loading ? <WrappedSpinner disableNavigation={true} /> :
          this.state.crossDeviceError ? <WrappedError disableNavigation={true} error={this.state.crossDeviceError} /> :
            <HistoryRouter {...this.props} {...this.state}
              onStepChange={this.onStepChange}
              sendClientSuccess={this.sendClientSuccess}
              crossDeviceClientError={this.setError}
            />
      }
      </LocaleProvider>
    )
  }
}

class MainRouter extends Component {
  constructor(props) {
    super(props)
    this.state = {
      crossDeviceInitialStep: null,
    }
  }

  mobileConfig = () => {
    const {documentType, options} = this.props
    const {steps, token, language} = options
    const woopraCookie = getWoopraCookie()
    return {steps, token, language, documentType, step: this.state.crossDeviceInitialStep, woopraCookie}
  }

  onFlowChange = (newFlow, newStep, previousFlow, previousStep) => {
    if (newFlow === "crossDeviceSteps") this.setState({crossDeviceInitialStep: previousStep})
  }

  render = (props) =>
    <HistoryRouter {...props}
      steps={props.options.steps}
      onFlowChange={this.onFlowChange}
      mobileConfig={this.mobileConfig()}
    />
}

class HistoryRouter extends Component {
  constructor(props) {
    super(props)
    this.state = {
      flow: 'captureSteps',
      step: this.props.step || 0,
      initialStep: this.props.step || 0,
    }
    this.unlisten = history.listen(this.onHistoryChange)
    this.setStepIndex(this.state.step, this.state.flow)
  }

  componentWillUpdate(nextProps, { step: nextStep }) {
    if (nextStep !== this.state.step) {
      this.handleStepChange(nextStep)
    }
  }

  componentDidUpdate(prevProps) {
    const { step } = this.state
    if (prevProps.steps[step] !== this.props.steps[step]) {
      this.handleStepChange(step)
    }
  }

  handleStepChange = step => {
    this.props.onStepChange(step)
  }

  onHistoryChange = ({state:historyState}) => {
    this.setState({...historyState})
  }

  componentWillUnmount () {
    this.unlisten()
  }

  getStepType = step => {
    const componentList = this.componentsList()
    return componentList[step] ? componentList[step].step.type : null
  }

  disableNavigation = () => {
    return this.initialStep() || this.getStepType(this.state.step) === 'complete'
  }

  initialStep = () => this.state.initialStep === this.state.step && this.state.flow === 'captureSteps'

  changeFlowTo = (newFlow, newStep = 0, excludeStepFromHistory = false) => {
    const {flow: previousFlow, step: previousStep} = this.state
    if (previousFlow === newFlow) return
    this.props.onFlowChange(newFlow, newStep, previousFlow, previousStep)
    this.setStepIndex(newStep, newFlow, excludeStepFromHistory)
  }

  nextStep = () => {
    const {step: currentStep} = this.state
    const componentsList = this.componentsList()
    const newStepIndex = currentStep + 1
    if (componentsList.length === newStepIndex) {
      this.triggerOnComplete()
    }
    else {
      this.setStepIndex(newStepIndex)
    }
  }

  triggerOnComplete = () => {
    const { variant } = this.props.faceCapture || {}
    const data = variant ? {face: {variant}} : {}
    this.props.options.events.emit('complete', data)
  }

  previousStep = () => {
    const {step: currentStep} = this.state
    this.setStepIndex(currentStep - 1)
  }

  back = () => {
    history.goBack()
  }

  setStepIndex = (newStepIndex, newFlow, excludeStepFromHistory) => {
    const {flow:currentFlow} = this.state
    const newState = {
      step: newStepIndex,
      flow: newFlow || currentFlow,
    }
    if (excludeStepFromHistory) {
      this.setState(newState)
    } else {
      const path = `${location.pathname}${location.search}${location.hash}`
      history.push(path, newState)
    }
  }

  componentsList = () => this.buildComponentsList(this.state, this.props)
  buildComponentsList = ({flow}, {documentType, steps, options: {mobileFlow}}) =>
    componentsList({flow, documentType, steps, mobileFlow});

  render = (props) =>
      <StepsRouter {...props}
        componentsList={this.componentsList()}
        step={this.state.step}
        disableNavigation={this.disableNavigation()}
        changeFlowTo={this.changeFlowTo}
        nextStep={this.nextStep}
        previousStep={this.previousStep}
        back={this.back}
      />;
}

HistoryRouter.defaultProps = {
  onStepChange: ()=>{},
  onFlowChange: ()=>{}
}

function mapStateToProps(state) {
  return {
    ...state.globals,
    faceCapture: state.captures.face,
  }
}

function mapDispatchToProps(dispatch) {
  return { actions: bindActionCreators(unboundActions, dispatch) }
}

export default connect(mapStateToProps, mapDispatchToProps)(Router)<|MERGE_RESOLUTION|>--- conflicted
+++ resolved
@@ -42,14 +42,8 @@
       step: null,
       socket: io(process.env.DESKTOP_SYNC_URL, {autoConnect: false}),
       roomId,
-<<<<<<< HEAD
       crossDeviceError: false,
       loading: true
-=======
-      crossDeviceError: null,
-      loading: true,
-      uploadFallback: null,
->>>>>>> f44f6b0d
     }
     if (restrictedXDevice && isDesktop) {
       return this.setError('FORBIDDEN_CLIENT_ERROR')
@@ -113,11 +107,7 @@
       return this.setError()
     }
     this.setState(
-<<<<<<< HEAD
       { token, steps, step, crossDeviceError: false, language },
-=======
-      { token, steps, step, crossDeviceError: null, language, uploadFallback },
->>>>>>> f44f6b0d
       // Temporary fix for https://github.com/valotas/preact-context/issues/20
       // Once a fix is released, it should be done in CX-2571
       () => this.setState({ loading: false })
