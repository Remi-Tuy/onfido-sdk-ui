--- conflicted
+++ resolved
@@ -12,11 +12,7 @@
 import { unboundActions } from '../../core'
 import { isDesktop } from '../utils'
 import { jwtExpired } from '../utils/jwt'
-<<<<<<< HEAD
-import { setI18n } from '../../../locales'
-=======
 import { initializeI18n } from '../../locales'
->>>>>>> 88563f0d
 import { getWoopraCookie, setWoopraCookie, sendError } from '../../Tracker'
 
 const history = createHistory()
@@ -38,11 +34,7 @@
       token: null,
       steps: null,
       step: null,
-<<<<<<< HEAD
-      i18n: this.setI18n(),
-=======
       i18n: initializeI18n(),
->>>>>>> 88563f0d
       socket: io(process.env.DESKTOP_SYNC_URL, {autoConnect: false}),
       roomId,
       crossDeviceError: false,
@@ -106,23 +98,12 @@
       sendError(`Token has expired: ${token}`)
       return this.setError()
     }
-    this.setState({token, steps, step, loading: false})
-<<<<<<< HEAD
-    this.setState({i18n: setI18n(language)})
-=======
-    this.setState({i18n: initializeI18n(language)})
->>>>>>> 88563f0d
+    this.setState({token, steps, step, loading: false, i18n: initializeI18n(language)})
     actions.setDocumentType(documentType)
   }
 
   setError = () =>
     this.setState({crossDeviceError: true, loading: false})
-
-  setI18n = (language) => {
-    const i18n = setI18n(language)
-    this.props.actions.setTranslations(i18n.phrases)
-    return i18n
-  }
 
   onDisconnect = () => {
     this.pingTimeoutId = setTimeout(this.setError, 3000)
@@ -157,11 +138,7 @@
     super(props)
     this.state = {
       crossDeviceInitialStep: null,
-<<<<<<< HEAD
-      i18n: this.initializeI18n()
-=======
       i18n: initializeI18n(this.props.options.language)
->>>>>>> 88563f0d
     }
   }
 
@@ -176,16 +153,8 @@
     if (newFlow === "crossDeviceSteps") this.setState({crossDeviceInitialStep: previousStep})
   }
 
-<<<<<<< HEAD
-  initializeI18n = () => {
-    const {actions, options} = this.props
-    const i18n = setI18n(options.language)
-    actions.setTranslations(i18n.phrases)
-    return i18n
-=======
   componentWillReceiveProps(nextProps) {
     this.setState({i18n: initializeI18n(nextProps.options.language)})
->>>>>>> 88563f0d
   }
 
   render = (props) =>
