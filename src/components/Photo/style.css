@import (less) "../Theme/constants.css";

.actions {
  position: absolute;
  bottom: 48*@unit;
  left: 16*@unit;
  right: 16*@unit;
}

.btn:disabled {
  background-color: @color-button-border;
}

.btn {
<<<<<<< HEAD
  font-size: inherit;
  background-color: white;
  border-radius: 50%;
  border: 3*@unit solid black;
  box-shadow: 0 0 0 4*@unit white;
  height: 56*@unit;
=======
  background-color: @color-white;
  border-radius: 50%;
  border: 3px solid @color-black;
  box-shadow: 0px 0px 0px 4px @color-white;
  height: 56px;
>>>>>>> c7e5c37e
  margin-left: auto;
  margin-right: auto;
  padding: 0;
  width: 56*@unit;
  cursor: pointer;
  outline: none;
}<|MERGE_RESOLUTION|>--- conflicted
+++ resolved
@@ -12,20 +12,12 @@
 }
 
 .btn {
-<<<<<<< HEAD
+  background-color: @color-white;
   font-size: inherit;
-  background-color: white;
   border-radius: 50%;
-  border: 3*@unit solid black;
-  box-shadow: 0 0 0 4*@unit white;
+  border: 3*@unit solid @color-black;
+  box-shadow: 0 0 0 4*@unit @color-white;
   height: 56*@unit;
-=======
-  background-color: @color-white;
-  border-radius: 50%;
-  border: 3px solid @color-black;
-  box-shadow: 0px 0px 0px 4px @color-white;
-  height: 56px;
->>>>>>> c7e5c37e
   margin-left: auto;
   margin-right: auto;
   padding: 0;
