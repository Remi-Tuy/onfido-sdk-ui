--- conflicted
+++ resolved
@@ -17,15 +17,9 @@
 .videoWrapper {
   display: flex;
   position: relative;
-<<<<<<< HEAD
-  height: 270*@unit;
+  height: 53.35%;
   min-height: 90*@unit;
   margin: 0 48*@unit 32*@unit;
-=======
-  height: 53.35%;
-  min-height: 90px;
-  margin: 0 3rem 2rem;
->>>>>>> f3c945b9
 
   @media (--small-viewport) {
     margin: 0 @small-text-margin 32*@unit;
@@ -41,13 +35,8 @@
 }
 
 .videoWrapper {
-<<<<<<< HEAD
-  height: 306*@unit;
+  height: 60.71%;
   margin-bottom: 64*@unit;
-=======
-  height: 60.71%;
-  margin-bottom: 4rem;
->>>>>>> f3c945b9
 }
 
 .pdfWrapper {
