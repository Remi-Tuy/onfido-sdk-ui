--- conflicted
+++ resolved
@@ -12,10 +12,7 @@
 
 .image {
   max-width: 100%;
-<<<<<<< HEAD
-=======
   max-height: 35vh;
->>>>>>> 8f37e43b
   display: block;
   margin: 0 auto;
   border-radius: 3px;
