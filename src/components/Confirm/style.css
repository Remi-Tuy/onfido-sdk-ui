@import (less) "../Theme/constants.css";

.previewsContainer {
  width: 100%;
  height: 100%;
  position: absolute;
  display: flex;
  flex-direction: column;
  justify-content: space-between;

  &.previewsContainerIsFullScreen {
    top: 0;
  }
}

.actionsContainer {
  margin: 0rem 3rem;
  @media (--small-viewport) {
    margin: 0rem @small-text-margin;
  }
}

.title {
  flex: 0 0 auto;
}

.captures {
  height: 90%;
  width: 100%;
  margin-bottom: 2rem;
  display: flex;

  @media (--small-viewport) {
    margin-bottom: 1rem;
  }
}

<<<<<<< HEAD
.imageWrapper {
  position: relative;
  display: flex;
  align-self: flex-start;
  width: 100%;
  height: 100%;
  max-width: 100%;
  max-height: 100%;

  &.fullscreenImageWrapper {
    position: static;
  }
=======
.videoWrapper {
  margin-top: 0;
  height: 340px;
>>>>>>> 01562168
}

.image {
  max-width: 100%;
  max-height: 100%;
  display: block;
  margin: 0 auto;
  border-radius: 3px;
  flex: 0 0 auto;
  align-self: stretch;
  object-fit: contain;
}

.video {
  width: 100%;
  height: 100%;
  object-fit: contain;
}

.pdfImage {
  margin: 0;
}

.retake {
  width: 136px;
  padding: 0;
  @media (--small-viewport) {
    width: 112px;
  }
}

.actions{
  padding: 0;
}

.pdfIcon {
  display: inline-block;
  width: 180px;
  height: 180px;
  max-width: 100%;
  margin: 1rem auto 1rem;

  background-position: 50% 50%;
  background-repeat: no-repeat;
  background-image: url('assets/pdf-success.svg');
}

.error {
  display: block;
  @media (--small-viewport) {
    font-size: 11px;
  }
  .btn-outline {
    width: 90%;
  }
}<|MERGE_RESOLUTION|>--- conflicted
+++ resolved
@@ -35,7 +35,6 @@
   }
 }
 
-<<<<<<< HEAD
 .imageWrapper {
   position: relative;
   display: flex;
@@ -48,11 +47,11 @@
   &.fullscreenImageWrapper {
     position: static;
   }
-=======
+}
+
 .videoWrapper {
   margin-top: 0;
   height: 340px;
->>>>>>> 01562168
 }
 
 .image {
