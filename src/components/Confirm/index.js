import { h, Component } from 'preact'
import { selectors } from '../../core'
import { connect } from 'react-redux'
import theme from '../Theme/style.css'
import style from './style.css'
import classNames from 'classnames'
import { isOfFileType } from '../utils/file'
import {preventDefaultOnClick} from '../utils'
import { uploadDocument, uploadLivePhoto, uploadLiveVideo } from '../utils/onfidoApi'
import { poaDocumentTypes } from '../DocumentSelector'
import PdfViewer from './PdfPreview'
import EnlargedPreview from '../EnlargedPreview'
import Error from '../Error'
import Spinner from '../Spinner'
import Title from '../Title'
import { sendError, trackComponentAndMode, appendToTracking, sendEvent } from '../../Tracker'

const CaptureViewerPure = ({capture:{blob, base64, previewUrl, variant}, isDocument, i18n, isFullScreen, useFullScreen}) =>
  <div className={style.captures}>
    {isOfFileType(['pdf'], blob) ?
      <PdfViewer previewUrl={previewUrl} blob={blob}/> :
      variant === 'video' ?
<<<<<<< HEAD
        <video className={style.livenessVideo} src={previewUrl} controls/> :
        <span className={classNames(style.imageWrapper, {
          [style.fullscreenImageWrapper]: isFullScreen,
        })}>
          {
            isDocument &&
              <EnlargedPreview
                {...{i18n, useFullScreen}}
                src={blob instanceof File ? base64 : previewUrl}
              />
          }
          <img className={style.image}
            //we use base64 if the capture is a File, since its base64 version is exif rotated
            //if it's not a File (just a Blob), it means it comes from the webcam,
            //so the base64 version is actually lossy and since no rotation is necessary
            //the blob is the best candidate in this case
            src={blob instanceof File ? base64 : previewUrl}
          />
        </span>
=======
        <video className={style.video} src={previewUrl} controls/> :
        <img className={style.image}
          //we use base64 if the capture is a File, since its base64 version is exif rotated
          //if it's not a File (just a Blob), it means it comes from the webcam,
          //so the base64 version is actually lossy and since no rotation is necessary
          //the blob is the best candidate in this case
          src={blob instanceof File ? base64 : previewUrl}
        />
>>>>>>> 01562168
    }
  </div>

class CaptureViewer extends Component {
  constructor (props) {
    super(props)
    const {capture:{blob}} = props
    this.state = this.previewUrlState(blob)
  }

  previewUrlState = blob =>
    blob ? { previewUrl: URL.createObjectURL(blob) } : {}

  updateBlobPreview(blob) {
    this.revokePreviewURL()
    this.setState(this.previewUrlState(blob))
  }

  revokePreviewURL(){
    URL.revokeObjectURL(this.state.previewUrl)
  }

  componentWillReceiveProps({capture:{blob}}) {
    if (this.props.capture.blob !== blob) this.updateBlobPreview(blob)
  }

  componentWillUnmount() {
    this.revokePreviewURL()
  }

  render () {
    const {capture, method, i18n, useFullScreen, isFullScreen} = this.props
    return <CaptureViewerPure
      i18n={i18n}
      useFullScreen={useFullScreen}
      isFullScreen={isFullScreen}
      isDocument={ method === 'document' }
      capture={{
        ...capture,
        previewUrl: this.state.previewUrl
      }}/>
  }
}

const RetakeAction = ({retakeAction, i18n}) =>
  <button onClick={retakeAction}
    className={`${theme.btn} ${theme['btn-outline']} ${style.retake}`}>
    {i18n.t('confirm.redo')}
  </button>

const ConfirmAction = ({confirmAction, i18n, error}) =>
    <button href='#' className={`${theme.btn} ${theme["btn-primary"]}`}
      onClick={preventDefaultOnClick(confirmAction)}>
      { error.type === 'warn' ? i18n.t('confirm.continue') : i18n.t('confirm.confirm') }
    </button>

const Actions = ({retakeAction, confirmAction, error, i18n}) =>
  <div className={style.actionsContainer}>
    <div className={classNames(
        theme.actions,
        style.actions,
        {[style.error]: error.type === 'error'}
      )}>
      <RetakeAction {...{retakeAction, i18n}} />
      { error.type === 'error' ?
        null : <ConfirmAction {...{confirmAction, i18n, error}} /> }
    </div>
  </div>

<<<<<<< HEAD
const Previews = ({capture, retakeAction, confirmAction, error, method, documentType, i18n, useFullScreen, isFullScreen}) => {
  const title = i18n.t(`confirm.${method}.title`)
  const subTitle = method === 'face' ? i18n.t(`confirm.face.message`) : i18n.t(`confirm.${documentType}.message`)
=======
const Previews = ({capture, retakeAction, confirmAction, error, method, documentType, i18n}) => {
  const title = method === 'face' ?
    i18n.t(`confirm.face.${capture.variant}.title`) :
    i18n.t(`confirm.${method}.title`)

  const subTitle = method === 'face' ?
    i18n.t(`confirm.face.${capture.variant}.message`) :
    i18n.t(`confirm.${documentType}.message`)

>>>>>>> 01562168
  return (
    <div className={classNames(style.previewsContainer, {
      [style.previewsContainerIsFullScreen]: isFullScreen,
    })}>
      { error.type ? <Error {...{error, i18n, withArrow: true}} /> :
        <Title title={title} subTitle={subTitle} smaller={true} className={style.title}/> }
<<<<<<< HEAD
        <div className={theme.imageWrapper}>
          <CaptureViewer {...{capture, i18n, method, useFullScreen, isFullScreen }} />
=======
        <div className={classNames(theme.imageWrapper, {
          [style.videoWrapper]: capture.variant === 'video',
        })}>
          <CaptureViewer capture={capture} />
>>>>>>> 01562168
        </div>
      <Actions {...{retakeAction, confirmAction, i18n, error}} />
    </div>
  )
}

class Confirm extends Component  {

  constructor(props){
    super(props)
    this.state = {
      uploadInProgress: false,
      error: {},
      captureId: null,
      onfidoId: null,
     }
  }

  onGlareWarning = () => {
    this.setWarning('GLARE_DETECTED')
  }

  setError = (name) => this.setState({error: {name, type: 'error'}})
  setWarning = (name) => this.setState({error: {name, type: 'warn'}})

  onfidoErrorFieldMap = ([key, val]) => {
    if (key === 'document_detection') return 'INVALID_CAPTURE'
    // on corrupted PDF or other unsupported file types
    if (key === 'file') return 'INVALID_TYPE'
    // hit on PDF/invalid file type submission for face detection
    if (key === 'attachment' || key === 'attachment_content_type') return 'UNSUPPORTED_FILE'
    if (key === 'face_detection') {
      return val[0].indexOf('Multiple faces') === -1 ? 'NO_FACE_ERROR' : 'MULTIPLE_FACES_ERROR'
    }
  }

  onfidoErrorReduce = ({fields}) => {
    const [first] = Object.entries(fields).map(this.onfidoErrorFieldMap)
    return first
  }

  onApiError = ({status, response}) => {
    let errorKey;
    if (this.props.mobileFlow && status === 401) {
      return this.props.crossDeviceClientError()
    }
    else if (status === 422) {
      errorKey = this.onfidoErrorReduce(response.error)
    }
    else {
      sendError(`${status} - ${response}`)
      errorKey = 'SERVER_ERROR'
    }

    this.setState({uploadInProgress: false})
    this.setError(errorKey)
  }

  onApiSuccess = (apiResponse) => {
    const duration = Math.round(performance.now() - this.startTime)
    sendEvent('Completed upload', {duration, method: this.props.method})
    this.setState({onfidoId: apiResponse.id})
    const warnings = apiResponse.sdk_warnings
    if (warnings && !warnings.detect_glare.valid) {
      this.setState({uploadInProgress: false})
      this.onGlareWarning()
    }
    else {
      this.props.nextStep()
    }
  }

  uploadCaptureToOnfido = () => {
    const {validCaptures, method, side, token, documentType} = this.props
    this.startTime = performance.now()
    sendEvent('Starting upload', {method})
    this.setState({uploadInProgress: true})
    const {blob, documentType: type, id, variant, challengeData} = validCaptures[0]
    this.setState({captureId: id})

    if (method === 'document') {
      const isPoA = Array.includes(poaDocumentTypes, documentType)
      const shouldDetectGlare = !isOfFileType(['pdf'], blob) && !isPoA
      const shouldDetectDocument = !isPoA
      const validations = {
        ...(shouldDetectDocument ? { 'detect_document': 'error' } : {}),
        ...(shouldDetectGlare ? { 'detect_glare': 'warn' } : {}),
      }
      const data = { file: blob, type, side, validations}
      uploadDocument(data, token, this.onApiSuccess, this.onApiError)
    }
    else if  (method === 'face') {
      if (variant === 'video') {
        const data = { challengeData, blob, language: this.props.i18n.currentLocale }
        uploadLiveVideo(data, token, this.onApiSuccess, this.onApiError)
      } else {
        const data = { file: blob }
        uploadLivePhoto(data, token, this.onApiSuccess, this.onApiError)
      }
    }
  }

  onConfirm = () => {
    this.state.error.type === 'warn' ?
      this.props.nextStep() : this.uploadCaptureToOnfido()
  }

  render = ({validCaptures, previousStep, method, documentType, i18n, useFullScreen, isFullScreen}) => (
    this.state.uploadInProgress ?
      <Spinner /> :
      <Previews
        {...{i18n, useFullScreen, isFullScreen}}
        capture={validCaptures[0]}
        retakeAction={() => {
          previousStep()
        }}
        confirmAction={this.onConfirm}
        error={this.state.error}
        method={method}
        documentType={documentType}
      />
  )
}

const mapStateToProps = (state, props) => {
  return {
    validCaptures: selectors.currentValidCaptures(state, props),
    unprocessedCaptures: selectors.unprocessedCaptures(state, props)
  }
}

const TrackedConfirmComponent = trackComponentAndMode(Confirm, 'confirmation', 'error')

const MapConfirm = connect(mapStateToProps)(TrackedConfirmComponent)

const DocumentFrontWrapper = (props) =>
  <MapConfirm {...props} method= 'document' side= 'front' />

const DocumentBackWrapper = (props) =>
  <MapConfirm {...props} method= 'document' side= 'back' />

const BaseFaceConfirm = (props) =>
  <MapConfirm {...props} method='face' />

const DocumentFrontConfirm = appendToTracking(DocumentFrontWrapper, 'front')
const DocumentBackConfirm = appendToTracking(DocumentBackWrapper, 'back')
const FaceConfirm = appendToTracking(BaseFaceConfirm, 'selfie')
const LivenessConfirm = appendToTracking(BaseFaceConfirm, 'video')

export { DocumentFrontConfirm, DocumentBackConfirm, FaceConfirm, LivenessConfirm}<|MERGE_RESOLUTION|>--- conflicted
+++ resolved
@@ -20,8 +20,7 @@
     {isOfFileType(['pdf'], blob) ?
       <PdfViewer previewUrl={previewUrl} blob={blob}/> :
       variant === 'video' ?
-<<<<<<< HEAD
-        <video className={style.livenessVideo} src={previewUrl} controls/> :
+        <video className={style.video} src={previewUrl} controls/> :
         <span className={classNames(style.imageWrapper, {
           [style.fullscreenImageWrapper]: isFullScreen,
         })}>
@@ -40,16 +39,6 @@
             src={blob instanceof File ? base64 : previewUrl}
           />
         </span>
-=======
-        <video className={style.video} src={previewUrl} controls/> :
-        <img className={style.image}
-          //we use base64 if the capture is a File, since its base64 version is exif rotated
-          //if it's not a File (just a Blob), it means it comes from the webcam,
-          //so the base64 version is actually lossy and since no rotation is necessary
-          //the blob is the best candidate in this case
-          src={blob instanceof File ? base64 : previewUrl}
-        />
->>>>>>> 01562168
     }
   </div>
 
@@ -119,12 +108,7 @@
     </div>
   </div>
 
-<<<<<<< HEAD
 const Previews = ({capture, retakeAction, confirmAction, error, method, documentType, i18n, useFullScreen, isFullScreen}) => {
-  const title = i18n.t(`confirm.${method}.title`)
-  const subTitle = method === 'face' ? i18n.t(`confirm.face.message`) : i18n.t(`confirm.${documentType}.message`)
-=======
-const Previews = ({capture, retakeAction, confirmAction, error, method, documentType, i18n}) => {
   const title = method === 'face' ?
     i18n.t(`confirm.face.${capture.variant}.title`) :
     i18n.t(`confirm.${method}.title`)
@@ -133,22 +117,16 @@
     i18n.t(`confirm.face.${capture.variant}.message`) :
     i18n.t(`confirm.${documentType}.message`)
 
->>>>>>> 01562168
   return (
     <div className={classNames(style.previewsContainer, {
       [style.previewsContainerIsFullScreen]: isFullScreen,
     })}>
       { error.type ? <Error {...{error, i18n, withArrow: true}} /> :
         <Title title={title} subTitle={subTitle} smaller={true} className={style.title}/> }
-<<<<<<< HEAD
-        <div className={theme.imageWrapper}>
-          <CaptureViewer {...{capture, i18n, method, useFullScreen, isFullScreen }} />
-=======
         <div className={classNames(theme.imageWrapper, {
           [style.videoWrapper]: capture.variant === 'video',
         })}>
-          <CaptureViewer capture={capture} />
->>>>>>> 01562168
+          <CaptureViewer {...{capture, i18n, method, useFullScreen, isFullScreen }} />
         </div>
       <Actions {...{retakeAction, confirmAction, i18n, error}} />
     </div>
