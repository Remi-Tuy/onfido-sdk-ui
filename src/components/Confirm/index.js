import { h, Component } from 'preact'
import { connect } from 'react-redux'
import theme from '../Theme/style.css'
import style from './style.css'
import classNames from 'classnames'
import { isOfFileType } from '../utils/file'
import { includes } from '../utils/array'
import {preventDefaultOnClick} from '../utils'
import { cleanFalsy } from '../utils/array'
import { uploadDocument, uploadLivePhoto, uploadLiveVideo } from '../utils/onfidoApi'
import { poaDocumentTypes } from '../DocumentSelector/documentTypes'
import PdfViewer from './PdfPreview'
import EnlargedPreview from '../EnlargedPreview'
import Error from '../Error'
import Spinner from '../Spinner'
import Title from '../Title'
import { trackException, trackComponentAndMode, appendToTracking, sendEvent } from '../../Tracker'
import { withFlowContext } from '../Flow'

const CaptureViewerPure = ({capture:{blob, base64, previewUrl, variant}, isDocument, i18n, isFullScreen, useFullScreen}) =>
  <div className={style.captures}>
    {isOfFileType(['pdf'], blob) ?
      <PdfViewer previewUrl={previewUrl} blob={blob}/> :
      variant === 'video' ?
        <video className={style.video} src={previewUrl} controls/> :
        <span className={classNames(style.imageWrapper, {
          [style.fullscreenImageWrapper]: isFullScreen,
        })}>
          {
            isDocument &&
              <EnlargedPreview
                {...{i18n, useFullScreen}}
                src={blob instanceof File ? base64 : previewUrl}
              />
          }
          <img className={style.image}
            //we use base64 if the capture is a File, since its base64 version is exif rotated
            //if it's not a File (just a Blob), it means it comes from the webcam,
            //so the base64 version is actually lossy and since no rotation is necessary
            //the blob is the best candidate in this case
            src={blob instanceof File ? base64 : previewUrl}
          />
        </span>
    }
  </div>

class CaptureViewer extends Component {
  constructor (props) {
    super(props)
    const {capture:{blob}} = props
    this.state = this.previewUrlState(blob)
  }

  previewUrlState = blob =>
    blob ? { previewUrl: URL.createObjectURL(blob) } : {}

  updateBlobPreview(blob) {
    this.revokePreviewURL()
    this.setState(this.previewUrlState(blob))
  }

  revokePreviewURL(){
    URL.revokeObjectURL(this.state.previewUrl)
  }

  componentWillReceiveProps({capture:{blob}}) {
    if (this.props.capture.blob !== blob) this.updateBlobPreview(blob)
  }

  componentWillUnmount() {
    this.revokePreviewURL()
  }

  render () {
    const {capture, method, i18n, useFullScreen, isFullScreen} = this.props
    return <CaptureViewerPure
      i18n={i18n}
      useFullScreen={useFullScreen}
      isFullScreen={isFullScreen}
      isDocument={ method === 'document' }
      capture={{
        ...capture,
        previewUrl: this.state.previewUrl
      }}/>
  }
}

const RetakeAction = ({retakeAction, i18n}) =>
  <button onClick={retakeAction}
    className={`${theme.btn} ${theme['btn-outline']} ${style.retake}`}>
    {i18n.t('confirm.redo')}
  </button>

const ConfirmAction = ({confirmAction, i18n, error}) =>
    <button href='#' className={`${theme.btn} ${theme["btn-primary"]}`}
      onClick={preventDefaultOnClick(confirmAction)}>
      { error.type === 'warn' ? i18n.t('confirm.continue') : i18n.t('confirm.confirm') }
    </button>

const Actions = ({retakeAction, confirmAction, error, i18n}) =>
  <div className={style.actionsContainer}>
    <div className={classNames(
        theme.actions,
        style.actions,
        {[style.error]: error.type === 'error'}
      )}>
      <RetakeAction {...{retakeAction, i18n}} />
      { error.type === 'error' ?
        null : <ConfirmAction {...{confirmAction, i18n, error}} /> }
    </div>
  </div>

const Previews = ({capture, retakeAction, confirmAction, error, method, documentType, i18n, useFullScreen, isFullScreen}) => {
  const title = method === 'face' ?
    i18n.t(`confirm.face.${capture.variant}.title`) :
    i18n.t(`confirm.${method}.title`)

  const subTitle = method === 'face' ?
    i18n.t(`confirm.face.${capture.variant}.message`) :
    i18n.t(`confirm.${documentType}.message`)

  return (
    <div className={classNames(style.previewsContainer, {
      [style.previewsContainerIsFullScreen]: isFullScreen,
    })}>
      { error.type ? <Error {...{error, i18n, withArrow: true}} /> :
        <Title title={title} subTitle={subTitle} smaller={true} className={style.title}/> }
        <div className={classNames(theme.imageWrapper, {
          [style.videoWrapper]: capture.variant === 'video',
        })}>
          <CaptureViewer {...{capture, i18n, method, useFullScreen, isFullScreen }} />
        </div>
      <Actions {...{retakeAction, confirmAction, i18n, error}} />
    </div>
  )
}

class Confirm extends Component  {

  constructor(props){
    super(props)
    this.state = {
      uploadInProgress: false,
      error: {},
      captureId: null,
      onfidoId: null,
     }
  }

  onGlareWarning = () => {
    this.setWarning('GLARE_DETECTED')
  }

  setError = (name) => this.setState({error: {name, type: 'error'}})
  setWarning = (name) => this.setState({error: {name, type: 'warn'}})

  onfidoErrorFieldMap = ([key, val]) => {
    if (key === 'document_detection') return 'INVALID_CAPTURE'
    // on corrupted PDF or other unsupported file types
    if (key === 'file') return 'INVALID_TYPE'
    // hit on PDF/invalid file type submission for face detection
    if (key === 'attachment' || key === 'attachment_content_type') return 'UNSUPPORTED_FILE'
    if (key === 'face_detection') {
      return val[0].indexOf('Multiple faces') === -1 ? 'NO_FACE_ERROR' : 'MULTIPLE_FACES_ERROR'
    }
  }

  onfidoErrorReduce = ({fields}) => {
    const [first] = Object.entries(fields).map(this.onfidoErrorFieldMap)
    return first
  }

  onApiError = ({status, response}) => {
    let errorKey;
    if (this.props.mobileFlow && status === 401) {
      return this.props.crossDeviceClientError()
    }
    else if (status === 422) {
      errorKey = this.onfidoErrorReduce(response.error)
    }
    else {
      trackException(`${status} - ${response}`)
      errorKey = 'SERVER_ERROR'
    }

    this.setState({uploadInProgress: false})
    this.setError(errorKey)
  }

  onApiSuccess = (apiResponse) => {
    const duration = Math.round(performance.now() - this.startTime)
    sendEvent('Completed upload', {duration, method: this.props.method})
    this.setState({onfidoId: apiResponse.id})
    const warnings = apiResponse.sdk_warnings
    if (warnings && !warnings.detect_glare.valid) {
      this.setState({uploadInProgress: false})
      this.onGlareWarning()
    }
    else {
      this.props.nextStep()
    }
  }

  uploadCaptureToOnfido = () => {
    const {capture, method, side, token, documentType} = this.props
    this.startTime = performance.now()
    sendEvent('Starting upload', {method})
    this.setState({uploadInProgress: true})
    const {blob, documentType: type, id, variant, challengeData} = capture
    this.setState({captureId: id})

    if (method === 'document') {
      const isPoA = includes(poaDocumentTypes, documentType)
      const shouldDetectGlare = !isOfFileType(['pdf'], blob) && !isPoA
      const shouldDetectDocument = !isPoA
      const validations = {
        ...(shouldDetectDocument ? { 'detect_document': 'error' } : {}),
        ...(shouldDetectGlare ? { 'detect_glare': 'warn' } : {}),
      }
      const issuingCountry = isPoA ? { 'issuing_country': this.props.country || 'GBR' } : {}
      const data = { file: blob, type, side, validations, ...issuingCountry}
      uploadDocument(data, token, this.onApiSuccess, this.onApiError)
    }
    else if  (method === 'face') {
      if (variant === 'video') {
        const data = { challengeData, blob, language: this.props.i18n.currentLocale }
        uploadLiveVideo(data, token, this.onApiSuccess, this.onApiError)
      } else {
        const data = { file: blob }
        uploadLivePhoto(data, token, this.onApiSuccess, this.onApiError)
      }
    }
  }

  onConfirm = () => {
    this.state.error.type === 'warn' ?
      this.props.nextStep() : this.uploadCaptureToOnfido()
  }

<<<<<<< HEAD
  render = ({validCaptures, prevStep, method, documentType, i18n, useFullScreen, isFullScreen}) => (
=======
  render = ({capture, previousStep, method, documentType, i18n, useFullScreen, isFullScreen}) => (
>>>>>>> ce74fe56
    this.state.uploadInProgress ?
      <Spinner /> :
      <Previews
        {...{i18n, useFullScreen, isFullScreen}}
<<<<<<< HEAD
        capture={validCaptures[0]}
        retakeAction={prevStep}
=======
        capture={capture}
        retakeAction={previousStep}
>>>>>>> ce74fe56
        confirmAction={this.onConfirm}
        error={this.state.error}
        method={method}
        documentType={documentType}
      />
  )
}

const captureKey = (...args) => cleanFalsy(args).join('_')

const mapStateToProps = (state, { method, side }) => ({
  capture: state.captures[captureKey(method, side)],
})

const TrackedConfirmComponent = trackComponentAndMode(withFlowContext(Confirm), 'confirmation', 'error')

const MapConfirm = connect(mapStateToProps)(TrackedConfirmComponent)

const DocumentFrontWrapper = (props) =>
  <MapConfirm {...props} method="document" side="front" />

const DocumentBackWrapper = (props) =>
  <MapConfirm {...props} method="document" side="back" />

const BaseFaceConfirm = (props) =>
  <MapConfirm {...props} method="face" />

const DocumentFrontConfirm = appendToTracking(DocumentFrontWrapper, 'front')
const DocumentBackConfirm = appendToTracking(DocumentBackWrapper, 'back')
const SelfieConfirm = appendToTracking(BaseFaceConfirm, 'selfie')
const VideoConfirm = appendToTracking(BaseFaceConfirm, 'video')

export { DocumentFrontConfirm, DocumentBackConfirm, SelfieConfirm, VideoConfirm}<|MERGE_RESOLUTION|>--- conflicted
+++ resolved
@@ -237,22 +237,13 @@
       this.props.nextStep() : this.uploadCaptureToOnfido()
   }
 
-<<<<<<< HEAD
-  render = ({validCaptures, prevStep, method, documentType, i18n, useFullScreen, isFullScreen}) => (
-=======
-  render = ({capture, previousStep, method, documentType, i18n, useFullScreen, isFullScreen}) => (
->>>>>>> ce74fe56
+  render = ({capture, prevStep, method, documentType, i18n, useFullScreen, isFullScreen}) => (
     this.state.uploadInProgress ?
       <Spinner /> :
       <Previews
         {...{i18n, useFullScreen, isFullScreen}}
-<<<<<<< HEAD
-        capture={validCaptures[0]}
+        capture={capture}
         retakeAction={prevStep}
-=======
-        capture={capture}
-        retakeAction={previousStep}
->>>>>>> ce74fe56
         confirmAction={this.onConfirm}
         error={this.state.error}
         method={method}
