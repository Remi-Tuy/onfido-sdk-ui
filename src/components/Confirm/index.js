--- conflicted
+++ resolved
@@ -186,12 +186,8 @@
   }
 
   uploadCaptureToOnfido = () => {
-<<<<<<< HEAD
     const {capture, method, side, token, poaDocumentType, language} = this.props
-=======
-    const {urls, capture, method, side, token, documentType, language} = this.props
     const url = urls.onfido_api_url
->>>>>>> 4a3e5d59
     this.startTime = performance.now()
     sendEvent('Starting upload', {method})
     this.setState({uploadInProgress: true})
