--- conflicted
+++ resolved
@@ -63,13 +63,8 @@
     })}>
       { error.type ? <Error {...{error, withArrow: true}} /> :
         <PageTitle title={title} subTitle={subTitle} smaller={true} className={style.title}/> }
-<<<<<<< HEAD
         <CaptureViewer {...{ capture, method, isFullScreen, altTag }} />
-      <Actions {...{retakeAction, confirmAction, error}} />
-=======
-        <CaptureViewer {...{ capture, method, isFullScreen }} />
       { !isFullScreen && <Actions {...{retakeAction, confirmAction, error}} /> }
->>>>>>> d1d9362a
     </div>
   )
 })
