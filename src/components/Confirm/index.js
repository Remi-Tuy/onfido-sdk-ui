import { h } from 'preact'
import { connect } from 'react-redux'
import { cleanFalsy } from '~utils/array'
import Confirm from './Confirm'
import { trackComponentAndMode, appendToTracking } from '../../Tracker'
import { localised } from '../../locales'

<<<<<<< HEAD
const RetakeAction = localised(({retakeAction, translate}) =>
  <Button
    onClick={retakeAction}
    className={style['btn-secondary']}
    variants={['secondary']}
  >
    {translate('confirm.redo')}
  </Button>
)

const ConfirmAction = localised(({ confirmAction, isUploading, translate, error }) =>
  <Button
    className={style['btn-primary']}
    variants={['primary']}
    onClick={confirmAction}
    disabled={isUploading}
  >
    { error.type === 'warn' ? translate('confirm.continue') : translate('confirm.confirm') }
  </Button>
)

const Actions = ({ retakeAction, confirmAction, isUploading, error }) => (
  <div className={style.actionsContainer}>
    <div className={classNames(
        style.actions,
        {[style.error]: error.type === 'error'}
      )}>
      <RetakeAction {...{retakeAction}} />
      { error.type === 'error' ?
        null : <ConfirmAction {...{ confirmAction, isUploading, error }} /> }
    </div>
  </div>
)

const Previews = localised(
  ({ capture, retakeAction, confirmAction, error, method, documentType, translate, isFullScreen, isUploading }) => {
  const methodNamespace = method === 'face' ? `confirm.face.${capture.variant}` : `confirm.${method}`
  const title = translate(`${methodNamespace}.title`)
  const imageAltTag = translate(`${methodNamespace}.alt`)
  const videoAriaLabel = translate('accessibility.replay_video')
  const message = method === 'face' ?
    translate(`confirm.face.${capture.variant}.message`) :
    translate(`confirm.${documentType}.message`)

  return (
    <div className={classNames(style.previewsContainer, theme.fullHeightContainer, {
      [style.previewsContainerIsFullScreen]: isFullScreen,
    })}>
      { isFullScreen ? null :
          error.type ?
            <Error {...{error, withArrow: true, role: "alert", focusOnMount: false}} /> :
            <PageTitle title={title} smaller={true} className={style.title}/> }
      <CaptureViewer {...{ capture, method, isFullScreen, imageAltTag, videoAriaLabel }} />
        {!isFullScreen &&
          <div>
            <p className={style.message}>
              {message}
            </p>
            <Actions {...{ retakeAction, confirmAction, isUploading, error }} />
          </div>
        }
    </div>
  )
  }
)

const chainMultiframeUpload = (snapshot, selfie, token, url, onSuccess, onError) => {
  const snapshotData = {
    file: {
      blob: snapshot.blob,
      filename: snapshot.filename
    },
    sdkMetadata: snapshot.sdkMetadata,
    snapshot: true,
    advanced_validation: false
  }
  const { blob, filename, sdkMetadata } = selfie

  // try to upload snapshot first, if success upload selfie, else handle error
  uploadLivePhoto(
    snapshotData,
    url,
    token,
    () => uploadLivePhoto({ file: { blob, filename }, sdkMetadata }, url, token, onSuccess, onError),
    onError
  )
}

class Confirm extends Component {
  constructor(props) {
    super(props)
    this.state = {
      uploadInProgress: false,
      error: {},
      capture: null
    }
  }

  onGlareWarning = () => {
    this.setWarning('GLARE_DETECTED')
  }

  setError = name => this.setState({ error: { name, type: 'error' } })
  setWarning = name => this.setState({ error: { name, type: 'warn' } })

  onfidoErrorFieldMap = ([key, val]) => {
    if (key === 'document_detection') return 'INVALID_CAPTURE'
    // on corrupted PDF or other unsupported file types
    if (key === 'file') return 'INVALID_TYPE'
    // hit on PDF/invalid file type submission for face detection
    if (key === 'attachment' || key === 'attachment_content_type') return 'UNSUPPORTED_FILE'
    if (key === 'face_detection') {
      return val[0].indexOf('Multiple faces') === -1 ? 'NO_FACE_ERROR' : 'MULTIPLE_FACES_ERROR'
    }
  }

  onfidoErrorReduce = ({ fields }) => {
    const [first] = Object.entries(fields).map(this.onfidoErrorFieldMap)
    return first
  }

  onApiError = ({ status, response }) => {
    let errorKey
    if (this.props.mobileFlow && status === 401) {
      this.props.triggerOnError({ status, response })
      return this.props.crossDeviceClientError()
    } else if (status === 422) {
      errorKey = this.onfidoErrorReduce(response.error)
    } else {
      this.props.triggerOnError({ status, response })
      trackException(`${status} - ${response}`)
      errorKey = 'SERVER_ERROR'
    }

    this.setState({ uploadInProgress: false })
    this.setError(errorKey)
  }

  onApiSuccess = apiResponse => {
    const { method, nextStep, actions } = this.props
    const { capture } = this.state

    const duration = Math.round(performance.now() - this.startTime)
    sendEvent('Completed upload', { duration, method })

    actions.setCaptureMetadata({ capture, apiResponse })

    const warnings = apiResponse.sdk_warnings
    if (warnings && !warnings.detect_glare.valid) {
      this.setState({ uploadInProgress: false })
      this.onGlareWarning()
    } else {
      // wait a tick to ensure the action completes before progressing
      setTimeout(nextStep, 0)
    }
  }

  handleSelfieUpload = ({ snapshot, ...selfie }, token) => {
    const url = this.props.urls.onfido_api_url
    // if snapshot is present, it needs to be uploaded together with the user initiated selfie
    if (snapshot) {
      sendEvent('Starting multiframe selfie upload')
      chainMultiframeUpload(snapshot, selfie, token, url, this.onApiSuccess, this.onApiError)
    } else {
      const { blob, filename, sdkMetadata } = selfie
      // filename is only present for images taken via webcam.
      // Captures that have been taken via the Uploader component do not have filename
      // and the blob is a File type
      const filePayload = filename ? { blob, filename } : blob
      uploadLivePhoto({ file: filePayload, sdkMetadata }, url, token, this.onApiSuccess, this.onApiError)
    }
  }

  uploadCaptureToOnfido = () => {
    const { urls, capture, method, side, token, poaDocumentType, language } = this.props
    const url = urls.onfido_api_url
    this.startTime = performance.now()
    sendEvent('Starting upload', { method })
    this.setState({ uploadInProgress: true })
    const { blob, documentType: type, variant, challengeData, sdkMetadata } = capture
    this.setState({ capture })

    if (method === 'document') {
      const isPoA = poaDocumentTypes.includes(poaDocumentType)
      const shouldDetectGlare = !isOfMimeType(['pdf'], blob) && !isPoA
      const shouldDetectDocument = !isPoA
      const validations = {
        ...(shouldDetectDocument ? { detect_document: 'error' } : {}),
        ...(shouldDetectGlare ? { detect_glare: 'warn' } : {})
      }
      const issuingCountry = isPoA ? { issuing_country: this.props.country || 'GBR' } : {}
      const data = { file: blob, type, side, validations, sdkMetadata, ...issuingCountry }
      uploadDocument(data, url, token, this.onApiSuccess, this.onApiError)
    } else if (method === 'face') {
      if (variant === 'video') {
        const data = { challengeData, blob, language, sdkMetadata }
        uploadLiveVideo(data, url, token, this.onApiSuccess, this.onApiError)
      } else {
        this.handleSelfieUpload(capture, token)
      }
    }
  }

  onConfirm = () => {
    this.state.error.type === 'warn' ? this.props.nextStep() : this.uploadCaptureToOnfido()
  }

  render = ({ capture, previousStep, method, documentType, isFullScreen }) =>
    this.state.uploadInProgress ? (
      <Spinner />
    ) : (
      <Previews
        isFullScreen={isFullScreen}
        capture={capture}
        retakeAction={previousStep}
        confirmAction={this.onConfirm}
        isUploading={this.state.uploadInProgress}
        error={this.state.error}
        method={method}
        documentType={documentType}
      />
  )
}

=======
>>>>>>> 07143e56
const captureKey = (...args) => cleanFalsy(args).join('_')

const mapStateToProps = (state, { method, side }) => ({
  capture: state.captures[captureKey(method, side)],
  isFullScreen: state.globals.isFullScreen
})

const TrackedConfirmComponent = trackComponentAndMode(Confirm, 'confirmation', 'error')

const MapConfirm = connect(mapStateToProps)(localised(TrackedConfirmComponent))

const DocumentFrontWrapper = props => <MapConfirm {...props} method="document" side="front" />

const DocumentBackWrapper = props => <MapConfirm {...props} method="document" side="back" />

const BaseFaceConfirm = props => <MapConfirm {...props} method="face" />

const DocumentFrontConfirm = appendToTracking(DocumentFrontWrapper, 'front')
const DocumentBackConfirm = appendToTracking(DocumentBackWrapper, 'back')
const SelfieConfirm = appendToTracking(BaseFaceConfirm, 'selfie')
const VideoConfirm = appendToTracking(BaseFaceConfirm, 'video')

export { DocumentFrontConfirm, DocumentBackConfirm, SelfieConfirm, VideoConfirm }<|MERGE_RESOLUTION|>--- conflicted
+++ resolved
@@ -5,233 +5,6 @@
 import { trackComponentAndMode, appendToTracking } from '../../Tracker'
 import { localised } from '../../locales'
 
-<<<<<<< HEAD
-const RetakeAction = localised(({retakeAction, translate}) =>
-  <Button
-    onClick={retakeAction}
-    className={style['btn-secondary']}
-    variants={['secondary']}
-  >
-    {translate('confirm.redo')}
-  </Button>
-)
-
-const ConfirmAction = localised(({ confirmAction, isUploading, translate, error }) =>
-  <Button
-    className={style['btn-primary']}
-    variants={['primary']}
-    onClick={confirmAction}
-    disabled={isUploading}
-  >
-    { error.type === 'warn' ? translate('confirm.continue') : translate('confirm.confirm') }
-  </Button>
-)
-
-const Actions = ({ retakeAction, confirmAction, isUploading, error }) => (
-  <div className={style.actionsContainer}>
-    <div className={classNames(
-        style.actions,
-        {[style.error]: error.type === 'error'}
-      )}>
-      <RetakeAction {...{retakeAction}} />
-      { error.type === 'error' ?
-        null : <ConfirmAction {...{ confirmAction, isUploading, error }} /> }
-    </div>
-  </div>
-)
-
-const Previews = localised(
-  ({ capture, retakeAction, confirmAction, error, method, documentType, translate, isFullScreen, isUploading }) => {
-  const methodNamespace = method === 'face' ? `confirm.face.${capture.variant}` : `confirm.${method}`
-  const title = translate(`${methodNamespace}.title`)
-  const imageAltTag = translate(`${methodNamespace}.alt`)
-  const videoAriaLabel = translate('accessibility.replay_video')
-  const message = method === 'face' ?
-    translate(`confirm.face.${capture.variant}.message`) :
-    translate(`confirm.${documentType}.message`)
-
-  return (
-    <div className={classNames(style.previewsContainer, theme.fullHeightContainer, {
-      [style.previewsContainerIsFullScreen]: isFullScreen,
-    })}>
-      { isFullScreen ? null :
-          error.type ?
-            <Error {...{error, withArrow: true, role: "alert", focusOnMount: false}} /> :
-            <PageTitle title={title} smaller={true} className={style.title}/> }
-      <CaptureViewer {...{ capture, method, isFullScreen, imageAltTag, videoAriaLabel }} />
-        {!isFullScreen &&
-          <div>
-            <p className={style.message}>
-              {message}
-            </p>
-            <Actions {...{ retakeAction, confirmAction, isUploading, error }} />
-          </div>
-        }
-    </div>
-  )
-  }
-)
-
-const chainMultiframeUpload = (snapshot, selfie, token, url, onSuccess, onError) => {
-  const snapshotData = {
-    file: {
-      blob: snapshot.blob,
-      filename: snapshot.filename
-    },
-    sdkMetadata: snapshot.sdkMetadata,
-    snapshot: true,
-    advanced_validation: false
-  }
-  const { blob, filename, sdkMetadata } = selfie
-
-  // try to upload snapshot first, if success upload selfie, else handle error
-  uploadLivePhoto(
-    snapshotData,
-    url,
-    token,
-    () => uploadLivePhoto({ file: { blob, filename }, sdkMetadata }, url, token, onSuccess, onError),
-    onError
-  )
-}
-
-class Confirm extends Component {
-  constructor(props) {
-    super(props)
-    this.state = {
-      uploadInProgress: false,
-      error: {},
-      capture: null
-    }
-  }
-
-  onGlareWarning = () => {
-    this.setWarning('GLARE_DETECTED')
-  }
-
-  setError = name => this.setState({ error: { name, type: 'error' } })
-  setWarning = name => this.setState({ error: { name, type: 'warn' } })
-
-  onfidoErrorFieldMap = ([key, val]) => {
-    if (key === 'document_detection') return 'INVALID_CAPTURE'
-    // on corrupted PDF or other unsupported file types
-    if (key === 'file') return 'INVALID_TYPE'
-    // hit on PDF/invalid file type submission for face detection
-    if (key === 'attachment' || key === 'attachment_content_type') return 'UNSUPPORTED_FILE'
-    if (key === 'face_detection') {
-      return val[0].indexOf('Multiple faces') === -1 ? 'NO_FACE_ERROR' : 'MULTIPLE_FACES_ERROR'
-    }
-  }
-
-  onfidoErrorReduce = ({ fields }) => {
-    const [first] = Object.entries(fields).map(this.onfidoErrorFieldMap)
-    return first
-  }
-
-  onApiError = ({ status, response }) => {
-    let errorKey
-    if (this.props.mobileFlow && status === 401) {
-      this.props.triggerOnError({ status, response })
-      return this.props.crossDeviceClientError()
-    } else if (status === 422) {
-      errorKey = this.onfidoErrorReduce(response.error)
-    } else {
-      this.props.triggerOnError({ status, response })
-      trackException(`${status} - ${response}`)
-      errorKey = 'SERVER_ERROR'
-    }
-
-    this.setState({ uploadInProgress: false })
-    this.setError(errorKey)
-  }
-
-  onApiSuccess = apiResponse => {
-    const { method, nextStep, actions } = this.props
-    const { capture } = this.state
-
-    const duration = Math.round(performance.now() - this.startTime)
-    sendEvent('Completed upload', { duration, method })
-
-    actions.setCaptureMetadata({ capture, apiResponse })
-
-    const warnings = apiResponse.sdk_warnings
-    if (warnings && !warnings.detect_glare.valid) {
-      this.setState({ uploadInProgress: false })
-      this.onGlareWarning()
-    } else {
-      // wait a tick to ensure the action completes before progressing
-      setTimeout(nextStep, 0)
-    }
-  }
-
-  handleSelfieUpload = ({ snapshot, ...selfie }, token) => {
-    const url = this.props.urls.onfido_api_url
-    // if snapshot is present, it needs to be uploaded together with the user initiated selfie
-    if (snapshot) {
-      sendEvent('Starting multiframe selfie upload')
-      chainMultiframeUpload(snapshot, selfie, token, url, this.onApiSuccess, this.onApiError)
-    } else {
-      const { blob, filename, sdkMetadata } = selfie
-      // filename is only present for images taken via webcam.
-      // Captures that have been taken via the Uploader component do not have filename
-      // and the blob is a File type
-      const filePayload = filename ? { blob, filename } : blob
-      uploadLivePhoto({ file: filePayload, sdkMetadata }, url, token, this.onApiSuccess, this.onApiError)
-    }
-  }
-
-  uploadCaptureToOnfido = () => {
-    const { urls, capture, method, side, token, poaDocumentType, language } = this.props
-    const url = urls.onfido_api_url
-    this.startTime = performance.now()
-    sendEvent('Starting upload', { method })
-    this.setState({ uploadInProgress: true })
-    const { blob, documentType: type, variant, challengeData, sdkMetadata } = capture
-    this.setState({ capture })
-
-    if (method === 'document') {
-      const isPoA = poaDocumentTypes.includes(poaDocumentType)
-      const shouldDetectGlare = !isOfMimeType(['pdf'], blob) && !isPoA
-      const shouldDetectDocument = !isPoA
-      const validations = {
-        ...(shouldDetectDocument ? { detect_document: 'error' } : {}),
-        ...(shouldDetectGlare ? { detect_glare: 'warn' } : {})
-      }
-      const issuingCountry = isPoA ? { issuing_country: this.props.country || 'GBR' } : {}
-      const data = { file: blob, type, side, validations, sdkMetadata, ...issuingCountry }
-      uploadDocument(data, url, token, this.onApiSuccess, this.onApiError)
-    } else if (method === 'face') {
-      if (variant === 'video') {
-        const data = { challengeData, blob, language, sdkMetadata }
-        uploadLiveVideo(data, url, token, this.onApiSuccess, this.onApiError)
-      } else {
-        this.handleSelfieUpload(capture, token)
-      }
-    }
-  }
-
-  onConfirm = () => {
-    this.state.error.type === 'warn' ? this.props.nextStep() : this.uploadCaptureToOnfido()
-  }
-
-  render = ({ capture, previousStep, method, documentType, isFullScreen }) =>
-    this.state.uploadInProgress ? (
-      <Spinner />
-    ) : (
-      <Previews
-        isFullScreen={isFullScreen}
-        capture={capture}
-        retakeAction={previousStep}
-        confirmAction={this.onConfirm}
-        isUploading={this.state.uploadInProgress}
-        error={this.state.error}
-        method={method}
-        documentType={documentType}
-      />
-  )
-}
-
-=======
->>>>>>> 07143e56
 const captureKey = (...args) => cleanFalsy(args).join('_')
 
 const mapStateToProps = (state, { method, side }) => ({
