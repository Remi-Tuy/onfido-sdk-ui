import { h, Component } from 'preact'
import { selectors } from '../../core'
import { connect } from 'react-redux'
import theme from '../Theme/style.css'
import style from './style.css'
import classNames from 'classnames'
import { isOfFileType } from '../utils/file'
import {preventDefaultOnClick} from '../utils'
import { uploadDocument, uploadLivePhoto } from '../utils/onfidoApi'
import PdfViewer from './PdfPreview'
import Error from '../Error'
import Spinner from '../Spinner'
import Title from '../Title'
<<<<<<< HEAD
import { sendError, trackComponentAndMode, appendToTracking } from '../../Tracker'
=======
import { sendError, trackComponentAndMode, appendToTracking, sendEvent } from '../../Tracker'
import { confirm } from '../strings'
>>>>>>> 33a06b33

const CaptureViewerPure = ({capture:{blob, base64, previewUrl}}) =>
  <div className={style.captures}>
    {isOfFileType(['pdf'], blob) ?
      <PdfViewer previewUrl={previewUrl} blob={blob}/> :
      <img className={style.image}
        //we use base64 if the capture is a File, since its base64 version is exif rotated
        //if it's not a File (just a Blob), it means it comes from the webcam,
        //so the base64 version is actually lossy and since no rotation is necessary
        //the blob is the best candidate in this case
        src={blob instanceof File ? base64 : previewUrl}
      />
    }
  </div>

class CaptureViewer extends Component {
  constructor (props) {
    super(props)
    const {capture:{blob}} = props
    this.state = this.previewUrlState(blob)
  }

  previewUrlState = blob =>
    blob ? { previewUrl: URL.createObjectURL(blob) } : {}

  updateBlobPreview(blob) {
    this.revokePreviewURL()
    this.setState(this.previewUrlState(blob))
  }

  revokePreviewURL(){
    URL.revokeObjectURL(this.state.previewUrl)
  }

  componentWillReceiveProps({capture:{blob}}) {
    if (this.props.capture.blob !== blob) this.updateBlobPreview(blob)
  }

  componentWillUnmount() {
    this.revokePreviewURL()
  }

  render () {
    const {capture} = this.props
    return <CaptureViewerPure
      capture={{
        ...capture,
        previewUrl: this.state.previewUrl
      }}/>
  }
}

const RetakeAction = ({retakeAction, i18n}) =>
  <button onClick={retakeAction}
    className={`${theme.btn} ${style["btn-outline"]}`}>
    {i18n.t('confirm.redo')}
  </button>

const ConfirmAction = ({confirmAction, i18n, error}) =>
    <button href='#' className={`${theme.btn} ${theme["btn-primary"]}`}
      onClick={preventDefaultOnClick(confirmAction)}>
      { error.type === 'warn' ? i18n.t('confirm.continue') : i18n.t('confirm.confirm') }
    </button>

const Actions = ({retakeAction, confirmAction, error, i18n}) =>
  <div>
    <div className={classNames(
        theme.actions,
        style.actions,
        {[style.error]: error.type === 'error'}
      )}>
      <RetakeAction {...{retakeAction, i18n}} />
      { error.type === 'error' ?
        null : <ConfirmAction {...{confirmAction, i18n, error}} /> }
    </div>
  </div>

const Previews = ({capture, retakeAction, confirmAction, error, method, documentType, i18n}) => {
  const title = i18n.t(`confirm.${method}.title`)
  const subTitle = method === 'face' ? i18n.t(`confirm.face.message`) : i18n.t(`confirm.${documentType}.message`)
  return (
    <div>
      { error.type ? <Error {...{error, i18n}} /> :
        <Title title={title} subTitle={subTitle} /> }
      <div className={theme.imageWrapper}>
        <CaptureViewer capture={capture} />
        <Actions {...{retakeAction, confirmAction, i18n, error}} />
      </div>
    </div>
  )
}

class Confirm extends Component  {

  constructor(props){
    super(props)
    this.state = {
      uploadInProgress: false,
      error: {},
      captureId: null,
      onfidoId: null,
     }
  }

  onGlareWarning = () => {
    this.setWarning('GLARE_DETECTED')
  }

  setError = (name) => this.setState({error: {name, type: 'error'}})
  setWarning = (name) => this.setState({error: {name, type: 'warn'}})

  onfidoErrorFieldMap = ([key, val]) => {
    if (key === 'document_detection') return 'INVALID_CAPTURE'
    // on corrupted PDF or other unsupported file types
    if (key === 'file') return 'INVALID_TYPE'
    // hit on PDF/invalid file type submission for face detection
    if (key === 'attachment' || key === 'attachment_content_type') return 'UNSUPPORTED_FILE'
    if (key === 'face_detection') {
      return val[0].indexOf('Multiple faces') === -1 ? 'NO_FACE_ERROR' : 'MULTIPLE_FACES_ERROR'
    }
  }

  onfidoErrorReduce = ({fields}) => {
    const [first] = Object.entries(fields).map(this.onfidoErrorFieldMap)
    return first
  }

  onApiError = ({status, response}) => {
    let errorKey;
    if (this.props.mobileFlow && status === 401) {
      return this.props.crossDeviceClientError()
    }
    else if (status === 422) {
      errorKey = this.onfidoErrorReduce(response.error)
    }
    else {
      sendError(`${status} - ${response}`)
      errorKey = 'SERVER_ERROR'
    }

    this.setState({uploadInProgress: false})
    this.setError(errorKey)
  }

  onApiSuccess = (apiResponse) => {
    const duration = Math.round(performance.now() - this.startTime)
    sendEvent('Completed upload', {duration, method: this.props.method})
    this.setState({onfidoId: apiResponse.id})
    const warnings = apiResponse.sdk_warnings
    if (warnings && !warnings.detect_glare.valid) {
      this.setState({uploadInProgress: false})
      this.onGlareWarning()
    }
    else {
      this.props.nextStep()
    }
  }

  uploadCaptureToOnfido = () => {
    const {validCaptures, method, side, token} = this.props
    this.startTime = performance.now()
    sendEvent('Starting upload', {method})
    this.setState({uploadInProgress: true})
    const {blob, documentType, id} = validCaptures[0]
    this.setState({captureId: id})

    if (method === 'document') {
      const data = { file: blob, type: documentType, side}
      uploadDocument(data, token, this.onApiSuccess, this.onApiError)
    }
    else if  (method === 'face') {
      const data = { file: blob }
      uploadLivePhoto(data, token, this.onApiSuccess, this.onApiError)
    }
  }

  onConfirm = () => {
    this.state.error.type === 'warn' ?
      this.props.nextStep() : this.uploadCaptureToOnfido()
  }

  render = ({validCaptures, previousStep, method, documentType, i18n}) => (
    this.state.uploadInProgress ?
      <Spinner /> :
      <Previews
        {...{i18n}}
        capture={validCaptures[0]}
        retakeAction={() => {
          previousStep()
        }}
        confirmAction={this.onConfirm}
        error={this.state.error}
        method={method}
        documentType={documentType}
      />
  )
}

const mapStateToProps = (state, props) => {
  return {
    validCaptures: selectors.currentValidCaptures(state, props),
    unprocessedCaptures: selectors.unprocessedCaptures(state, props)
  }
}

const TrackedConfirmComponent = trackComponentAndMode(Confirm, 'confirmation', 'error')

const MapConfirm = connect(mapStateToProps)(TrackedConfirmComponent)

const DocumentFrontWrapper = (props) =>
  <MapConfirm {...props} method= 'document' side= 'front' />

const DocumentBackWrapper = (props) =>
  <MapConfirm {...props} method= 'document' side= 'back' />

const FaceConfirm = (props) =>
  <MapConfirm {...props} method= 'face' />

const DocumentFrontConfirm = appendToTracking(DocumentFrontWrapper, 'front')
const DocumentBackConfrim = appendToTracking(DocumentBackWrapper, 'back')

export { DocumentFrontConfirm, DocumentBackConfrim, FaceConfirm }<|MERGE_RESOLUTION|>--- conflicted
+++ resolved
@@ -11,12 +11,7 @@
 import Error from '../Error'
 import Spinner from '../Spinner'
 import Title from '../Title'
-<<<<<<< HEAD
-import { sendError, trackComponentAndMode, appendToTracking } from '../../Tracker'
-=======
 import { sendError, trackComponentAndMode, appendToTracking, sendEvent } from '../../Tracker'
-import { confirm } from '../strings'
->>>>>>> 33a06b33
 
 const CaptureViewerPure = ({capture:{blob, base64, previewUrl}}) =>
   <div className={style.captures}>
