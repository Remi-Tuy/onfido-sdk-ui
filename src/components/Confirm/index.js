import { h, Component } from 'preact'
import { connect } from 'react-redux'
import theme from '../Theme/style.css'
import style from './style.css'
import classNames from 'classnames'
import { isOfFileType } from '../utils/file'
import {preventDefaultOnClick} from '../utils'
import { cleanFalsy } from '../utils/array'
import { uploadDocument, uploadLivePhoto, uploadLiveVideo } from '../utils/onfidoApi'
import { poaDocumentTypes } from '../DocumentSelector'
import PdfViewer from './PdfPreview'
import EnlargedPreview from '../EnlargedPreview'
import Error from '../Error'
import Spinner from '../Spinner'
import Title from '../Title'
import { sendError, trackComponentAndMode, appendToTracking, sendEvent } from '../../Tracker'

const CaptureViewerPure = ({capture:{blob, base64, previewUrl, variant}, isDocument, i18n, isFullScreen, useFullScreen}) =>
  <div className={style.captures}>
    {isOfFileType(['pdf'], blob) ?
      <PdfViewer previewUrl={previewUrl} blob={blob}/> :
      variant === 'video' ?
        <video className={style.video} src={previewUrl} controls/> :
        <span className={classNames(style.imageWrapper, {
          [style.fullscreenImageWrapper]: isFullScreen,
        })}>
          {
            isDocument &&
              <EnlargedPreview
                {...{i18n, useFullScreen}}
                src={blob instanceof File ? base64 : previewUrl}
              />
          }
          <img className={style.image}
            //we use base64 if the capture is a File, since its base64 version is exif rotated
            //if it's not a File (just a Blob), it means it comes from the webcam,
            //so the base64 version is actually lossy and since no rotation is necessary
            //the blob is the best candidate in this case
            src={blob instanceof File ? base64 : previewUrl}
          />
        </span>
    }
  </div>

class CaptureViewer extends Component {
  constructor (props) {
    super(props)
    const {capture:{blob}} = props
    this.state = this.previewUrlState(blob)
  }

  previewUrlState = blob =>
    blob ? { previewUrl: URL.createObjectURL(blob) } : {}

  updateBlobPreview(blob) {
    this.revokePreviewURL()
    this.setState(this.previewUrlState(blob))
  }

  revokePreviewURL(){
    URL.revokeObjectURL(this.state.previewUrl)
  }

  componentWillReceiveProps({capture:{blob}}) {
    if (this.props.capture.blob !== blob) this.updateBlobPreview(blob)
  }

  componentWillUnmount() {
    this.revokePreviewURL()
  }

  render () {
    const {capture, method, i18n, useFullScreen, isFullScreen} = this.props
    return <CaptureViewerPure
      i18n={i18n}
      useFullScreen={useFullScreen}
      isFullScreen={isFullScreen}
      isDocument={ method === 'document' }
      capture={{
        ...capture,
        previewUrl: this.state.previewUrl
      }}/>
  }
}

const RetakeAction = ({retakeAction, i18n}) =>
  <button onClick={retakeAction}
    className={`${theme.btn} ${theme['btn-outline']} ${style.retake}`}>
    {i18n.t('confirm.redo')}
  </button>

const ConfirmAction = ({confirmAction, i18n, error}) =>
    <button href='#' className={`${theme.btn} ${theme["btn-primary"]}`}
      onClick={preventDefaultOnClick(confirmAction)}>
      { error.type === 'warn' ? i18n.t('confirm.continue') : i18n.t('confirm.confirm') }
    </button>

const Actions = ({retakeAction, confirmAction, error, i18n}) =>
  <div className={style.actionsContainer}>
    <div className={classNames(
        theme.actions,
        style.actions,
        {[style.error]: error.type === 'error'}
      )}>
      <RetakeAction {...{retakeAction, i18n}} />
      { error.type === 'error' ?
        null : <ConfirmAction {...{confirmAction, i18n, error}} /> }
    </div>
  </div>

const Previews = ({capture, retakeAction, confirmAction, error, method, documentType, i18n, useFullScreen, isFullScreen}) => {
  const title = method === 'face' ?
    i18n.t(`confirm.face.${capture.variant}.title`) :
    i18n.t(`confirm.${method}.title`)

  const subTitle = method === 'face' ?
    i18n.t(`confirm.face.${capture.variant}.message`) :
    i18n.t(`confirm.${documentType}.message`)

  return (
    <div className={classNames(style.previewsContainer, {
      [style.previewsContainerIsFullScreen]: isFullScreen,
    })}>
      { error.type ? <Error {...{error, i18n, withArrow: true}} /> :
        <Title title={title} subTitle={subTitle} smaller={true} className={style.title}/> }
        <div className={classNames(theme.imageWrapper, {
          [style.videoWrapper]: capture.variant === 'video',
        })}>
          <CaptureViewer {...{capture, i18n, method, useFullScreen, isFullScreen }} />
        </div>
      <Actions {...{retakeAction, confirmAction, i18n, error}} />
    </div>
  )
}

class Confirm extends Component  {

  constructor(props){
    super(props)
    this.state = {
      uploadInProgress: false,
      error: {},
      captureId: null,
      onfidoId: null,
     }
  }

  onGlareWarning = () => {
    this.setWarning('GLARE_DETECTED')
  }

  setError = (name) => this.setState({error: {name, type: 'error'}})
  setWarning = (name) => this.setState({error: {name, type: 'warn'}})

  onfidoErrorFieldMap = ([key, val]) => {
    if (key === 'document_detection') return 'INVALID_CAPTURE'
    // on corrupted PDF or other unsupported file types
    if (key === 'file') return 'INVALID_TYPE'
    // hit on PDF/invalid file type submission for face detection
    if (key === 'attachment' || key === 'attachment_content_type') return 'UNSUPPORTED_FILE'
    if (key === 'face_detection') {
      return val[0].indexOf('Multiple faces') === -1 ? 'NO_FACE_ERROR' : 'MULTIPLE_FACES_ERROR'
    }
  }

  onfidoErrorReduce = ({fields}) => {
    const [first] = Object.entries(fields).map(this.onfidoErrorFieldMap)
    return first
  }

  onApiError = ({status, response}) => {
    let errorKey;
    if (this.props.mobileFlow && status === 401) {
      return this.props.crossDeviceClientError()
    }
    else if (status === 422) {
      errorKey = this.onfidoErrorReduce(response.error)
    }
    else {
      sendError(`${status} - ${response}`)
      errorKey = 'SERVER_ERROR'
    }

    this.setState({uploadInProgress: false})
    this.setError(errorKey)
  }

  onApiSuccess = (apiResponse) => {
    const duration = Math.round(performance.now() - this.startTime)
    sendEvent('Completed upload', {duration, method: this.props.method})
    this.setState({onfidoId: apiResponse.id})
    const warnings = apiResponse.sdk_warnings
    if (warnings && !warnings.detect_glare.valid) {
      this.setState({uploadInProgress: false})
      this.onGlareWarning()
    }
    else {
      this.props.nextStep()
    }
  }

  uploadCaptureToOnfido = () => {
    const {capture, method, side, token, documentType} = this.props
    this.startTime = performance.now()
    sendEvent('Starting upload', {method})
    this.setState({uploadInProgress: true})
    const {blob, documentType: type, id, variant, challengeData} = capture
    this.setState({captureId: id})

    if (method === 'document') {
      const isPoA = Array.includes(poaDocumentTypes, documentType)
      const shouldDetectGlare = !isOfFileType(['pdf'], blob) && !isPoA
      const shouldDetectDocument = !isPoA
      const validations = {
        ...(shouldDetectDocument ? { 'detect_document': 'error' } : {}),
        ...(shouldDetectGlare ? { 'detect_glare': 'warn' } : {}),
      }
      const data = { file: blob, type, side, validations}
      uploadDocument(data, token, this.onApiSuccess, this.onApiError)
    }
    else if  (method === 'face') {
      if (variant === 'video') {
        const data = { challengeData, blob, language: this.props.i18n.currentLocale }
        uploadLiveVideo(data, token, this.onApiSuccess, this.onApiError)
      } else {
        const data = { file: blob }
        uploadLivePhoto(data, token, this.onApiSuccess, this.onApiError)
      }
    }
  }

  onConfirm = () => {
    this.state.error.type === 'warn' ?
      this.props.nextStep() : this.uploadCaptureToOnfido()
  }

<<<<<<< HEAD
  render = ({capture, previousStep, method, documentType, i18n}) => (
    this.state.uploadInProgress ?
      <Spinner /> :
      <Previews
        {...{i18n}}
        capture={capture}
        retakeAction={previousStep}
=======
  render = ({validCaptures, previousStep, method, documentType, i18n, useFullScreen, isFullScreen}) => (
    this.state.uploadInProgress ?
      <Spinner /> :
      <Previews
        {...{i18n, useFullScreen, isFullScreen}}
        capture={validCaptures[0]}
        retakeAction={() => {
          previousStep()
        }}
>>>>>>> 6832568d
        confirmAction={this.onConfirm}
        error={this.state.error}
        method={method}
        documentType={documentType}
      />
  )
}

const captureKey = (...args) => cleanFalsy(args).join('_')

const mapStateToProps = (state, { method, side }) => ({
  capture: state.captures[captureKey(method, side)],
})

const TrackedConfirmComponent = trackComponentAndMode(Confirm, 'confirmation', 'error')

const MapConfirm = connect(mapStateToProps)(TrackedConfirmComponent)

const DocumentFrontWrapper = (props) =>
  <MapConfirm {...props} method="document" side="front" />

const DocumentBackWrapper = (props) =>
  <MapConfirm {...props} method="document" side="back" />

const BaseFaceConfirm = (props) =>
  <MapConfirm {...props} method="face" />

const DocumentFrontConfirm = appendToTracking(DocumentFrontWrapper, 'front')
const DocumentBackConfirm = appendToTracking(DocumentBackWrapper, 'back')
const SelfieConfirm = appendToTracking(BaseFaceConfirm, 'selfie')
const VideoConfirm = appendToTracking(BaseFaceConfirm, 'video')

export { DocumentFrontConfirm, DocumentBackConfirm, SelfieConfirm, VideoConfirm}<|MERGE_RESOLUTION|>--- conflicted
+++ resolved
@@ -234,25 +234,13 @@
       this.props.nextStep() : this.uploadCaptureToOnfido()
   }
 
-<<<<<<< HEAD
-  render = ({capture, previousStep, method, documentType, i18n}) => (
-    this.state.uploadInProgress ?
-      <Spinner /> :
-      <Previews
-        {...{i18n}}
-        capture={capture}
-        retakeAction={previousStep}
-=======
-  render = ({validCaptures, previousStep, method, documentType, i18n, useFullScreen, isFullScreen}) => (
+  render = ({capture, previousStep, method, documentType, i18n, useFullScreen, isFullScreen}) => (
     this.state.uploadInProgress ?
       <Spinner /> :
       <Previews
         {...{i18n, useFullScreen, isFullScreen}}
-        capture={validCaptures[0]}
-        retakeAction={() => {
-          previousStep()
-        }}
->>>>>>> 6832568d
+        capture={capture}
+        retakeAction={previousStep}
         confirmAction={this.onConfirm}
         error={this.state.error}
         method={method}
