import { h, Component } from 'preact'
import { selectors } from '../../core'
import { connect } from 'react-redux'
import theme from '../Theme/style.css'
import style from './style.css'
import classNames from 'classnames'
import { isOfFileType } from '../utils/file'
import {preventDefaultOnClick} from '../utils'
<<<<<<< HEAD
import { uploadDocument, uploadLivePhoto, uploadLiveVideo } from '../utils/onfidoApi'
=======
import { uploadDocument, uploadLivePhoto } from '../utils/onfidoApi'
import { poaDocumentTypes } from '../DocumentSelector'
>>>>>>> 2b2d0418
import PdfViewer from './PdfPreview'
import Error from '../Error'
import Spinner from '../Spinner'
import Title from '../Title'
import { sendError, trackComponentAndMode, appendToTracking, sendEvent } from '../../Tracker'

const CaptureViewerPure = ({capture:{blob, base64, previewUrl, isLiveness}}) =>
  <div className={style.captures}>
    {isOfFileType(['pdf'], blob) ?
      <PdfViewer previewUrl={previewUrl} blob={blob}/> :
      isLiveness ?
        <video className={style.livenessVideo} src={previewUrl} controls/> :
        <img className={style.image}
          //we use base64 if the capture is a File, since its base64 version is exif rotated
          //if it's not a File (just a Blob), it means it comes from the webcam,
          //so the base64 version is actually lossy and since no rotation is necessary
          //the blob is the best candidate in this case
          src={blob instanceof File ? base64 : previewUrl}
        />
    }
  </div>

class CaptureViewer extends Component {
  constructor (props) {
    super(props)
    const {capture:{blob}} = props
    this.state = this.previewUrlState(blob)
  }

  previewUrlState = blob =>
    blob ? { previewUrl: URL.createObjectURL(blob) } : {}

  updateBlobPreview(blob) {
    this.revokePreviewURL()
    this.setState(this.previewUrlState(blob))
  }

  revokePreviewURL(){
    URL.revokeObjectURL(this.state.previewUrl)
  }

  componentWillReceiveProps({capture:{blob}}) {
    if (this.props.capture.blob !== blob) this.updateBlobPreview(blob)
  }

  componentWillUnmount() {
    this.revokePreviewURL()
  }

  render () {
    const {capture} = this.props
    return <CaptureViewerPure
      capture={{
        ...capture,
        previewUrl: this.state.previewUrl
      }}/>
  }
}

const RetakeAction = ({retakeAction, i18n}) =>
  <button onClick={retakeAction}
    className={`${theme.btn} ${style["btn-outline"]}`}>{ /*`*/ }
    {i18n.t('confirm.redo')}
  </button>

const ConfirmAction = ({confirmAction, i18n, error}) =>
    <button href='#' className={`${theme.btn} ${theme["btn-primary"]}`} //`
      onClick={preventDefaultOnClick(confirmAction)}>
      { error.type === 'warn' ? i18n.t('confirm.continue') : i18n.t('confirm.confirm') }
    </button>

const Actions = ({retakeAction, confirmAction, error, i18n}) =>
  <div className={style.actionsContainer}>
    <div className={classNames(
        theme.actions,
        style.actions,
        {[style.error]: error.type === 'error'}
      )}>
      <RetakeAction {...{retakeAction, i18n}} />
      { error.type === 'error' ?
        null : <ConfirmAction {...{confirmAction, i18n, error}} /> }
    </div>
  </div>

const Previews = ({capture, retakeAction, confirmAction, error, method, documentType, i18n}) => {
  const title = i18n.t(`confirm.${method}.title`)
  const subTitle = method === 'face' ? i18n.t(`confirm.face.message`) : i18n.t(`confirm.${documentType}.message`)
  return (
    <div className={style.previewsContainer}>
      { error.type ? <Error {...{error, i18n}} /> :
        <Title title={title} subTitle={subTitle} smaller={true} className={style.title}/> }
        <div className={theme.imageWrapper}>
          <CaptureViewer capture={capture} />
        </div>
      <Actions {...{retakeAction, confirmAction, i18n, error}} />
    </div>
  )
}

class Confirm extends Component  {

  constructor(props){
    super(props)
    this.state = {
      uploadInProgress: false,
      error: {},
      captureId: null,
      onfidoId: null,
     }
  }

  onGlareWarning = () => {
    this.setWarning('GLARE_DETECTED')
  }

  setError = (name) => this.setState({error: {name, type: 'error'}})
  setWarning = (name) => this.setState({error: {name, type: 'warn'}})

  onfidoErrorFieldMap = ([key, val]) => {
    if (key === 'document_detection') return 'INVALID_CAPTURE'
    // on corrupted PDF or other unsupported file types
    if (key === 'file') return 'INVALID_TYPE'
    // hit on PDF/invalid file type submission for face detection
    if (key === 'attachment' || key === 'attachment_content_type') return 'UNSUPPORTED_FILE'
    if (key === 'face_detection') {
      return val[0].indexOf('Multiple faces') === -1 ? 'NO_FACE_ERROR' : 'MULTIPLE_FACES_ERROR'
    }
  }

  onfidoErrorReduce = ({fields}) => {
    const [first] = Object.entries(fields).map(this.onfidoErrorFieldMap)
    return first
  }

  onApiError = ({status, response}) => {
    let errorKey;
    if (this.props.mobileFlow && status === 401) {
      return this.props.crossDeviceClientError()
    }
    else if (status === 422) {
      errorKey = this.onfidoErrorReduce(response.error)
    }
    else {
      sendError(`${status} - ${response}`)
      errorKey = 'SERVER_ERROR'
    }

    this.setState({uploadInProgress: false})
    this.setError(errorKey)
  }

  onApiSuccess = (apiResponse) => {
    const duration = Math.round(performance.now() - this.startTime)
    sendEvent('Completed upload', {duration, method: this.props.method})
    this.setState({onfidoId: apiResponse.id})
    const warnings = apiResponse.sdk_warnings
    if (warnings && !warnings.detect_glare.valid) {
      this.setState({uploadInProgress: false})
      this.onGlareWarning()
    }
    else {
      this.props.nextStep()
    }
  }

  uploadCaptureToOnfido = () => {
    const {validCaptures, method, side, token, documentType} = this.props
    this.startTime = performance.now()
    sendEvent('Starting upload', {method})
    this.setState({uploadInProgress: true})
    const {blob, documentType: type, id, isLiveness, challengeData} = validCaptures[0]
    this.setState({captureId: id})

    if (method === 'document') {
      const isPoA = poaDocumentTypes.includes(documentType)
      const shouldDetectGlare = !isOfFileType(['pdf'], blob) && !isPoA
      const shouldDetectDocument = !isPoA
      const validations = {
        ...(shouldDetectDocument ? { 'detect_document': 'error' } : {}),
        ...(shouldDetectGlare ? { 'detect_glare': 'warn' } : {}),
      }
      const data = { file: blob, type, side, validations}
      uploadDocument(data, token, this.onApiSuccess, this.onApiError)
    }
    else if  (method === 'face') {
      if (isLiveness) {
        const data = { challengeData, blob }
        uploadLiveVideo(data, token, this.onApiSuccess, this.onApiError)
      } else {
        const data = { file: blob }
        uploadLivePhoto(data, token, this.onApiSuccess, this.onApiError)
      }
    }
  }

  onConfirm = () => {
    this.state.error.type === 'warn' ?
      this.props.nextStep() : this.uploadCaptureToOnfido()
  }

  render = ({validCaptures, previousStep, method, documentType, i18n}) => (
    this.state.uploadInProgress ?
      <Spinner /> :
      <Previews
        {...{i18n}}
        capture={validCaptures[0]}
        retakeAction={() => {
          previousStep()
        }}
        confirmAction={this.onConfirm}
        error={this.state.error}
        method={method}
        documentType={documentType}
      />
  )
}

const mapStateToProps = (state, props) => {
  return {
    validCaptures: selectors.currentValidCaptures(state, props),
    unprocessedCaptures: selectors.unprocessedCaptures(state, props)
  }
}

const TrackedConfirmComponent = trackComponentAndMode(Confirm, 'confirmation', 'error')

const MapConfirm = connect(mapStateToProps)(TrackedConfirmComponent)

const DocumentFrontWrapper = (props) =>
  <MapConfirm {...props} method= 'document' side= 'front' />

const DocumentBackWrapper = (props) =>
  <MapConfirm {...props} method= 'document' side= 'back' />

const FaceConfirm = (props) =>
  <MapConfirm {...props} method= 'face' />

const DocumentFrontConfirm = appendToTracking(DocumentFrontWrapper, 'front')
const DocumentBackConfirm = appendToTracking(DocumentBackWrapper, 'back')

export { DocumentFrontConfirm, DocumentBackConfirm, FaceConfirm }<|MERGE_RESOLUTION|>--- conflicted
+++ resolved
@@ -6,12 +6,8 @@
 import classNames from 'classnames'
 import { isOfFileType } from '../utils/file'
 import {preventDefaultOnClick} from '../utils'
-<<<<<<< HEAD
 import { uploadDocument, uploadLivePhoto, uploadLiveVideo } from '../utils/onfidoApi'
-=======
-import { uploadDocument, uploadLivePhoto } from '../utils/onfidoApi'
 import { poaDocumentTypes } from '../DocumentSelector'
->>>>>>> 2b2d0418
 import PdfViewer from './PdfPreview'
 import Error from '../Error'
 import Spinner from '../Spinner'
