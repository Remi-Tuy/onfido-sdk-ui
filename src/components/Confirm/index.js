--- conflicted
+++ resolved
@@ -17,11 +17,7 @@
 import { trackException, trackComponentAndMode, appendToTracking, sendEvent } from '../../Tracker'
 import { localised } from '../../locales'
 
-<<<<<<< HEAD
 const CaptureViewerPure = ({capture:{blob, base64, previewUrl, variant, id}, isDocument, isFullScreen, useFullScreen}) =>
-=======
-const CaptureViewerPure = ({capture:{blob, base64, previewUrl, variant}, isDocument, isFullScreen}) =>
->>>>>>> 6d1b59d7
   <div className={style.captures}>
     {isOfFileType(['pdf'], blob) ?
       <PdfViewer previewUrl={previewUrl} blob={blob}/> :
