--- conflicted
+++ resolved
@@ -111,11 +111,8 @@
     </div>
   </div>
 
-<<<<<<< HEAD
-const Previews = localised(({capture, retakeAction, confirmAction, error, method, documentType, translate }) => {
-=======
-const Previews = ({capture, retakeAction, confirmAction, error, method, documentType, i18n, useFullScreen, isFullScreen}) => {
->>>>>>> 90143175
+
+const Previews = localised(({capture, retakeAction, confirmAction, error, method, documentType, translate, useFullScreen, isFullScreen}) => {
   const title = method === 'face' ?
     translate(`confirm.face.${capture.variant}.title`) :
     translate(`confirm.${method}.title`)
@@ -124,20 +121,15 @@
     translate(`confirm.face.${capture.variant}.message`) :
     translate(`confirm.${documentType}.message`)
   return (
-<<<<<<< HEAD
-    <div className={style.previewsContainer}>
-      { error.type ? <Error {...{error, withArrow: true}} /> :
-=======
     <div className={classNames(style.previewsContainer, {
       [style.previewsContainerIsFullScreen]: isFullScreen,
     })}>
-      { error.type ? <Error {...{error, i18n, withArrow: true}} /> :
->>>>>>> 90143175
+      { error.type ? <Error {...{error, withArrow: true}} /> :
         <Title title={title} subTitle={subTitle} smaller={true} className={style.title}/> }
         <div className={classNames(theme.imageWrapper, {
           [style.videoWrapper]: capture.variant === 'video',
         })}>
-          <CaptureViewer {...{capture, i18n, method, useFullScreen, isFullScreen }} />
+          <CaptureViewer {...{capture, method, useFullScreen, isFullScreen }} />
         </div>
       <Actions {...{retakeAction, confirmAction, error}} />
     </div>
@@ -245,18 +237,11 @@
       this.props.nextStep() : this.uploadCaptureToOnfido()
   }
 
-<<<<<<< HEAD
-  render = ({validCaptures, previousStep, method, documentType}) => (
-    this.state.uploadInProgress ?
-      <Spinner /> :
-      <Previews
-=======
   render = ({validCaptures, previousStep, method, documentType, i18n, useFullScreen, isFullScreen}) => (
     this.state.uploadInProgress ?
       <Spinner /> :
       <Previews
-        {...{i18n, useFullScreen, isFullScreen}}
->>>>>>> 90143175
+        {...{useFullScreen, isFullScreen}}
         capture={validCaptures[0]}
         retakeAction={() => {
           previousStep()
