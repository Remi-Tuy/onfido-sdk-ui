import { h, Component } from 'preact'
import { connect } from 'react-redux'
import theme from '../Theme/style.css'
import style from './style.css'
import classNames from 'classnames'
import { isOfFileType } from '../utils/file'
import { includes } from '../utils/array'
import {preventDefaultOnClick} from '../utils'
import { cleanFalsy } from '../utils/array'
import { uploadDocument, uploadLivePhoto, uploadLiveVideo } from '../utils/onfidoApi'
import { poaDocumentTypes } from '../DocumentSelector/documentTypes'
import PdfViewer from './PdfPreview'
import EnlargedPreview from '../EnlargedPreview'
import Error from '../Error'
import Spinner from '../Spinner'
import Title from '../Title'
import { trackException, trackComponentAndMode, appendToTracking, sendEvent } from '../../Tracker'
import { localised } from '../../locales'

const CaptureViewerPure = ({capture:{blob, base64, previewUrl, variant}, isDocument, i18n, isFullScreen, useFullScreen}) =>
  <div className={style.captures}>
    {isOfFileType(['pdf'], blob) ?
      <PdfViewer previewUrl={previewUrl} blob={blob}/> :
      variant === 'video' ?
        <video className={style.video} src={previewUrl} controls/> :
        <span className={classNames(style.imageWrapper, {
          [style.fullscreenImageWrapper]: isFullScreen,
        })}>
          {
            isDocument &&
              <EnlargedPreview
                {...{i18n, useFullScreen}}
                src={blob instanceof File ? base64 : previewUrl}
              />
          }
          <img className={style.image}
            //we use base64 if the capture is a File, since its base64 version is exif rotated
            //if it's not a File (just a Blob), it means it comes from the webcam,
            //so the base64 version is actually lossy and since no rotation is necessary
            //the blob is the best candidate in this case
            src={blob instanceof File ? base64 : previewUrl}
          />
        </span>
    }
  </div>

class CaptureViewer extends Component {
  constructor (props) {
    super(props)
    const {capture:{blob}} = props
    this.state = this.previewUrlState(blob)
  }

  previewUrlState = blob =>
    blob ? { previewUrl: URL.createObjectURL(blob) } : {}

  updateBlobPreview(blob) {
    this.revokePreviewURL()
    this.setState(this.previewUrlState(blob))
  }

  revokePreviewURL(){
    URL.revokeObjectURL(this.state.previewUrl)
  }

  componentWillReceiveProps({capture:{blob}}) {
    if (this.props.capture.blob !== blob) this.updateBlobPreview(blob)
  }

  componentWillUnmount() {
    this.revokePreviewURL()
  }

  render () {
    const {capture, method, i18n, useFullScreen, isFullScreen} = this.props
    return <CaptureViewerPure
      i18n={i18n}
      useFullScreen={useFullScreen}
      isFullScreen={isFullScreen}
      isDocument={ method === 'document' }
      capture={{
        ...capture,
        previewUrl: this.state.previewUrl
      }}/>
  }
}

const RetakeAction = localised(({retakeAction, translate}) =>
  <button onClick={retakeAction}
    className={`${theme.btn} ${theme['btn-outline']} ${style.retake}`}>
    {translate('confirm.redo')}
  </button>
)

const ConfirmAction = localised(({confirmAction, translate, error}) =>
  <button href='#' className={`${theme.btn} ${theme["btn-primary"]}`}
    onClick={preventDefaultOnClick(confirmAction)}>
    { error.type === 'warn' ? translate('confirm.continue') : translate('confirm.confirm') }
  </button>
)

const Actions = ({retakeAction, confirmAction, error}) =>
  <div className={style.actionsContainer}>
    <div className={classNames(
        theme.actions,
        style.actions,
        {[style.error]: error.type === 'error'}
      )}>
      <RetakeAction {...{retakeAction}} />
      { error.type === 'error' ?
        null : <ConfirmAction {...{confirmAction, error}} /> }
    </div>
  </div>


const Previews = localised(({capture, retakeAction, confirmAction, error, method, documentType, translate, useFullScreen, isFullScreen}) => {
  const title = method === 'face' ?
    translate(`confirm.face.${capture.variant}.title`) :
    translate(`confirm.${method}.title`)

  const subTitle = method === 'face' ?
    translate(`confirm.face.${capture.variant}.message`) :
    translate(`confirm.${documentType}.message`)
  return (
    <div className={classNames(style.previewsContainer, {
      [style.previewsContainerIsFullScreen]: isFullScreen,
    })}>
      { error.type ? <Error {...{error, withArrow: true}} /> :
        <Title title={title} subTitle={subTitle} smaller={true} className={style.title}/> }
        <div className={classNames(theme.imageWrapper, {
          [style.videoWrapper]: capture.variant === 'video',
        })}>
          <CaptureViewer {...{capture, method, useFullScreen, isFullScreen }} />
        </div>
      <Actions {...{retakeAction, confirmAction, error}} />
    </div>
  )
})

class Confirm extends Component  {

  constructor(props){
    super(props)
    this.state = {
      uploadInProgress: false,
      error: {},
      captureId: null,
      onfidoId: null,
     }
  }

  onGlareWarning = () => {
    this.setWarning('GLARE_DETECTED')
  }

  setError = (name) => this.setState({error: {name, type: 'error'}})
  setWarning = (name) => this.setState({error: {name, type: 'warn'}})

  onfidoErrorFieldMap = ([key, val]) => {
    if (key === 'document_detection') return 'INVALID_CAPTURE'
    // on corrupted PDF or other unsupported file types
    if (key === 'file') return 'INVALID_TYPE'
    // hit on PDF/invalid file type submission for face detection
    if (key === 'attachment' || key === 'attachment_content_type') return 'UNSUPPORTED_FILE'
    if (key === 'face_detection') {
      return val[0].indexOf('Multiple faces') === -1 ? 'NO_FACE_ERROR' : 'MULTIPLE_FACES_ERROR'
    }
  }

  onfidoErrorReduce = ({fields}) => {
    const [first] = Object.entries(fields).map(this.onfidoErrorFieldMap)
    return first
  }

  onApiError = ({status, response}) => {
    let errorKey;
    if (this.props.mobileFlow && status === 401) {
      return this.props.crossDeviceClientError()
    }
    else if (status === 422) {
      errorKey = this.onfidoErrorReduce(response.error)
    }
    else {
      trackException(`${status} - ${response}`)
      errorKey = 'SERVER_ERROR'
    }

    this.setState({uploadInProgress: false})
    this.setError(errorKey)
  }

  onApiSuccess = (apiResponse) => {
    const duration = Math.round(performance.now() - this.startTime)
    sendEvent('Completed upload', {duration, method: this.props.method})
    this.setState({onfidoId: apiResponse.id})
    const warnings = apiResponse.sdk_warnings
    if (warnings && !warnings.detect_glare.valid) {
      this.setState({uploadInProgress: false})
      this.onGlareWarning()
    }
    else {
      this.props.nextStep()
    }
  }

  uploadCaptureToOnfido = () => {
<<<<<<< HEAD
    const {validCaptures, method, side, token, documentType, language} = this.props
=======
    const {capture, method, side, token, documentType} = this.props
>>>>>>> ce74fe56
    this.startTime = performance.now()
    sendEvent('Starting upload', {method})
    this.setState({uploadInProgress: true})
    const {blob, documentType: type, id, variant, challengeData} = capture
    this.setState({captureId: id})

    if (method === 'document') {
      const isPoA = includes(poaDocumentTypes, documentType)
      const shouldDetectGlare = !isOfFileType(['pdf'], blob) && !isPoA
      const shouldDetectDocument = !isPoA
      const validations = {
        ...(shouldDetectDocument ? { 'detect_document': 'error' } : {}),
        ...(shouldDetectGlare ? { 'detect_glare': 'warn' } : {}),
      }
      const issuingCountry = isPoA ? { 'issuing_country': this.props.country || 'GBR' } : {}
      const data = { file: blob, type, side, validations, ...issuingCountry}
      uploadDocument(data, token, this.onApiSuccess, this.onApiError)
    }
    else if  (method === 'face') {
      if (variant === 'video') {
        const data = { challengeData, blob, language }
        uploadLiveVideo(data, token, this.onApiSuccess, this.onApiError)
      } else {
        const data = { file: blob }
        uploadLivePhoto(data, token, this.onApiSuccess, this.onApiError)
      }
    }
  }

  onConfirm = () => {
    this.state.error.type === 'warn' ?
      this.props.nextStep() : this.uploadCaptureToOnfido()
  }

  render = ({capture, previousStep, method, documentType, i18n, useFullScreen, isFullScreen}) => (
    this.state.uploadInProgress ?
      <Spinner /> :
      <Previews
<<<<<<< HEAD
        {...{useFullScreen, isFullScreen}}
        capture={validCaptures[0]}
        retakeAction={() => {
          previousStep()
        }}
=======
        {...{i18n, useFullScreen, isFullScreen}}
        capture={capture}
        retakeAction={previousStep}
>>>>>>> ce74fe56
        confirmAction={this.onConfirm}
        error={this.state.error}
        method={method}
        documentType={documentType}
      />
  )
}

const captureKey = (...args) => cleanFalsy(args).join('_')

const mapStateToProps = (state, { method, side }) => ({
  capture: state.captures[captureKey(method, side)],
})

const TrackedConfirmComponent = trackComponentAndMode(Confirm, 'confirmation', 'error')

const MapConfirm = connect(mapStateToProps)(localised(TrackedConfirmComponent))

const DocumentFrontWrapper = (props) =>
  <MapConfirm {...props} method="document" side="front" />

const DocumentBackWrapper = (props) =>
  <MapConfirm {...props} method="document" side="back" />

const BaseFaceConfirm = (props) =>
  <MapConfirm {...props} method="face" />

const DocumentFrontConfirm = appendToTracking(DocumentFrontWrapper, 'front')
const DocumentBackConfirm = appendToTracking(DocumentBackWrapper, 'back')
const SelfieConfirm = appendToTracking(BaseFaceConfirm, 'selfie')
const VideoConfirm = appendToTracking(BaseFaceConfirm, 'video')

export { DocumentFrontConfirm, DocumentBackConfirm, SelfieConfirm, VideoConfirm}<|MERGE_RESOLUTION|>--- conflicted
+++ resolved
@@ -17,7 +17,7 @@
 import { trackException, trackComponentAndMode, appendToTracking, sendEvent } from '../../Tracker'
 import { localised } from '../../locales'
 
-const CaptureViewerPure = ({capture:{blob, base64, previewUrl, variant}, isDocument, i18n, isFullScreen, useFullScreen}) =>
+const CaptureViewerPure = ({capture:{blob, base64, previewUrl, variant}, isDocument, isFullScreen, useFullScreen}) =>
   <div className={style.captures}>
     {isOfFileType(['pdf'], blob) ?
       <PdfViewer previewUrl={previewUrl} blob={blob}/> :
@@ -29,7 +29,7 @@
           {
             isDocument &&
               <EnlargedPreview
-                {...{i18n, useFullScreen}}
+                {...{useFullScreen}}
                 src={blob instanceof File ? base64 : previewUrl}
               />
           }
@@ -72,9 +72,8 @@
   }
 
   render () {
-    const {capture, method, i18n, useFullScreen, isFullScreen} = this.props
+    const {capture, method, useFullScreen, isFullScreen} = this.props
     return <CaptureViewerPure
-      i18n={i18n}
       useFullScreen={useFullScreen}
       isFullScreen={isFullScreen}
       isDocument={ method === 'document' }
@@ -204,11 +203,7 @@
   }
 
   uploadCaptureToOnfido = () => {
-<<<<<<< HEAD
-    const {validCaptures, method, side, token, documentType, language} = this.props
-=======
-    const {capture, method, side, token, documentType} = this.props
->>>>>>> ce74fe56
+    const {capture, method, side, token, documentType, language} = this.props
     this.startTime = performance.now()
     sendEvent('Starting upload', {method})
     this.setState({uploadInProgress: true})
@@ -243,21 +238,13 @@
       this.props.nextStep() : this.uploadCaptureToOnfido()
   }
 
-  render = ({capture, previousStep, method, documentType, i18n, useFullScreen, isFullScreen}) => (
+  render = ({capture, previousStep, method, documentType, useFullScreen, isFullScreen}) => (
     this.state.uploadInProgress ?
       <Spinner /> :
       <Previews
-<<<<<<< HEAD
         {...{useFullScreen, isFullScreen}}
-        capture={validCaptures[0]}
-        retakeAction={() => {
-          previousStep()
-        }}
-=======
-        {...{i18n, useFullScreen, isFullScreen}}
         capture={capture}
         retakeAction={previousStep}
->>>>>>> ce74fe56
         confirmAction={this.onConfirm}
         error={this.state.error}
         method={method}
