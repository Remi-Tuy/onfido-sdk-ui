--- conflicted
+++ resolved
@@ -144,6 +144,7 @@
       {
         file: capture.snapshot.blob,
         snapshot: true,
+        sdkMetadata: capture.snapshot.sdkMetadata,
         advanced_validation: false
       },
       token
@@ -243,25 +244,22 @@
         const data = { challengeData, blob, language, sdkMetadata}
         uploadLiveVideo(data, token, this.onApiSuccess, this.onApiError)
       } else {
-<<<<<<< HEAD
         Promise.all([
           uploadSnapshotIfPresent({
             capture,
             token,
+            sdkMetadata
           }),
           promisifiedUploadLivePhoto(
             {
-              file: capture.blob
+              file: capture.blob,
+              sdkMetadata
             },
             token
           )
         ])
           .then(([captureResponse]) => this.onApiSuccess(captureResponse))
           .catch(captureErrorResponse => this.onApiError(captureErrorResponse))
-=======
-        const data = { file: blob, sdkMetadata}
-        uploadLivePhoto(data, token, this.onApiSuccess, this.onApiError)
->>>>>>> c52af613
       }
     }
   }
@@ -288,16 +286,8 @@
 
 const captureKey = (...args) => cleanFalsy(args).join('_')
 
-/* Selfie captures have two images - one is the capture that we'll preview to the
-   user, the other is a 'snapshot' which is taken periodically during the preparation
-   process in order to provide a comparison against the selfie */
-const getCapture = (state, { method, side }) =>
-  (capture => (capture.selfie ? { ...capture, ...capture.capture } : capture))(
-    state.captures[captureKey(method, side)]
-  )
-
-const mapStateToProps = (state, ownProps) => ({
-  capture: getCapture(state, ownProps),
+const mapStateToProps = (state, { method, side }) => ({
+  capture: state.captures[captureKey(method, side)],
   isFullScreen: state.globals.isFullScreen,
 })
 
