--- conflicted
+++ resolved
@@ -239,13 +239,8 @@
 const DocumentBackWrapper = (props) =>
   <MapConfirm {...props} method="document" side="back" />
 
-<<<<<<< HEAD
-const FaceConfirm = (props) =>
+const BaseFaceConfirm = (props) =>
   <MapConfirm {...props} method="face" />
-=======
-const BaseFaceConfirm = (props) =>
-  <MapConfirm {...props} method='face' />
->>>>>>> 915f6647
 
 const DocumentFrontConfirm = appendToTracking(DocumentFrontWrapper, 'front')
 const DocumentBackConfirm = appendToTracking(DocumentBackWrapper, 'back')
