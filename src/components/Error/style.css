--- conflicted
+++ resolved
@@ -8,11 +8,7 @@
   padding: 8*@unit 16*@unit 12*@unit 16*@unit;
   position: relative;
   @media (--small-viewport) {
-<<<<<<< HEAD
-    margin: 0 16*@unit;
-=======
-    margin: 0 16px 8px;
->>>>>>> f3c945b9
+    margin: 0 16*@unit 8*@unit;
   }
 }
 
