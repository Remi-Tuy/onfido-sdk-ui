// @flow
import * as React from 'react'
import { h, Component } from 'preact'
import Spinner from '../Spinner'
import LivenessCamera from '../Camera/LivenessCamera'
import type { CameraType } from '../Camera/CameraTypes'
import type { ChallengeType } from './Challenge'
import { requestChallenges } from '../utils/onfidoApi'
import { currentMilliseconds } from '../utils'

const serverError = { name: 'SERVER_ERROR', type: 'error' }

type State = {
  id: string,
  challenges: Array<ChallengeType>,
  hasError: boolean,
  hasLoaded: boolean,
  startedAt: number,
  switchSeconds?: number,
};

const initialState = {
  id: '',
  challenges: [],
  hasLoaded: false,
  hasError: false,
  startedAt: 0
};

export default class Liveness extends Component<CameraType, State> {

  state: State = {
    ...initialState,
  }

  componentDidMount() {
    this.loadChallenges()
  }

  loadChallenges = () => {
<<<<<<< HEAD
    this.setState({...initialState}, () =>
      getLivenessChallenges(
        challenges =>  this.setState({ challenges, hasLoaded: true }),
        () => this.setState({ hasLoaded: true, hasError: true })
      )
    )
=======
    this.setState({...initialState})
    requestChallenges(this.props.token, this.handleResponse, this.handleError)
  }

  handleResponse = (response: Object) => {
    const {challenge, id} = response.data
    this.setState({ challenges: challenge, id, hasLoaded: true })
  }

  handleError = () => {
    this.setState({ hasLoaded: true, hasError: true })
  }

  handleChallengeSwitch = () => {
    if (this.state.startedAt) {
      this.setState({ switchSeconds: currentMilliseconds() - this.state.startedAt })
    }
  }

  handleVideoRecordingStart = () => {
    this.setState({ startedAt: currentMilliseconds() })
>>>>>>> 29aa3c92
  }

  handleVideoRecorded = (blob: ?Blob) => {
    const { challenges, id, switchSeconds } = this.state
    this.props.onVideoRecorded(blob, {
      challenges, id, switchSeconds,
    })
  }

  render() {
    const { hasLoaded, hasError, challenges } = this.state

    return (
      <div>{
        hasLoaded ?
          <LivenessCamera {...{
            ...this.props,
            hasError,
            cameraError: hasError ? serverError : undefined,
            challenges,
            onVideoRecorded: this.handleVideoRecorded,
            onVideoRecordingStart: this.handleVideoRecordingStart,
            onSwitchChallenge: this.handleChallengeSwitch,
            onRedo: this.loadChallenges,
          }} />
          :
          <Spinner />
      }
      </div>
    )
  }
}<|MERGE_RESOLUTION|>--- conflicted
+++ resolved
@@ -38,16 +38,11 @@
   }
 
   loadChallenges = () => {
-<<<<<<< HEAD
     this.setState({...initialState}, () =>
-      getLivenessChallenges(
-        challenges =>  this.setState({ challenges, hasLoaded: true }),
-        () => this.setState({ hasLoaded: true, hasError: true })
-      )
+      requestChallenges(this.props.token, this.handleResponse, this.handleError)
     )
-=======
     this.setState({...initialState})
-    requestChallenges(this.props.token, this.handleResponse, this.handleError)
+    
   }
 
   handleResponse = (response: Object) => {
@@ -67,7 +62,6 @@
 
   handleVideoRecordingStart = () => {
     this.setState({ startedAt: currentMilliseconds() })
->>>>>>> 29aa3c92
   }
 
   handleVideoRecorded = (blob: ?Blob) => {
