// @flow
import * as React from 'react'
import { h } from 'preact'
import classNames from 'classnames'
import style from './style.css'
import { functionalSwitch } from '../utils'

type ChallengeContainerProps = {
  title: string,
  renderInstructions: void => React.Element<*>,
};

const ChallengeContainer = ({title, renderInstructions}: ChallengeContainerProps) => (
  <div className={style.challenge}>
    <div className={style.challengeTitle}>{title}</div>
    <div className={style.challengeDescription}>{renderInstructions()}</div>
  </div>
)

export type ChallengeType = {
  query: any,
  type: 'recite' | 'movement',
};

type Props = ChallengeType & {
  i18n: Object,
};

const Recite = ({i18n, query: digits}: Props) => (
  <ChallengeContainer
    title={i18n.t('capture.liveness.challenges.recite')}
    renderInstructions={() =>
<<<<<<< HEAD
      <span className={style.recite}>{digits.join('–')}</span>
=======
      <span className={style.digits}>{digits.join(' – ')}</span>
>>>>>>> bc356c66
    }
  />
)

const Movement = ({i18n, query = ''}: Props) => {
  const side = query.replace('turn', '').toLowerCase()
  return (
    <ChallengeContainer
      title={i18n.t('capture.liveness.challenges.movement', {
        side: i18n.t(`capture.liveness.challenges.${side}`),
      })}
      renderInstructions={() =>
        <span className={classNames(style.movement, style[`movement-${query}`])} />
      }
    />
  )
}

const Challenge = (props: Props) => functionalSwitch(props.type, {
  recite: () => <Recite {...props} />,
  movement: () => <Movement {...props} />,
})

export default Challenge
<|MERGE_RESOLUTION|>--- conflicted
+++ resolved
@@ -30,11 +30,7 @@
   <ChallengeContainer
     title={i18n.t('capture.liveness.challenges.recite')}
     renderInstructions={() =>
-<<<<<<< HEAD
-      <span className={style.recite}>{digits.join('–')}</span>
-=======
-      <span className={style.digits}>{digits.join(' – ')}</span>
->>>>>>> bc356c66
+      <span className={style.recite}>{digits.join(' – ')}</span>
     }
   />
 )
