@import (less) "../../Theme/constants.css";

.image {
  font-size: @font-size-small;

  border-radius: 3*@unit-small;
  border: 1px solid @color-background;
  margin: 30*@unit-small 0 8*@unit-small;
}

.image p {
  margin: 16*@unit-small;
}

.reasons {
  font-size: @font-size-small;

  text-align: center;
  min-height: 42*@unit-small;
}

.reason {
  margin-top: 8*@unit-small;
}

.graphic {
<<<<<<< HEAD
  border: 1px solid @color-background;
  border-radius: 5*@unit-small;
  background-color: @color-white;
  box-shadow: 0 3*@unit-small 6*@unit-small @color-background;
=======
  border: 1px solid @color-border;
  border-radius: 5px;
  background-color: @color-white;
  box-shadow: 0 3px 6px @color-border;
>>>>>>> c27aff02
  background-image: url('assets/allow.svg');
  background-repeat: no-repeat;
  background-size: 100%;
  height: 121*@unit-small;
  margin: 0 auto 30*@unit-small;
  position: relative;
  width: 270*@unit-small;

  @media (--small-viewport) {
    height: 100*@unit-small;
    width: 224*@unit-small;
  }
}

.allow {
  top: 70%;
  position: absolute;
  right: 0;
  text-align: center;
  width: 50%;
  font-weight: 600;

  @media (--small-viewport) {
    top: 65%;
  }
}

.allow::after {
  content: '';
  border: 4*@unit-small solid @color-primary-500;
  width: 80*@unit-small;
  height: 80*@unit-small;
  border-radius: 100%;
  position: absolute;
  top: 50%;
  left: 50%;
  transform: translate(-50%, -50%);
}<|MERGE_RESOLUTION|>--- conflicted
+++ resolved
@@ -24,17 +24,10 @@
 }
 
 .graphic {
-<<<<<<< HEAD
-  border: 1px solid @color-background;
+  border: 1px solid @color-border;
   border-radius: 5*@unit-small;
   background-color: @color-white;
-  box-shadow: 0 3*@unit-small 6*@unit-small @color-background;
-=======
-  border: 1px solid @color-border;
-  border-radius: 5px;
-  background-color: @color-white;
-  box-shadow: 0 3px 6px @color-border;
->>>>>>> c27aff02
+  box-shadow: 0 3*@unit-small 6*@unit-small @color-border;
   background-image: url('assets/allow.svg');
   background-repeat: no-repeat;
   background-size: 100%;
