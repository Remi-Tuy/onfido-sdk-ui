--- conflicted
+++ resolved
@@ -17,13 +17,8 @@
 }
 
 .recovery {
-<<<<<<< HEAD
-  background: @color-button-text;
+  background: @color-secondary-button-text;
   border-radius: 14*@unit-small;
-=======
-  background: @color-secondary-button-text;
-  border-radius: 1em;
->>>>>>> c27aff02
   color: @color-white;
   font-weight: 600;
   left: 20*@unit-small;
