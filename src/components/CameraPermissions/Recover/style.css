--- conflicted
+++ resolved
@@ -4,16 +4,9 @@
   font-size: @font-size-small;
 
   text-align: left;
-<<<<<<< HEAD
   border-radius: 3*@unit-small;
-  border: 1px solid #D8D8D8;
+  border: 1px solid @color-background;
   margin: 30*@unit-small 0 24*@unit-small;
-=======
-  border-radius: 3px;
-  border: 1px solid @color-background;
-  font-size: 14px;
-  margin: 30px 0 24px;
->>>>>>> c7e5c37e
   position: relative;
   padding: 24*@unit-small 24*@unit-small 12*@unit-small;
 }
@@ -24,15 +17,9 @@
 }
 
 .recovery {
-<<<<<<< HEAD
-  background: #585E5F;
+  background: @color-button-text;
   border-radius: 14*@unit-small;
-  color: #fff;
-=======
-  background: @color-button-text;
-  border-radius: 1em;
   color: @color-white;
->>>>>>> c7e5c37e
   font-weight: 600;
   left: 20*@unit-small;
   line-height: 24*@unit-small;
