--- conflicted
+++ resolved
@@ -10,12 +10,7 @@
 import CustomFileInput from '../CustomFileInput'
 import SwitchDevice from '../crossDevice/SwitchDevice'
 import Title from '../Title'
-<<<<<<< HEAD
-import { getDocumentTypeGroup } from '../DocumentSelector'
-=======
-
 import { getDocumentTypeGroup } from '../DocumentSelector/documentTypes'
->>>>>>> 22a10c16
 
 const UploadError = localised(({error, translate}) => {
   const { message, instruction } = errors[error.name]
