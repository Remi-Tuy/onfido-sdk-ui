--- conflicted
+++ resolved
@@ -5,32 +5,12 @@
 import { isDesktop } from '../utils'
 import { camelCase } from '../utils/string'
 import {errors} from '../strings/errors'
-import {localised} from '../../locales'
+import { localised } from '../../locales'
 import { trackComponentAndMode } from '../../Tracker'
 import CustomFileInput from '../CustomFileInput'
 import SwitchDevice from '../crossDevice/SwitchDevice'
 import Title from '../Title'
-
-<<<<<<< HEAD
-const instructionsIcon = () =>
-  isDesktop ? style.uploadIcon : style.cameraIcon
-
-const UploadInstructions = ({error, instructions, parentheses}) =>
-  <div>
-    <span className={`${theme.icon} ${instructionsIcon()}`}></span>
-    { error ? <UploadError {...{error}} /> :
-      <Instructions {...{instructions, parentheses}} />
-    }
-  </div>
-
-const Instructions = ({instructions, parentheses}) =>
-  <div className={style.text}>
-    <div>{instructions}</div>
-    { isDesktop && <div>{parentheses}</div> }
-  </div>
-=======
 import { getDocumentTypeGroup } from '../DocumentSelector'
->>>>>>> 6cef9def
 
 const UploadError = localised(({error, t}) => {
   const errorList = errors(t)
@@ -38,36 +18,17 @@
   return <div className={style.error}>{`${errorObj.message}. ${errorObj.instruction}.`}</div>
 })
 
-<<<<<<< HEAD
-const UploaderPure = ({instructions, parentheses, title, subTitle, onImageSelected, error, changeFlowTo, allowCrossDeviceFlow}) =>
-  <div>
-    <Title {...{title, subTitle}}/>
-    <div className={classNames(style.uploaderWrapper, {[style.crossDeviceClient]: !allowCrossDeviceFlow})}>
-      { allowCrossDeviceFlow && <SwitchDevice {...{changeFlowTo}}/> }
-      <Dropzone
-        onDrop={([ file ])=> {
-          //removes a memory leak created by react-dropzone
-          URL.revokeObjectURL(file.preview)
-          delete file.preview
-          onImageSelected(file)
-        }}
-        multiple={false}
-        className={style.dropzone}
-      >
-        <UploadInstructions {...{error, instructions, parentheses}}/>
-      </Dropzone>
-=======
-const Instructions = ({error, instructions, i18n, documentTypeGroup }) =>
+const Instructions = ({error, instructions, documentTypeGroup }) =>
   <div className={style.instructions}>
     <span className={classNames(theme.icon, style.icon, style[`${ camelCase(documentTypeGroup) }Icon`])} />
     {
       error ?
-        <UploadError {...{error, i18n}} /> :
+        <UploadError {...{error}} /> :
         <div className={style.instructionsCopy}>{instructions}</div>
     }
   </div>
 
-const MobileUploadArea = ({ onImageSelected, children, isPoA, i18n }) => (
+const MobileUploadArea = localised(({ onImageSelected, children, isPoA, t }) => (
   <div className={classNames(style.uploadArea, style.uploadAreaMobile)}>
     { children }
     <div className={style.buttons}>
@@ -80,7 +41,7 @@
         accept="image/*"
         capture
       >
-      { i18n.t('capture.take_photo') }
+      { t('capture.take_photo') }
       </CustomFileInput>
       {
         isPoA &&
@@ -88,15 +49,14 @@
             onChange={onImageSelected}
             className={classNames(theme.btn, theme['btn-centered'], theme['btn-primary'], style.button)}
           >
-            { i18n.t(`capture.upload_${isDesktop ? 'file' : 'document'}`) }
+            { t(`capture.upload_${isDesktop ? 'file' : 'document'}`) }
           </CustomFileInput>
       }
->>>>>>> 6cef9def
     </div>
   </div>
-)
+))
 
-const DesktopUploadArea = ({ onImageSelected, i18n, children }) => (
+const DesktopUploadArea = localised(({ onImageSelected, t, children }) => (
   <CustomFileInput
     className={classNames(style.uploadArea, style.uploadAreaDesktop)}
     onChange={onImageSelected}
@@ -104,15 +64,15 @@
     { children }
     <div className={style.buttons}>
       <span className={classNames(theme.btn, theme['btn-centered'], theme['btn-outline'], style.button)}>
-      { i18n.t(`capture.upload_${isDesktop ? 'file' : 'document'}`) }
+      { t(`capture.upload_${isDesktop ? 'file' : 'document'}`) }
       </span>
     </div>
   </CustomFileInput>
-)
+))
 
 const UploaderPure = ({
   instructions, title, subTitle, error, onImageSelected, documentType,
-  changeFlowTo, allowCrossDeviceFlow, i18n,
+  changeFlowTo, allowCrossDeviceFlow,
 }) => {
   const documentTypeGroup = getDocumentTypeGroup(documentType)
   const isPoA = documentTypeGroup === 'proof_of_address'
@@ -121,9 +81,9 @@
     <div className={classNames(theme.fullHeightContainer, style.container)}>
       <Title {...{title, subTitle}}/>
       <div className={classNames(style.uploaderWrapper, {[style.crossDeviceClient]: !allowCrossDeviceFlow})}>
-        { allowCrossDeviceFlow && <SwitchDevice {...{changeFlowTo, i18n}}/> }
-        <UploadArea {...{onImageSelected, i18n, isPoA }}>
-          <Instructions {...{error, instructions, i18n, documentTypeGroup}} />
+        { allowCrossDeviceFlow && <SwitchDevice {...{changeFlowTo}}/> }
+        <UploadArea {...{onImageSelected, isPoA }}>
+          <Instructions {...{error, instructions, documentTypeGroup}} />
         </UploadArea>
       </div>
     </div>
