import { h } from 'preact'
import classNames from 'classnames'
import theme from '../Theme/style.css'
import style from './style.css'
import { isDesktop } from '../utils'
import { camelCase } from '../utils/string'
import {errors} from '../strings/errors'
import { trackComponentAndMode } from '../../Tracker'
import CustomFileInput from '../CustomFileInput'
import SwitchDevice from '../crossDevice/SwitchDevice'
import Title from '../Title'
import { find } from '../utils/object'
import { identity, constant } from '../utils/func'

<<<<<<< HEAD
const UploadInstructions = ({children, instructions, parentheses }) =>
  <div>
    <span className={`${theme.icon} ${style[isDesktop ? 'uploadIcon' : 'cameraIcon']}`}></span>
    {children}
    <div className={style.text}>
      <div>{instructions}</div>
      { isDesktop && <div>{parentheses}</div> }
    </div>
  </div>  
=======
import { getDocumentTypeGroup } from '../DocumentSelector'
>>>>>>> 172e7fbb

const UploadError = ({error, i18n}) => {
  const errorList = errors(i18n)
  const errorObj = errorList[error.name]
  return <div className={style.error}>{`${errorObj.message}. ${errorObj.instruction}.`}</div>
}

<<<<<<< HEAD
class Uploader extends Component {
  static defaultProps = {
    acceptedTypes: ['jpg', 'jpeg', 'png', 'pdf'],
    maxSize: 10000000, // The Onfido API only accepts files below 10 MB
  }

  setError(name) {
    this.setState({ error: {name}})
  }

  findError(file) {
    const { acceptedTypes, maxSize } = this.props
    return find({
      'INVALID_SIZE': file => isOfFileType(acceptedTypes, file),
      'INVALID_TYPE': file => file.size > maxSize,
    })
  }

  fileToBlobAndBase64(file, callback) {
    const asBase64 = callback =>
      fileToBase64(file, base64 => callback(file, base64), () => this.setError('INVALID_CAPTURE')));

    const asLossyBase64 = callback => 
      fileToLossyBase64Image(file, base64 => callback(file, base64), () => asBase64(callback))

    // avoid rendering pdfs, due to inconsistencies between different browsers
    return isOfFileType(['pdf'], file) ? asBase64 : asLossyBase64
  }

  handleFileSelected(file) {
    const error = this.findError(file)
    return error ?
      this.setError(error) :
      this.fileToBlobAndBase64(file, this.props.onUpload)
  }

  render() {
    const { i18n, subTitle, changeFlowTo, allowCrossDeviceFlow } = this.props
    const { error } = this.state

    return (
      <div>
        <Title {...{title, subTitle}}/>
        <div className={classNames(style.uploaderWrapper, {[style.crossDeviceClient]: !allowCrossDeviceFlow})}>
          { allowCrossDeviceFlow && <SwitchDevice {...{changeFlowTo, i18n}}/> }
          <Dropzone
            onDrop={([ file ])=> {
              //removes a memory leak created by react-dropzone
              URL.revokeObjectURL(file.preview)
              delete file.preview
              this.handleFileSelected(file)
            }}
            multiple={false}
            className={style.dropzone}
          >
            <UploadInstructions {...{instructions, parentheses}}>
            { error && <UploadError {...{error, i18n}} /> }
            </UploadInstructions>
          </Dropzone>
        </div>
      </div>
    )
  }
=======
const Instructions = ({error, instructions, i18n, documentTypeGroup }) =>
  <div className={style.instructions}>
    <span className={classNames(theme.icon, style.icon, style[`${ camelCase(documentTypeGroup) }Icon`])} />
    {
      error ?
        <UploadError {...{error, i18n}} /> :
        <div className={style.instructionsCopy}>{instructions}</div>
    }
  </div>

const MobileUploadArea = ({ onImageSelected, children, isPoA, i18n }) => (
  <div className={classNames(style.uploadArea, style.uploadAreaMobile)}>
    { children }
    <div className={style.buttons}>
      <CustomFileInput
        className={classNames(theme.btn, theme['btn-centered'],
          theme[`btn-${ isPoA ? 'outline' : 'primary' }`],
          style.button
        )}
        onChange={onImageSelected}
        accept="image/*"
        capture
      >
      { i18n.t('capture.take_photo') }
      </CustomFileInput>
      {
        isPoA &&
          <CustomFileInput
            onChange={onImageSelected}
            className={classNames(theme.btn, theme['btn-centered'], theme['btn-primary'], style.button)}
          >
            { i18n.t(`capture.upload_${isDesktop ? 'file' : 'document'}`) }
          </CustomFileInput>
      }
    </div>
  </div>
)

const DesktopUploadArea = ({ onImageSelected, i18n, children }) => (
  <CustomFileInput
    className={classNames(style.uploadArea, style.uploadAreaDesktop)}
    onChange={onImageSelected}
  >
    { children }
    <div className={style.buttons}>
      <span className={classNames(theme.btn, theme['btn-centered'], theme['btn-outline'], style.button)}>
      { i18n.t(`capture.upload_${isDesktop ? 'file' : 'document'}`) }
      </span>
    </div>
  </CustomFileInput>
)

const UploaderPure = ({
  instructions, title, subTitle, error, onImageSelected, documentType,
  changeFlowTo, allowCrossDeviceFlow, i18n,
}) => {
  const documentTypeGroup = getDocumentTypeGroup(documentType)
  const isPoA = documentTypeGroup === 'proof_of_address'
  const UploadArea = isDesktop ? DesktopUploadArea : MobileUploadArea
  return (
    <div className={classNames(theme.fullHeightContainer, style.container)}>
      <Title {...{title, subTitle}}/>
      <div className={classNames(style.uploaderWrapper, {[style.crossDeviceClient]: !allowCrossDeviceFlow})}>
        { allowCrossDeviceFlow && <SwitchDevice {...{changeFlowTo, i18n}}/> }
        <UploadArea {...{onImageSelected, i18n, isPoA }}>
          <Instructions {...{error, instructions, i18n, documentTypeGroup}} />
        </UploadArea>
      </div>
    </div>
  )
>>>>>>> 172e7fbb
}

export default trackComponentAndMode(UploaderPure, 'file_upload', 'error')<|MERGE_RESOLUTION|>--- conflicted
+++ resolved
@@ -12,19 +12,7 @@
 import { find } from '../utils/object'
 import { identity, constant } from '../utils/func'
 
-<<<<<<< HEAD
-const UploadInstructions = ({children, instructions, parentheses }) =>
-  <div>
-    <span className={`${theme.icon} ${style[isDesktop ? 'uploadIcon' : 'cameraIcon']}`}></span>
-    {children}
-    <div className={style.text}>
-      <div>{instructions}</div>
-      { isDesktop && <div>{parentheses}</div> }
-    </div>
-  </div>  
-=======
 import { getDocumentTypeGroup } from '../DocumentSelector'
->>>>>>> 172e7fbb
 
 const UploadError = ({error, i18n}) => {
   const errorList = errors(i18n)
@@ -32,79 +20,10 @@
   return <div className={style.error}>{`${errorObj.message}. ${errorObj.instruction}.`}</div>
 }
 
-<<<<<<< HEAD
-class Uploader extends Component {
-  static defaultProps = {
-    acceptedTypes: ['jpg', 'jpeg', 'png', 'pdf'],
-    maxSize: 10000000, // The Onfido API only accepts files below 10 MB
-  }
-
-  setError(name) {
-    this.setState({ error: {name}})
-  }
-
-  findError(file) {
-    const { acceptedTypes, maxSize } = this.props
-    return find({
-      'INVALID_SIZE': file => isOfFileType(acceptedTypes, file),
-      'INVALID_TYPE': file => file.size > maxSize,
-    })
-  }
-
-  fileToBlobAndBase64(file, callback) {
-    const asBase64 = callback =>
-      fileToBase64(file, base64 => callback(file, base64), () => this.setError('INVALID_CAPTURE')));
-
-    const asLossyBase64 = callback => 
-      fileToLossyBase64Image(file, base64 => callback(file, base64), () => asBase64(callback))
-
-    // avoid rendering pdfs, due to inconsistencies between different browsers
-    return isOfFileType(['pdf'], file) ? asBase64 : asLossyBase64
-  }
-
-  handleFileSelected(file) {
-    const error = this.findError(file)
-    return error ?
-      this.setError(error) :
-      this.fileToBlobAndBase64(file, this.props.onUpload)
-  }
-
-  render() {
-    const { i18n, subTitle, changeFlowTo, allowCrossDeviceFlow } = this.props
-    const { error } = this.state
-
-    return (
-      <div>
-        <Title {...{title, subTitle}}/>
-        <div className={classNames(style.uploaderWrapper, {[style.crossDeviceClient]: !allowCrossDeviceFlow})}>
-          { allowCrossDeviceFlow && <SwitchDevice {...{changeFlowTo, i18n}}/> }
-          <Dropzone
-            onDrop={([ file ])=> {
-              //removes a memory leak created by react-dropzone
-              URL.revokeObjectURL(file.preview)
-              delete file.preview
-              this.handleFileSelected(file)
-            }}
-            multiple={false}
-            className={style.dropzone}
-          >
-            <UploadInstructions {...{instructions, parentheses}}>
-            { error && <UploadError {...{error, i18n}} /> }
-            </UploadInstructions>
-          </Dropzone>
-        </div>
-      </div>
-    )
-  }
-=======
-const Instructions = ({error, instructions, i18n, documentTypeGroup }) =>
+const Instructions = ({children, instructions, i18n, documentTypeGroup }) =>
   <div className={style.instructions}>
     <span className={classNames(theme.icon, style.icon, style[`${ camelCase(documentTypeGroup) }Icon`])} />
-    {
-      error ?
-        <UploadError {...{error, i18n}} /> :
-        <div className={style.instructionsCopy}>{instructions}</div>
-    }
+    {children}
   </div>
 
 const MobileUploadArea = ({ onImageSelected, children, isPoA, i18n }) => (
@@ -149,25 +68,64 @@
   </CustomFileInput>
 )
 
-const UploaderPure = ({
-  instructions, title, subTitle, error, onImageSelected, documentType,
-  changeFlowTo, allowCrossDeviceFlow, i18n,
-}) => {
-  const documentTypeGroup = getDocumentTypeGroup(documentType)
-  const isPoA = documentTypeGroup === 'proof_of_address'
-  const UploadArea = isDesktop ? DesktopUploadArea : MobileUploadArea
-  return (
-    <div className={classNames(theme.fullHeightContainer, style.container)}>
-      <Title {...{title, subTitle}}/>
-      <div className={classNames(style.uploaderWrapper, {[style.crossDeviceClient]: !allowCrossDeviceFlow})}>
-        { allowCrossDeviceFlow && <SwitchDevice {...{changeFlowTo, i18n}}/> }
-        <UploadArea {...{onImageSelected, i18n, isPoA }}>
-          <Instructions {...{error, instructions, i18n, documentTypeGroup}} />
-        </UploadArea>
+class Uploader extends Component {
+  static defaultProps = {
+    acceptedTypes: ['jpg', 'jpeg', 'png', 'pdf'],
+    maxSize: 10000000, // The Onfido API only accepts files below 10 MB
+  }
+
+  setError(name) {
+    this.setState({ error: {name}})
+  }
+
+  findError(file) {
+    const { acceptedTypes, maxSize } = this.props
+    return find({
+      'INVALID_SIZE': file => isOfFileType(acceptedTypes, file),
+      'INVALID_TYPE': file => file.size > maxSize,
+    })
+  }
+
+  fileToBlobAndBase64(file, callback) {
+    const asBase64 = callback =>
+      fileToBase64(file, base64 => callback(file, base64), () => this.setError('INVALID_CAPTURE')));
+
+    const asLossyBase64 = callback => 
+      fileToLossyBase64Image(file, base64 => callback(file, base64), () => asBase64(callback))
+
+    // avoid rendering pdfs, due to inconsistencies between different browsers
+    return isOfFileType(['pdf'], file) ? asBase64 : asLossyBase64
+  }
+
+  handleFileSelected(file) {
+    const error = this.findError(file)
+    return error ?
+      this.setError(error) :
+      this.fileToBlobAndBase64(file, this.props.onUpload)
+  }
+
+  render() {
+
+    const { i18n, title, subTitle, changeFlowTo, allowCrossDeviceFlow, documentType } = this.props
+    const documentTypeGroup = getDocumentTypeGroup(documentType)
+    const isPoA = documentTypeGroup === 'proof_of_address'
+    const UploadArea = isDesktop ? DesktopUploadArea : MobileUploadArea
+    const { error } = this.state
+
+    return (
+      <div className={classNames(theme.fullHeightContainer, style.container)}>
+        <Title {...{title, subTitle}}/>
+        <div className={classNames(style.uploaderWrapper, {[style.crossDeviceClient]: !allowCrossDeviceFlow})}>
+          { allowCrossDeviceFlow && <SwitchDevice {...{changeFlowTo, i18n}}/> }
+          <UploadArea {...{onImageSelected, i18n, isPoA }}>
+            <Instructions {...{instructions, parentheses}}>
+              { error && <UploadError {...{error, i18n}} /> }
+            </Instructions>
+          </UploadArea>
+        </div>
       </div>
-    </div>
-  )
->>>>>>> 172e7fbb
+    )
+  }
 }
 
-export default trackComponentAndMode(UploaderPure, 'file_upload', 'error')+export default trackComponentAndMode(Uploader, 'file_upload', 'error')