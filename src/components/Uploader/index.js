--- conflicted
+++ resolved
@@ -62,24 +62,6 @@
   </CustomFileInput>
 )
 
-<<<<<<< HEAD
-const UploaderPure = ({
-  instructions, title, subTitle, error, onImageSelected, documentType,
-  allowCrossDeviceFlow, i18n, trackScreen,
-}) => {
-  const documentTypeGroup = getDocumentTypeGroup(documentType)
-  const isPoA = documentTypeGroup === 'proof_of_address'
-  const UploadArea = isDesktop ? DesktopUploadArea : MobileUploadArea
-
-  return (
-    <div className={classNames(theme.fullHeightContainer, style.container)}>
-      <Title {...{title, subTitle}}/>
-      <div className={classNames(style.uploaderWrapper, {[style.crossDeviceClient]: !allowCrossDeviceFlow})}>
-        { allowCrossDeviceFlow && <SwitchDevice {...{i18n, trackScreen}}/> }
-        <UploadArea {...{onImageSelected, i18n, isPoA }}>
-          <Instructions {...{error, instructions, i18n, documentTypeGroup}} />
-        </UploadArea>
-=======
 class Uploader extends Component {
   static defaultProps = {
     onUpload: () => {},
@@ -107,7 +89,7 @@
 
   render() {
 
-    const { i18n, title, subTitle, changeFlowTo, allowCrossDeviceFlow, documentType, instructions } = this.props
+    const { i18n, title, subTitle, allowCrossDeviceFlow, documentType, instructions } = this.props
     const documentTypeGroup = getDocumentTypeGroup(documentType)
     const isPoA = documentTypeGroup === 'proof_of_address'
     const UploadArea = isDesktop ? DesktopUploadArea : MobileUploadArea
@@ -117,7 +99,7 @@
       <div className={classNames(theme.fullHeightContainer, style.container)}>
         <Title {...{title, subTitle}}/>
         <div className={classNames(style.uploaderWrapper, {[style.crossDeviceClient]: !allowCrossDeviceFlow})}>
-          { allowCrossDeviceFlow && <SwitchDevice {...{changeFlowTo, i18n}}/> }
+          { allowCrossDeviceFlow && <SwitchDevice {...{i18n}}/> }
           <UploadArea
             onFileSelected={ this.handleFileSelected }
             {...{i18n, isPoA }}
@@ -131,7 +113,6 @@
             </div>
           </UploadArea>
         </div>
->>>>>>> ce74fe56
       </div>
     )
   }
