import { h } from 'preact'
import Dropzone from 'react-dropzone'
import theme from '../Theme/style.css'
import style from './style.css'
import { isDesktop } from '../utils'
import {errors} from '../strings/errors'
import { trackComponentAndMode } from '../../Tracker'
import SwitchDevice from '../crossDevice/SwitchDevice'
import { mobileCopy, desktopCopy } from '../strings/uploadCopy'

const instructionsCopy = (method, side) => {
  const instructions = isDesktop ? desktopCopy.instructions : mobileCopy.instructions
  return method === 'document' ? instructions[method][side] : instructions[method]
}

const instructionsIcon = () =>
  isDesktop ? style.uploadIcon : style.cameraIcon

<<<<<<< HEAD
const UploadInstructions = ({error, method, side}) =>
  <div className={style.base}>
    <span className={`${theme.icon} ${instructionsIcon()}`}></span>
    <p className={style.text}>{instructionsCopy(method, side)}</p>
    <UploadError error={errors[error.name]} />
  </div>
=======
const UploadInstructions = ({error, method, side}) => {
  const noError = Object.keys(error).length === 0 && error.constructor === Object
  return (
    <div className={style.base}>
      <span className={`${theme.icon} ${instructionsIcon()}`}></span>
      { noError ? <Instructions side={side} method={method} /> :
        <UploadError error={errors[error.name]} /> }
    </div>
  )
}
>>>>>>> 8f37e43b

const Instructions = ({method, side}) =>
  <p className={style.text}>{instructionsCopy(method, side)}</p>

const UploadError = ({error}) =>
  <p className={style.error}>{`${error.message}. ${error.instruction}.`}</p>

const UploaderPure = ({method, side, onImageSelected, error, changeFlowTo, allowCrossDeviceFlow}) =>
  <div className={style.uploaderWrapper}>
    { allowCrossDeviceFlow && <SwitchDevice {...{changeFlowTo}}/> }
    <Dropzone
      onDrop={([ file ])=> {
        //removes a memory leak created by react-dropzone
        URL.revokeObjectURL(file.preview)
        delete file.preview
        onImageSelected(file)
      }}
      multiple={false}
      className={style.dropzone}
    >
      <UploadInstructions {...{error, method, side}}/>
    </Dropzone>
  </div>

export const Uploader = trackComponentAndMode(UploaderPure, 'file_upload', 'error')<|MERGE_RESOLUTION|>--- conflicted
+++ resolved
@@ -16,14 +16,6 @@
 const instructionsIcon = () =>
   isDesktop ? style.uploadIcon : style.cameraIcon
 
-<<<<<<< HEAD
-const UploadInstructions = ({error, method, side}) =>
-  <div className={style.base}>
-    <span className={`${theme.icon} ${instructionsIcon()}`}></span>
-    <p className={style.text}>{instructionsCopy(method, side)}</p>
-    <UploadError error={errors[error.name]} />
-  </div>
-=======
 const UploadInstructions = ({error, method, side}) => {
   const noError = Object.keys(error).length === 0 && error.constructor === Object
   return (
@@ -34,7 +26,6 @@
     </div>
   )
 }
->>>>>>> 8f37e43b
 
 const Instructions = ({method, side}) =>
   <p className={style.text}>{instructionsCopy(method, side)}</p>
