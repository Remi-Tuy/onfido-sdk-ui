--- conflicted
+++ resolved
@@ -64,17 +64,10 @@
     transform: translate3d(-50%, 32*@unit, 0);
 
     &::before {
-<<<<<<< HEAD
       width: 18*@unit;
       height: 18*@unit;
       margin-top: -3*@unit;
       margin-right: 8*@unit;
-=======
-      width: 18px;
-      height: 18px;
-      margin-top: -3px;
-      margin-right: 8px;
->>>>>>> c7e5c37e
       background-image: url('assets/collapse.svg');
     }
   }
