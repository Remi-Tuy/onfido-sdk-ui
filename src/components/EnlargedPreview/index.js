--- conflicted
+++ resolved
@@ -7,22 +7,15 @@
 import Button from '../Button'
 import { localised } from '../../locales'
 import type { LocalisedType } from '../../locales'
-<<<<<<< HEAD
-import { withNavigationDisableAction, withNavigationDisabledState } from '../NavigationBar'
-import { withFullScreenAction } from '../FullScreen'
-=======
-import { withFullScreenAction, withFullScreenState } from '../FullScreen'
->>>>>>> e6e037a5
+import { withNavigationDisabledState, withNavigationDisableAction } from '../NavigationBar'
+import { withFullScreenState, withFullScreenAction } from '../FullScreen'
 import { compose } from '../utils/func'
 
 type Props = {
   src: string,
-<<<<<<< HEAD
   isNavigationDisabled: boolean,
+  isFullScreen: boolean,
   setNavigationDisabled: boolean => void,
-=======
-  isFullScreen: boolean,
->>>>>>> e6e037a5
   setFullScreen: boolean => void,
 } & LocalisedType
 
@@ -40,24 +33,21 @@
   }
 
   componentWillUpdate(nextProps: Props, nextState: State) {
-<<<<<<< HEAD
-    if (nextState.isExpanded !== this.state.isExpanded) {
+    if (nextState.isExpanded !== nextProps.isNavigationDisabled) {
       this.props.setNavigationDisabled(nextState.isExpanded)
-=======
+    }
     if (nextState.isExpanded !== nextProps.isFullScreen) {
->>>>>>> e6e037a5
       this.props.setFullScreen(nextState.isExpanded)
     }
   }
 
   componentWillUnmount() {
-<<<<<<< HEAD
-    this.props.setNavigationDisabled(false)
-=======
+    if (this.props.isNavigationDisabled) {
+      this.props.setNavigationDisabled(false)
+    }
     if (this.props.isFullScreen) {
       this.props.setFullScreen(false)
     }
->>>>>>> e6e037a5
   }
 
   handleImageLoad = () => {
@@ -109,12 +99,9 @@
 }
 
 export default compose(
+  withNavigationDisabledState,
+  withNavigationDisableAction,
+  withFullScreenState,
   withFullScreenAction,
-<<<<<<< HEAD
-  withNavigationDisableAction,
-  withNavigationDisabledState,
-=======
-  withFullScreenState,
->>>>>>> e6e037a5
   localised
 )(EnlargedPreview)