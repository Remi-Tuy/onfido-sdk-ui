@import (less) "../Theme/constants.css";

.wrapper {
  display: flex;
  flex-direction: column;
  justify-content: center;
  position: relative;
  margin: 8*@unit @large-text-margin 0;
  @media (--small-viewport) {
    margin: 0 16*@unit;
  }
}

.option {
<<<<<<< HEAD
  background: #fff;
  border-radius: 4*@unit;
  border: 1px solid #8B9094;
  color: #2C3E4F;
=======
  background: @color-white;
  border-radius: 4px;
  border: 1px solid @color-selectors-border;
  color: @color-text-dark;
>>>>>>> c7e5c37e
  cursor: pointer;
  display: flex;
  line-height: 1.43;
  margin-bottom: 8*@unit;
  padding: 16*@unit;
  position: relative;

  &::after {
    background: url('assets/right.svg') no-repeat;
    background-size: contain;
    content: '';
    display: block;
    height: 12*@unit;
    position: absolute;
    right: 16*@unit;
    top: 50%;
    transform: translateY(-6*@unit);
    width: 8*@unit;
  }
}

.content {
  text-align: left;
  align-self: center;
  flex-basis: 100%;
}

.optionMain {
  display: flex;
  justify-content: center;
  flex-direction: column;
  margin-right: 18*@unit;
  min-height: 48*@unit;
}

.label {
  margin: 0;
  font-weight: 600;
  line-height: 1.5;
}

.hint {
<<<<<<< HEAD
  color: #565B5E;
  font-size: @font-size-small;
  margin-bottom: 4*@unit-small;
=======
  color: @color-hint;
  margin-bottom: 4px;
>>>>>>> c7e5c37e
}

.warning {
  font-weight: 600;
  font-size: @font-size-small;
  margin-bottom: 6*@unit-small;
}

.tag {
  display: inline-block;
<<<<<<< HEAD
  background-color: #F3F3F4;
  font-size: @font-size-small;
  padding: 0 12*@unit-small;
  border-radius: 12*@unit-small;
  margin-left: -12*@unit-small;
  margin-top: 2*@unit-small;
=======
  background-color: @color-background-secondary;
  padding: 0 12px;
  border-radius: 12px;
  margin-left: -12px;
  margin-top: 2px;
>>>>>>> c7e5c37e
}

.icon {
  max-width: 100%;
  background-position: 50% 50%;
  background-repeat: no-repeat;
  background-size: contain;
  flex-shrink: 0;
  width: 48*@unit;
  height: 48*@unit;
  margin-right: 16*@unit;
  align-self: flex-start;
}

@document-types: passport, national-identity-card, driving-licence,
                 bank-building-society-statement, utility-bill, letter;

.loop(@index: 1) when (@index <= length(@document-types)) {
  @value: extract(@document-types, @index);
  .icon-@{value} {
    background-image: url('assets/icon-@{value}.svg');
  }
  .loop(@index + 1);
}
.loop();<|MERGE_RESOLUTION|>--- conflicted
+++ resolved
@@ -12,17 +12,10 @@
 }
 
 .option {
-<<<<<<< HEAD
-  background: #fff;
+  background: @color-white;
   border-radius: 4*@unit;
-  border: 1px solid #8B9094;
-  color: #2C3E4F;
-=======
-  background: @color-white;
-  border-radius: 4px;
   border: 1px solid @color-selectors-border;
   color: @color-text-dark;
->>>>>>> c7e5c37e
   cursor: pointer;
   display: flex;
   line-height: 1.43;
@@ -65,14 +58,9 @@
 }
 
 .hint {
-<<<<<<< HEAD
-  color: #565B5E;
+  color: @color-hint;
   font-size: @font-size-small;
   margin-bottom: 4*@unit-small;
-=======
-  color: @color-hint;
-  margin-bottom: 4px;
->>>>>>> c7e5c37e
 }
 
 .warning {
@@ -83,20 +71,12 @@
 
 .tag {
   display: inline-block;
-<<<<<<< HEAD
-  background-color: #F3F3F4;
+  background-color: @color-background-secondary;
   font-size: @font-size-small;
   padding: 0 12*@unit-small;
   border-radius: 12*@unit-small;
   margin-left: -12*@unit-small;
   margin-top: 2*@unit-small;
-=======
-  background-color: @color-background-secondary;
-  padding: 0 12px;
-  border-radius: 12px;
-  margin-left: -12px;
-  margin-top: 2px;
->>>>>>> c7e5c37e
 }
 
 .icon {
