--- conflicted
+++ resolved
@@ -5,21 +5,9 @@
 import { kebabCase } from '../utils/string'
 import { isEmpty } from '../utils/object'
 import classNames from 'classnames'
-<<<<<<< HEAD
 import { withFlowContext } from '../Flow'
-
-type DocumentTypeOption = {
-  eStatementAccepted?: boolean,
-  warning?: string,
-  hint?: string,
-  icon: string,
-  label: string,
-  value: string,
-}
-=======
 import { idDocumentOptions, poaDocumentOptions } from './documentTypes'
 import type { DocumentOptionsType, GroupType } from './documentTypes'
->>>>>>> c9ff5e91
 
 type Props = {
   className?: string,
@@ -114,48 +102,6 @@
       }
     />
 
-<<<<<<< HEAD
-const identityDocsOptions = {
-  passport: {
-    hint: 'passport_hint',
-  },
-  driving_licence: {
-    hint: 'driving_licence_hint',
-  },
-  national_identity_card: {
-    hint: 'national_identity_card_hint',
-  },
-}
+export const IdentityDocumentSelector = withFlowContext(withDefaultOptions(idDocumentOptions, 'identity'))
 
-export type groupType = 'identity' | 'proof_of_address'
-
-export const identityDocumentTypes: string[] = Object.keys(identityDocsOptions)
-
-export const IdentityDocumentSelector = withFlowContext(documentWithDefaultOptions(identityDocsOptions, 'identity'))
-
-const poaDocsOptions = {
-  bank_building_society_statement: {
-    eStatementAccepted: true,
-  },
-  utility_bill: {
-    hint: 'utility_bill_hint',
-    warning: 'utility_bill_warning',
-    eStatementAccepted: true,
-  },
-  benefit_letters: {
-    hint: 'benefits_letter_hint',
-    icon: 'icon-letter',
-  },
-  council_tax: {
-    icon: 'icon-letter',
-  }
-}
-
-export const poaDocumentTypes: string[] = Object.keys(poaDocsOptions)
-
-export const PoADocumentSelector = withFlowContext(documentWithDefaultOptions(poaDocsOptions, 'proof_of_address'))
-=======
-export const IdentityDocumentSelector = withDefaultOptions(idDocumentOptions, 'identity')
->>>>>>> c9ff5e91
-
-export const PoADocumentSelector = withDefaultOptions(poaDocumentOptions, 'proof_of_address')+export const PoADocumentSelector = withFlowContext(withDefaultOptions(poaDocumentOptions, 'proof_of_address'))
