--- conflicted
+++ resolved
@@ -30,15 +30,10 @@
 class DocumentSelector extends Component<Props & WithDefaultOptions> {
 
   getOptions = () => {
-<<<<<<< HEAD
-    const {i18n, documentTypes, defaultOptions, country = 'GBR' } = this.props
+    const {documentTypes, defaultOptions, country = 'GBR' } = this.props
     const defaultDocOptions = defaultOptions(i18n).filter(
       ({ checkAvailableInCountry = always }) => checkAvailableInCountry(country)
     )
-=======
-    const {documentTypes, defaultOptions, country = 'GBR' } = this.props
-    const defaultDocOptions = defaultOptions()
->>>>>>> 254292a4
     const checkAvailableType = isEmpty(documentTypes) ? always : type => documentTypes[type]
     const options = defaultDocOptions.filter(({ value: type }) => checkAvailableType(type))
 
