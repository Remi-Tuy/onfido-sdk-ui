// @flow
import * as React from 'react'
import { h, Component } from 'preact'
import style from './style.css'
import { kebabCase } from '../utils/string'
import { find } from '../utils/object'
import classNames from 'classnames'
import { localised } from '../../locales'

type DocumentTypeOption = {
  eStatementAccepted?: boolean,
  warning?: string,
  hint?: string,
  icon: string,
  label: string,
  value: string,
}

type Props = {
  className?: string,
  documentTypes: { [string]: any },
  setDocumentType: string => void,
  nextStep: () => void,
}

type WithDefaultOptions = {
  defaultOptions: Object => DocumentTypeOption[],
}

// The value of these options must match the API document types.
// See https://documentation.onfido.com/#document-types
class DocumentSelector extends Component<Props & WithDefaultOptions> {

  getOptions = () => {
    const {documentTypes, defaultOptions} = this.props
    const defaultDocOptions = defaultOptions()
    
    const options = defaultDocOptions.filter((option) => documentTypes && documentTypes[option.value])
    // If no valid options passed, default to defaultDocOptions
    return options.length ? options : defaultDocOptions
  }

  handleSelect = (e, value) => {
    e.stopPropagation()
    const { setDocumentType, nextStep } = this.props
    setDocumentType(value)
    nextStep()
  }

  renderOption = (option) => (
    <div
      class={style.option}
      onClick={e => this.handleSelect(e, option.value)}
    >
      <div className={`${style.icon} ${style[option.icon]}`}></div>{/*`*/}
      <div className={style.content}>
        <div className={style.optionMain}>
          <p className={style.label}>{option.label}</p>
          {option.hint &&
            <div className={style.hint}>{option.hint}</div>
          }
          {option.warning &&
            <div className={style.warning}>{option.warning}</div>
          }
        </div>
        {option.eStatementAccepted &&
          <div className={style.tag}>{
            this.props.t('document_selector.proof_of_address.estatements_accepted')
          }</div>
        }
      </div>
    </div>
  )

  render() {
    const documentOptions = this.getOptions()
    const { className } = this.props
    return (
      <div className={classNames(style.wrapper, className)}>
        {documentOptions.map(this.renderOption)}
      </div>
    )
  }
}

<<<<<<< HEAD
const LocalizedDocumentSelector = localised(DocumentSelector)

const snakeToKebabCase = str => str.replace(/_/g, '-')

const documentWithDefaultOptions = (types: Object, copyNamespace: 'identity' | 'proof_of_address') =>
=======
const documentWithDefaultOptions = (types: Object, group: groupType) =>
>>>>>>> 6cef9def
  (props: Props) =>
    <LocalizedDocumentSelector
      {...props}
      defaultOptions={ () =>
        Object.keys(types).map(value => {
          const { icon = `icon-${kebabCase(value)}`, hint, warning, ...other } = types[value]
          return {
            ...other,
            icon,
            value,
<<<<<<< HEAD
            label: props.t(value),
            hint: hint ? props.t(`document_selector.${copyNamespace}.${hint}`) : '',
            warning: warning ? props.t(`document_selector.${copyNamespace}.${warning}`) : '',
=======
            label: i18n.t(value),
            hint: hint ? i18n.t(`document_selector.${group}.${hint}`) : '',
            warning: warning ? i18n.t(`document_selector.${group}.${warning}`) : '',
>>>>>>> 6cef9def
          }
        })
      }
    />

const identityDocsOptions = {
  passport: {
    hint: 'passport_hint',
  },
  driving_licence: {
    hint: 'driving_licence_hint',
  },
  national_identity_card: {
    hint: 'national_identity_card_hint',
  },
}

export type groupType = 'identity' | 'proof_of_address'

export const identityDocumentTypes: string[] = Object.keys(identityDocsOptions)

export const IdentityDocumentSelector = documentWithDefaultOptions(identityDocsOptions, 'identity')

const poaDocsOptions = {
  bank_building_society_statement: {
    eStatementAccepted: true,
  },
  utility_bill: {
    hint: 'utility_bill_hint',
    warning: 'utility_bill_warning',
    eStatementAccepted: true,
  },
  benefit_letters: {
    hint: 'benefits_letter_hint',
    icon: 'icon-letter',
  },
  council_tax: {
    icon: 'icon-letter',
  }
}

export const poaDocumentTypes: string[] = Object.keys(poaDocsOptions)

export const PoADocumentSelector = documentWithDefaultOptions(poaDocsOptions, 'proof_of_address')

export const getDocumentTypeGroup = (documentType: string): groupType  =>
  find({
    'proof_of_address': poaDocumentTypes,
    'identity': identityDocumentTypes,
  }, types =>
    // $FlowFixMe
    Array.includes(types, documentType)
  )<|MERGE_RESOLUTION|>--- conflicted
+++ resolved
@@ -83,15 +83,9 @@
   }
 }
 
-<<<<<<< HEAD
 const LocalizedDocumentSelector = localised(DocumentSelector)
 
-const snakeToKebabCase = str => str.replace(/_/g, '-')
-
-const documentWithDefaultOptions = (types: Object, copyNamespace: 'identity' | 'proof_of_address') =>
-=======
-const documentWithDefaultOptions = (types: Object, group: groupType) =>
->>>>>>> 6cef9def
+const documentWithDefaultOptions = localised((types: Object, group: groupType) =>
   (props: Props) =>
     <LocalizedDocumentSelector
       {...props}
@@ -102,19 +96,14 @@
             ...other,
             icon,
             value,
-<<<<<<< HEAD
             label: props.t(value),
-            hint: hint ? props.t(`document_selector.${copyNamespace}.${hint}`) : '',
-            warning: warning ? props.t(`document_selector.${copyNamespace}.${warning}`) : '',
-=======
-            label: i18n.t(value),
-            hint: hint ? i18n.t(`document_selector.${group}.${hint}`) : '',
-            warning: warning ? i18n.t(`document_selector.${group}.${warning}`) : '',
->>>>>>> 6cef9def
+            hint: hint ? props.t(`document_selector.${group}.${hint}`) : '',
+            warning: warning ? props.t(`document_selector.${group}.${warning}`) : '',
           }
         })
       }
     />
+)
 
 const identityDocsOptions = {
   passport: {
