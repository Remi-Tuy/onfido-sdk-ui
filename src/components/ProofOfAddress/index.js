<<<<<<< HEAD
export { default as Guidance } from './Guidance'
=======
export { FrontDocumentCapture as PoACapture } from '../Capture'
export { default as PoAGuidance } from './Guidance'
>>>>>>> c9ff5e91
export { default as PoAIntro } from './PoAIntro'<|MERGE_RESOLUTION|>--- conflicted
+++ resolved
@@ -1,7 +1,2 @@
-<<<<<<< HEAD
 export { default as Guidance } from './Guidance'
-=======
-export { FrontDocumentCapture as PoACapture } from '../Capture'
-export { default as PoAGuidance } from './Guidance'
->>>>>>> c9ff5e91
 export { default as PoAIntro } from './PoAIntro'