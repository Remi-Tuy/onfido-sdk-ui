--- conflicted
+++ resolved
@@ -1,41 +1,3 @@
-<<<<<<< HEAD
-// @flow
-import * as React from 'react'
-import { h, Component } from 'preact'
-import { FrontDocumentCapture } from '../Capture'
-import Guidance from './Guidance'
-import { trackComponent } from '../../Tracker'
-export { default as PoAIntro } from './PoAIntro'
-
-type Props = {
-  documentType: string,
-  trackScreen: Function,
-}
-
-type State = {
-  hasSeenGuidanceScreen: boolean,
-}
-
-class PoACapture extends Component<Props, State> {
-  state = {
-    hasSeenGuidanceScreen: false,
-  }
-
-  handleIntroNext = () => {
-    this.setState({ hasSeenGuidanceScreen: true })
-  }
-
-  render() {
-    const { documentType, trackScreen } = this.props
-    return this.state.hasSeenGuidanceScreen ?
-      <FrontDocumentCapture {...this.props} /> :
-      <Guidance {...{trackScreen, documentType, nextStep: this.handleIntroNext}} />
-  }
-}
-
-export default trackComponent(PoACapture)
-=======
 export { FrontDocumentCapture as PoACapture } from '../Capture'
 export { default as PoAGuidance } from './Guidance'
-export { default as PoAIntro } from './PoAIntro'
->>>>>>> 7302fa0c
+export { default as PoAIntro } from './PoAIntro'