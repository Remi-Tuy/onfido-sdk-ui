import { h } from 'preact'
import theme from '../../Theme/style.css'
import style from './style.css'
import Title from '../../Title'
import {trackComponent} from '../../../Tracker'
import {preventDefaultOnClick} from '../../utils'
import {localised} from '../../../locales'

<<<<<<< HEAD
const PoAIntro = ({translate, parseTranslatedTags, nextStep}) => (
  <div className={theme.fullHeightContainer}>
    <Title title={translate('proof_of_address.intro.title')} />
=======
const PoAIntro = ({country, i18n, nextStep}) => (
  <div className={theme.fullHeightContainer}>
    <Title title={i18n.t('proof_of_address.intro.title', {
      country: !country || country === 'GBR' ? 'UK' : '',
    })} />
>>>>>>> 22a10c16
    <div className={style.content}>
      <p className={style.requirements}>{translate('proof_of_address.intro.requirements')}</p>
      {
        ['shows_address', 'matches_signup', 'is_recent'].map(key =>
          <div key={key} className={style.requirement}>
            <span>
            {parseTranslatedTags(`proof_of_address.intro.${key}`, ({ text }) => (
              <span className={style.bolder}>{text}</span>
            ))}
            </span>
          </div>
        )
      }
    </div>
    <div className={theme.thickWrapper}>
      <button
        className={`${theme.btn} ${theme['btn-primary']} ${theme['btn-centered']}`}
        onClick={preventDefaultOnClick(nextStep)}
      >
      {translate('proof_of_address.intro.start')}
      </button>
    </div>
  </div>
)

export default trackComponent(localised(PoAIntro))<|MERGE_RESOLUTION|>--- conflicted
+++ resolved
@@ -6,17 +6,11 @@
 import {preventDefaultOnClick} from '../../utils'
 import {localised} from '../../../locales'
 
-<<<<<<< HEAD
-const PoAIntro = ({translate, parseTranslatedTags, nextStep}) => (
+const PoAIntro = ({country, translate, parseTranslatedTags, nextStep}) => (
   <div className={theme.fullHeightContainer}>
-    <Title title={translate('proof_of_address.intro.title')} />
-=======
-const PoAIntro = ({country, i18n, nextStep}) => (
-  <div className={theme.fullHeightContainer}>
-    <Title title={i18n.t('proof_of_address.intro.title', {
+    <Title title={translate.t('proof_of_address.intro.title', {
       country: !country || country === 'GBR' ? 'UK' : '',
     })} />
->>>>>>> 22a10c16
     <div className={style.content}>
       <p className={style.requirements}>{translate('proof_of_address.intro.requirements')}</p>
       {
