--- conflicted
+++ resolved
@@ -97,19 +97,6 @@
   height: 64*@unit;
 }
 
-<<<<<<< HEAD
-.actions {
-  width: 100%;
-  display: flex;
-  justify-content: space-between;
-  padding: 24*@unit 48*@unit 0 48*@unit;
-  @media (--small-viewport) {
-    padding: 12*@unit 24*@unit 0 24*@unit;
-  }
-}
-
-=======
->>>>>>> fbfa2633
 .help {
   padding: 24*@unit 16*@unit 16*@unit;
   text-align: left;
