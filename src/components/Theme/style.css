@import (less) "../Theme/constants.css";

@large-text-margin: 2.5rem;
@small-text-margin: 1.5rem;

.step {
  margin-top: 5rem;
  background: #f3f3f4;
  @media (--small-viewport) {
<<<<<<< HEAD
    margin: 3rem 0rem;
=======
    margin: 2.5rem 0rem, 3rem;
>>>>>>> 705ff43b
  }
}

.thickWrapper {
  margin: 0rem @large-text-margin;
  @media (--small-viewport) {
    margin: 0rem @small-text-margin;
  }
}

.imageWrapper {
  margin: 0rem 3rem;
  @media (--small-viewport) {
    margin: 0rem @small-text-margin;
  }
}

.title {
  color: #2C3E4F;
  font-weight: 600;
  font-size: 30px;
  line-height: 40px;
  text-align: center;
  margin: 0 @large-text-margin 1rem ;
  @media (--small-viewport) {
    font-size: 24px;
    line-height: 32px;
    margin: 0 @small-text-margin 1rem;
  }
}

.subTitle {
  margin: 1rem @large-text-margin;
  @media (--small-viewport) {
    margin: 1rem @small-text-margin;
  }
}

.mbottom-large {
  margin-bottom: 5.5rem;
  @media (--small-viewport) {
    margin-bottom: 2.5rem;
  }
}

.btn {
  height: 56px;
  font: inherit;
  font-weight: 500;
  font-size: 14px;
  line-height: inherit;

  text-decoration: none;
  text-align: center;
  cursor: pointer;

  display: inline-block;
  border: none;
  border-radius: 2rem;
  padding: 1.2rem 2rem;

  outline: none;

  &:disabled {
    opacity: .5;
  }

  &-centered {
    margin: auto;
  }

  &-primary {
    /*layout*/
    display: block;
    width: 215px;
    border-radius: 28px;
    font-size: 16px;
    font-weight: 600;
    line-height: 16px;
    @media (--small-viewport) {
      width: initial;
    }
    border: none;

    background: #00C8A0;

    /*text*/
    color: #fff;
  }

  &-alternative{
    background-color: #2980b9;
  }
}

.center {
  text-align: center;
}

.overlay-shape {
  border: 1px solid #00c8a0;
  position: absolute;
  bottom: 50%;
  left: 50%;
  transform: translate(-50%, 50%);
  /* 300px box-shadow, so 600px by 600px, so as to definitely cover the modal */
  box-shadow: 0 0 0 300px rgba(0, 0, 0, 0.7);
}

.overlay {
  display: flex;
  width: 100%;
  height: 100%;
}

.icon {
  display: block;
  background-repeat: no-repeat;
  background-position: center;
  height: 4rem;
}

.actions {
  width: 100%;
  display: flex;
  justify-content: space-between;
  padding: .75rem 1.5rem 0 1.5rem;
  @media (--large) {
    padding: 1.5em 3rem 0 3rem;
  }
}

.help {
  padding: 1.5rem 1rem 1rem;;
  text-align: left;
  box-shadow: inset 0 0 0px 1px rgba(138,146,147,0.35);
  border-radius: 8px;
}

.header {
  border-radius: 12px;
  background-color: #5D6B78;
  color: #FFFFFF;
  font-size: 14px;
  font-weight: 600;
  position: absolute;
  margin-top: -12px;
  margin-left: 12px;;
  padding: 0rem 1rem;
}

.helpList {
  margin: 0rem;
}<|MERGE_RESOLUTION|>--- conflicted
+++ resolved
@@ -7,11 +7,7 @@
   margin-top: 5rem;
   background: #f3f3f4;
   @media (--small-viewport) {
-<<<<<<< HEAD
-    margin: 3rem 0rem;
-=======
-    margin: 2.5rem 0rem, 3rem;
->>>>>>> 705ff43b
+    margin: 3rem 0rem 3rem;
   }
 }
 
