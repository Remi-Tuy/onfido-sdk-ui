--- conflicted
+++ resolved
@@ -83,78 +83,6 @@
   }
 }
 
-<<<<<<< HEAD
-=======
-.btn {
-  height: 56*@unit;
-  font: inherit;
-  font-weight: 500;
-  font-size: 14*@unit;
-  line-height: inherit;
-
-  text-decoration: none;
-  text-align: center;
-  cursor: pointer;
-
-  display: inline-block;
-  border: none;
-  border-radius: 32*@unit;
-  padding: 0;
-  outline: none;
-  @media (--small-viewport) {
-    padding: 19.2*@unit 32*@unit;
-  }
-}
-
-.btn-centered {
-  margin: auto;
-}
-
-.btn-primary {
-  /*layout*/
-  display: block;
-  width: 216*@unit;
-  border-radius: 28*@unit;
-  font-size: 16*@unit;
-  font-weight: 600;
-  line-height: 16*@unit;
-  @media (--small-viewport) {
-    width: 100%;
-  }
-  border: none;
-
-  background: @color-primary-500;
-
-  /*text*/
-  color: @color-white;
-}
-
-.btn-alternative {
-  background-color: @color-preview-button-background;
-  border-radius: 4*@unit;
-  color: @color-white;
-  font-weight: 600;
-  height: auto;
-  line-height: 1.4;
-  padding: 12.8*@unit 22.4*@unit;
-}
-
-.btn-ghost {
-  background-color: @color-transparent;
-  border: 1px solid @color-white;
-  color: @color-white;
-}
-
-.btn-outline {
-  border: 1px solid @color-button-border;
-  border-radius: 28px;
-  background-color: @color-transparent;
-  color: @color-button-text;
-  line-height: 16*@unit;
-  padding: 19.2*@unit 32*@unit;
-}
-
->>>>>>> c7e5c37e
 .center {
   text-align: center;
 }
@@ -179,22 +107,15 @@
 .help {
   padding: 24*@unit 16*@unit 16*@unit;
   text-align: left;
-  box-shadow: inset 0 0 0 1px @color-help-container;
+  box-shadow: inset 0 0 0 1*@unit @color-help-container;
   border-radius: 8*@unit;
 }
 
 .header {
-<<<<<<< HEAD
   border-radius: 10*@unit-small;
-  background-color: #5D6B78;
-  color: #FFFFFF;
-  font-size: @font-size-small;
-=======
-  border-radius: 12*@unit;
   background-color: @color-tips-pill;
   color: @color-white;
-  font-size: 14*@unit;
->>>>>>> c7e5c37e
+  font-size: @font-size-small;
   font-weight: 600;
   position: absolute;
   margin-top: -10*@unit-small;
