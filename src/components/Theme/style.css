@import (less) "./constants.css";

.step {
  width: 100%;
  min-height: 100%;
  height: 0;/*necessary for IE11, see: https://stackoverflow.com/questions/24396205/flex-grow-not-working-in-internet-explorer-11-0*/
  position: relative;
  display: flex;
  flex-direction: column;
}


.fullScreenStep {
  overflow: hidden;
  border-radius: 8*@unit;
}

.fullHeightContainer {
  width: 100%;
  display: flex;
  flex-direction: column;
  justify-content: space-between;
}

.fullHeightMobileContainer {
  @media (--small-viewport) {
    .fullHeightContainer();
  }
}

.navigationBar{
  flex: 0 0 auto;
}

.content {
  flex: 1 0 auto;
  /* We want `flex-grow: 1` for modern browsers, but older `-webkit-box-flex`
     browsers are really buggy with their equivalent! So we opt for a slightly
     inferior, but less buggy experience of turning off flex-grow entirely for
     these older browsers, specifically. */
  -webkit-box-flex: 0;

  position: relative;
  display: flex;
  > * {
    flex-grow: 1;
  }
}

.fullScreenContentWrapper {
  position: static;
}

.footer {
  width: 100%;
  height: 32*@unit;
  margin-top: 16*@unit;
  flex: 0 0 auto;

  background-image: url('assets/powered-by-onfido.svg');
  background-size: contain;
  background-position: center;
  background-repeat: no-repeat;
  z-index: 1;

  .fullScreenStep & {
    /* A full screen step will be a video/stream step, with a darker background */
    background-image: url('assets/powered-by-onfido-light.svg');
  }
}

.thickWrapper {
  margin: 0 @large-text-margin;
  @media (--small-viewport) {
    margin: 0 @small-text-margin;
  }
}

.mbottom-large {
  margin-bottom: 88*@unit;
  @media (--small-viewport) {
    margin-bottom: 40*@unit;
  }
}

.btn {
  height: 56*@unit;
  font: inherit;
  font-weight: 500;
  font-size: 14*@unit;
  line-height: inherit;

  text-decoration: none;
  text-align: center;
  cursor: pointer;

  display: inline-block;
  border: none;
  border-radius: 32*@unit;
  padding: 0;
  outline: none;
  @media (--small-viewport) {
    padding: 19.2*@unit 32*@unit;
  }
}

.btn-centered {
  margin: auto;
}

.btn-primary {
  /*layout*/
  display: block;
  width: 216*@unit;
  border-radius: 28*@unit;
  font-size: 16*@unit;
  font-weight: 600;
  line-height: 16*@unit;
  @media (--small-viewport) {
    width: 100%;
  }
  border: none;

  background: @color-accent-primary;

  /*text*/
  color: @color-white;
}

.btn-alternative {
<<<<<<< HEAD
  background-color: rgba(15, 37, 54, 0.85);
  border-radius: 4*@unit;
  color: #fff;
=======
  background-color: @color-preview-button-background;
  border-radius: 4px;
  color: @color-white;
>>>>>>> 81fab10b
  font-weight: 600;
  height: auto;
  line-height: 1.4;
  padding: 12.8*@unit 22.4*@unit;
}

.btn-ghost {
  background-color: @color-transparent;
  border: 1px solid @color-white;
  color: @color-white;
}

.btn-outline {
<<<<<<< HEAD
  border: 1px solid #8A9293;
  border-radius: 28*@unit;
  background-color: transparent;
  color: #585E5F;
  line-height: 16*@unit;
  padding: 19.2*@unit 32*@unit;
=======
  border: 1px solid @color-button-border;
  border-radius: 28px;
  background-color: @color-transparent;
  color: @color-button-text;
  line-height: 16px;
  padding: 1.2rem 2rem;
>>>>>>> 81fab10b
}

.center {
  text-align: center;
}

.icon {
  display: block;
  background-repeat: no-repeat;
  background-position: center;
  height: 64*@unit;
}

.actions {
  width: 100%;
  display: flex;
  justify-content: space-between;
  padding: 12*@unit 24*@unit 0 24*@unit;
  @media (--large) {
    padding: 24*@unit 48*@unit 0 48*@unit;
  }
}

.actions .btn-primary {
  @media (--small-viewport) {
    width: 152*@unit;
  }
}

.help {
  padding: 24*@unit 16*@unit 16*@unit;
  text-align: left;
<<<<<<< HEAD
  box-shadow: inset 0 0 0 1px rgba(138,146,147,0.35);
  border-radius: 8*@unit;
}

.header {
  border-radius: 12*@unit;
  background-color: #5D6B78;
  color: #FFFFFF;
  font-size: 14*@unit;
=======
  box-shadow: inset 0 0 0px 1px @color-help-container;
  border-radius: 8px;
}

.header {
  border-radius: 12px;
  background-color: @color-tips-pill;
  color: @color-white;
  font-size: 14px;
>>>>>>> 81fab10b
  font-weight: 600;
  position: absolute;
  margin-top: -12*@unit;
  margin-left: 12*@unit;
  padding: 0 16*@unit;
}

.helpList {
  margin: 0;
}<|MERGE_RESOLUTION|>--- conflicted
+++ resolved
@@ -128,15 +128,9 @@
 }
 
 .btn-alternative {
-<<<<<<< HEAD
-  background-color: rgba(15, 37, 54, 0.85);
+  background-color: @color-preview-button-background;
   border-radius: 4*@unit;
-  color: #fff;
-=======
-  background-color: @color-preview-button-background;
-  border-radius: 4px;
-  color: @color-white;
->>>>>>> 81fab10b
+  color: @color-white;
   font-weight: 600;
   height: auto;
   line-height: 1.4;
@@ -150,21 +144,12 @@
 }
 
 .btn-outline {
-<<<<<<< HEAD
-  border: 1px solid #8A9293;
-  border-radius: 28*@unit;
-  background-color: transparent;
-  color: #585E5F;
-  line-height: 16*@unit;
-  padding: 19.2*@unit 32*@unit;
-=======
   border: 1px solid @color-button-border;
   border-radius: 28px;
   background-color: @color-transparent;
   color: @color-button-text;
-  line-height: 16px;
-  padding: 1.2rem 2rem;
->>>>>>> 81fab10b
+  line-height: 16*@unit;
+  padding: 19.2*@unit 32*@unit;
 }
 
 .center {
@@ -197,27 +182,15 @@
 .help {
   padding: 24*@unit 16*@unit 16*@unit;
   text-align: left;
-<<<<<<< HEAD
-  box-shadow: inset 0 0 0 1px rgba(138,146,147,0.35);
+  box-shadow: inset 0 0 0 1px @color-help-container;
   border-radius: 8*@unit;
 }
 
 .header {
   border-radius: 12*@unit;
-  background-color: #5D6B78;
-  color: #FFFFFF;
+  background-color: @color-tips-pill;
+  color: @color-white;
   font-size: 14*@unit;
-=======
-  box-shadow: inset 0 0 0px 1px @color-help-container;
-  border-radius: 8px;
-}
-
-.header {
-  border-radius: 12px;
-  background-color: @color-tips-pill;
-  color: @color-white;
-  font-size: 14px;
->>>>>>> 81fab10b
   font-weight: 600;
   position: absolute;
   margin-top: -12*@unit;
