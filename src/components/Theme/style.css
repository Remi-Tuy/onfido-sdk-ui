--- conflicted
+++ resolved
@@ -4,17 +4,7 @@
 @small-text-margin: 1.5rem;
 
 .step {
-<<<<<<< HEAD
   margin-top: 5rem;
-  background: #f3f3f4;
-  @media (--small-viewport) {
-    margin: 3rem 0rem;
-  }
-}
-
-.textWrapper {
-=======
-  margin: 2rem 0rem 4rem;
   background: #f3f3f4;
   @media (--small-viewport) {
     margin: 2.5rem 0rem;
@@ -22,7 +12,6 @@
 }
 
 .thickWrapper {
->>>>>>> 8f37e43b
   margin: 0rem @large-text-margin;
   @media (--small-viewport) {
     margin: 0rem @small-text-margin;
@@ -42,19 +31,11 @@
   font-size: 30px;
   line-height: 40px;
   text-align: center;
-<<<<<<< HEAD
   margin: 0 @large-text-margin 1rem ;
   @media (--small-viewport) {
     font-size: 24px;
     line-height: 32px;
     margin: 0 @small-text-margin 1rem;
-=======
-  margin: 4rem @large-text-margin 1rem;
-  @media (--small-viewport) {
-    font-size: 24px;
-    line-height: 32px;
-    margin: 3rem @small-text-margin 1rem;
->>>>>>> 8f37e43b
   }
 }
 
