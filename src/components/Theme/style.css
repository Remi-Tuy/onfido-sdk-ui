@import (less) "./constants.css";

.step {
  width: 100%;
  min-height: 100%;
  height: 0;/*necessary for IE11, see: https://stackoverflow.com/questions/24396205/flex-grow-not-working-in-internet-explorer-11-0*/
  position: relative;
  display: flex;
  flex-direction: column;
}


.fullScreenStep {
  overflow: hidden;
  border-radius: 8*@unit;
}

.fullHeightContainer {
  width: 100%;
  display: flex;
  flex-direction: column;
  justify-content: space-between;
}

.fullHeightMobileContainer {
  @media (--small-viewport) {
    .fullHeightContainer();
  }
}

.navigationBar{
  flex: 0 0 auto;
}

.content {
  flex: 1 0 auto;
  /* We want `flex-grow: 1` for modern browsers, but older `-webkit-box-flex`
     browsers are really buggy with their equivalent! So we opt for a slightly
     inferior, but less buggy experience of turning off flex-grow entirely for
     these older browsers, specifically. */
  -webkit-box-flex: 0;

  position: relative;
  display: flex;
  > * {
    flex-grow: 1;
  }
}

.fullScreenContentWrapper {
  position: static;
}

.footer {
  width: 100%;
  height: 32*@unit;
  margin-top: 16*@unit;
  flex: 0 0 auto;

  background-image: url('assets/powered-by-onfido.svg');
  background-size: contain;
  background-position: center;
  background-repeat: no-repeat;
  z-index: 1;

  .fullScreenStep & {
    /* A full screen step will be a video/stream step, with a darker background */
    background-image: url('assets/powered-by-onfido-light.svg');
  }
}

.thickWrapper {
  margin: 0 @large-text-margin;
  @media (--small-viewport) {
    margin: 0 @small-text-margin;
  }
}

.mbottom-large {
  margin-bottom: 88*@unit;
  @media (--small-viewport) {
    margin-bottom: 40*@unit;
  }
}

.btn {
  height: 56*@unit;
  font: inherit;
  font-weight: 500;
  font-size: 14*@unit;
  line-height: inherit;

  text-decoration: none;
  text-align: center;
  cursor: pointer;

  display: inline-block;
  border: none;
  border-radius: 32*@unit;
  padding: 0;
  outline: none;
  @media (--small-viewport) {
    padding: 19.2*@unit 32*@unit;
  }
}

.btn-centered {
  margin: auto;
}

.btn-primary {
  /*layout*/
  display: block;
  width: 216*@unit;
  border-radius: 28*@unit;
  font-size: 16*@unit;
  font-weight: 600;
  line-height: 16*@unit;
  @media (--small-viewport) {
    width: 100%;
  }
  border: none;

  background: @color-primary-500;

  /*text*/
  color: @color-white;
}

.btn-alternative {
  background-color: @color-preview-button-background;
  border-radius: 4*@unit;
  color: @color-white;
  font-weight: 600;
  height: auto;
  line-height: 1.4;
  padding: 12.8*@unit 22.4*@unit;
}

.btn-ghost {
  background-color: @color-transparent;
  border: 1px solid @color-white;
  color: @color-white;
}

.btn-outline {
  border: 1px solid @color-button-border;
  border-radius: 28px;
  background-color: @color-transparent;
<<<<<<< HEAD
  color: @color-secondary-button-text;
  line-height: 16px;
  padding: 1.2rem 2rem;
=======
  color: @color-button-text;
  line-height: 16*@unit;
  padding: 19.2*@unit 32*@unit;
>>>>>>> c7e5c37e
}

.center {
  text-align: center;
}

.icon {
  display: block;
  background-repeat: no-repeat;
  background-position: center;
  height: 64*@unit;
}

.actions {
  width: 100%;
  display: flex;
  justify-content: space-between;
  padding: 12*@unit 24*@unit 0 24*@unit;
  @media (--large) {
    padding: 24*@unit 48*@unit 0 48*@unit;
  }
}

.actions .btn-primary {
  @media (--small-viewport) {
    width: 152*@unit;
  }
}

.help {
  padding: 24*@unit 16*@unit 16*@unit;
  text-align: left;
  box-shadow: inset 0 0 0 1px @color-help-container;
  border-radius: 8*@unit;
}

.header {
  border-radius: 12*@unit;
  background-color: @color-tips-pill;
  color: @color-white;
  font-size: 14*@unit;
  font-weight: 600;
  position: absolute;
  margin-top: -12*@unit;
  margin-left: 12*@unit;
  padding: 0 16*@unit;
}

.helpList {
  margin: 0;
}<|MERGE_RESOLUTION|>--- conflicted
+++ resolved
@@ -147,15 +147,9 @@
   border: 1px solid @color-button-border;
   border-radius: 28px;
   background-color: @color-transparent;
-<<<<<<< HEAD
   color: @color-secondary-button-text;
-  line-height: 16px;
-  padding: 1.2rem 2rem;
-=======
-  color: @color-button-text;
   line-height: 16*@unit;
   padding: 19.2*@unit 32*@unit;
->>>>>>> c7e5c37e
 }
 
 .center {
