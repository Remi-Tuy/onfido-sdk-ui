--- conflicted
+++ resolved
@@ -57,12 +57,7 @@
   font-family: "Open Sans", sans-serif !important;
   background-color: @color-background-secondary;
 
-<<<<<<< HEAD
-  color: #585E5F;
-=======
   color: @color-button-text;
-  font-size: 16px;
->>>>>>> 81fab10b
   font-weight: 400;
   line-height: 1.5;
 
