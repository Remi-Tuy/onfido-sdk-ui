--- conflicted
+++ resolved
@@ -58,33 +58,18 @@
 }
 
 .smallPrint a {
-<<<<<<< HEAD
-  color: #0F2536;
+  color: @color-small-print;
   margin-top: 10*@unit-x-small;
   margin-bottom: 10*@unit-x-small;
 }
 
 .decline {
   width: 136*@unit;
-  border: 1px solid #8A9293;
+  border: 1px solid @color-button-border;
   border-radius: 28*@unit;
-  background-color: transparent;
-  color: #585E5F;
-  line-height: 1;
-=======
-  color: @color-small-print;
-  margin-top: 10px;
-  margin-bottom: 10px;
-}
-
-.decline {
-  width: 136px;
-  border: 1px solid @color-button-border;
-  border-radius: 28px;
   background-color: @color-transparent;
   color: @color-button-text;
-  line-height: 16px;
->>>>>>> c7e5c37e
+  line-height: 1;
   @media (--small-viewport) {
     width: 112*@unit;
     padding: 0 16*@unit;
