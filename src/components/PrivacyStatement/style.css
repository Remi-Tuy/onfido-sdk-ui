--- conflicted
+++ resolved
@@ -68,13 +68,8 @@
   border: 1px solid @color-button-border;
   border-radius: 28*@unit;
   background-color: @color-transparent;
-<<<<<<< HEAD
-  color: @color-button-text;
+  color: @color-secondary-button-text;
   line-height: 1;
-=======
-  color: @color-secondary-button-text;
-  line-height: 16px;
->>>>>>> c27aff02
   @media (--small-viewport) {
     width: 112*@unit;
     padding: 0 16*@unit;
