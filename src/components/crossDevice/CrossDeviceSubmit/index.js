--- conflicted
+++ resolved
@@ -1,13 +1,8 @@
 import { h, Component } from 'preact'
 import { connect } from 'react-redux'
 import { trackComponent } from '../../../Tracker'
-<<<<<<< HEAD
 import {preventDefaultOnClick} from '~utils'
-import Title from '../../Title'
-=======
-import {preventDefaultOnClick} from '../../utils'
 import PageTitle from '../../PageTitle'
->>>>>>> 36a0bf15
 import Button from '../../Button'
 import theme from '../../Theme/style.css'
 import style from './style.css'
