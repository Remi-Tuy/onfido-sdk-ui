--- conflicted
+++ resolved
@@ -44,15 +44,11 @@
             { this.hasFace() &&
               <li>
                 <span className={`${theme.icon} ${style.icon}`}/>
-<<<<<<< HEAD
-                <span className={style.listText}>{t('cross_device.submit.selfie_uploaded')}</span>
-=======
                 <span className={style.listText}>{
-                  i18n.t(`cross_device.submit.${
+                  t(`cross_device.submit.${
                     this.faceVariant() === 'standard' ? 'selfie' : 'video'
                   }_uploaded`)
                 }</span>
->>>>>>> 6cef9def
               </li>
             }
           </ul>
@@ -71,10 +67,6 @@
   }
 }
 
-<<<<<<< HEAD
-export default trackComponent(localised(CrossDeviceSubmit), 'desktop_submit')
-=======
 const mapStateToProps = ({ captures }) => ({ captures })
 
-export default connect(mapStateToProps)(trackComponent(CrossDeviceSubmit, 'desktop_submit'))
->>>>>>> 6cef9def
+export default connect(mapStateToProps)(trackComponent(localised(CrossDeviceSubmit), 'desktop_submit'))