@import (less) "../../Theme/constants.css";

.container {
  height: 100%;
  width: 100%;
  border: 1px solid @color-text-dark;
  border-radius: 4*@unit;
  background-color: @color-white;
  margin-bottom: 16*@unit;
  padding: 12*@unit 14*@unit;
  display: inline-flex;
}

.switchClickableArea {
  text-decoration: none;
}

.copy {
  width: 84%;
  color: @color-text-dark;
  text-align: left;
  line-height: 1.5;
  float: left;
  align-self: center;
}

.header {
  font-weight: 600;
}

.submessage {
  margin: 0;
  font-size: @font-size-small;
  float: left;
}

.icon {
  height: 72*@unit;
  width: 72*@unit;
  min-width: 16%;
<<<<<<< HEAD
  margin-right: 14*@unit;
  -moz-border-radius: 72*@unit 72*@unit;
  -webkit-border-radius: 72*@unit 72*@unit;
  border-radius: 72*@unit 72*@unit;
  background-color: @color-primary-500;
=======
  margin-right: 14px;
  -moz-border-radius: 72px 72px;
  -webkit-border-radius: 72px 72px;
  border-radius: 72px 72px;
  background-color: @color-icon-temporary;
>>>>>>> bee26e5c
  background-image: url('assets/cross-device-small-icon.svg');
  background-repeat: no-repeat;
  background-size: 42*@unit;
  background-position: 25% 50%;
  display: block;
  float: left;
}

.chevron {
  height: 12*@unit;
  width: 9*@unit;
  float: right;
  margin-left: 14*@unit;
  margin: auto;
  background-image: url('assets/chevron-right.svg');
  background-repeat: no-repeat;
}<|MERGE_RESOLUTION|>--- conflicted
+++ resolved
@@ -38,19 +38,11 @@
   height: 72*@unit;
   width: 72*@unit;
   min-width: 16%;
-<<<<<<< HEAD
   margin-right: 14*@unit;
   -moz-border-radius: 72*@unit 72*@unit;
   -webkit-border-radius: 72*@unit 72*@unit;
   border-radius: 72*@unit 72*@unit;
-  background-color: @color-primary-500;
-=======
-  margin-right: 14px;
-  -moz-border-radius: 72px 72px;
-  -webkit-border-radius: 72px 72px;
-  border-radius: 72px 72px;
   background-color: @color-icon-temporary;
->>>>>>> bee26e5c
   background-image: url('assets/cross-device-small-icon.svg');
   background-repeat: no-repeat;
   background-size: 42*@unit;
