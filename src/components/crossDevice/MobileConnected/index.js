--- conflicted
+++ resolved
@@ -9,11 +9,7 @@
   return (
     <div>
       <h1 className={theme.title}>{message}</h1>
-<<<<<<< HEAD
-      <div className={theme.textWrapper}>
-=======
       <div className={theme.thickWrapper}>
->>>>>>> 8f37e43b
         <p className={style.submessage}>{submessage}</p>
         <span className={`${theme.icon} ${style.icon}`}></span>
         <div className={theme.header}>Tips</div>
