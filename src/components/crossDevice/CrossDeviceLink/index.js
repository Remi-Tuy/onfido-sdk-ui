import { h, Component} from 'preact'
import classNames from 'classnames'
import io from 'socket.io-client'

import theme from '../../Theme/style.css'
import style from './style.css'
import { performHttpReq } from '../../utils/http'
import Spinner from '../../Spinner'
import PhoneNumberInputLazy from '../../PhoneNumberInput/Lazy'
import Error from '../../Error'
import { trackComponent } from '../../../Tracker'

class CrossDeviceLink extends Component {
  constructor(props) {
    super(props)
    this.state = {mobileNumber: null}

    if (!props.socket) {
      const socket = io(process.env.DESKTOP_SYNC_URL, {autoConnect: false})
      socket.on('connect', () => {
        const roomId = this.props.roomId || null
        socket.emit('join', {roomId})
      })
      socket.on('joined', this.onJoined)
      socket.open()
      props.actions.setSocket(socket)
    }
  }

  componentDidMount() {
    this.listen(this.props.socket)
  }

  componentWillReceiveProps(nextProps) {
    if (nextProps.socket !== this.props.socket) {
      this.unlisten(this.props.socket)
      this.listen(nextProps.socket)
    }
  }

  componentWillUnmount() {
    this.unlisten(this.props.socket)
  }

  unlisten = (socket) => {
    if (!socket) return
    socket.off('get config', this.onGetConfig)
    socket.off('client success', this.onClientSuccess)
  }

  listen = (socket) => {
    if (!socket) return
    socket.on('get config', this.onGetConfig)
    socket.on('client success', this.onClientSuccess)
  }

  onJoined = (data) => {
    const {actions, roomId} = this.props
    if (!roomId) {
      actions.setRoomId(data.roomId)
      this.setState({roomId: data.roomId})
    }
  }

  onGetConfig = (data) => {
    const { roomId, mobileConfig, socket,actions, nextStep } = this.props
    if (roomId && roomId !== data.roomId) {
      socket.emit('leave', {roomId})
    }
<<<<<<< HEAD
    actions.deleteMobileNumber()
    this.sendMessage('config', mobileConfig, data.roomId)
=======
    this.sendMessage('config', data.roomId, mobileConfig)
>>>>>>> 82156b5a
    nextStep()
  }

  onClientSuccess = () => {
    this.props.actions.setClientSuccess(true)
    this.props.nextStep()
  }

  sendMessage = (event, roomId, payload) => {
    this.props.socket.emit('message', {event, payload, roomId})
  }

  render = () =>
    this.props.roomId ? <CrossDeviceLinkUI {...this.props}/> : <Spinner />
}

class CrossDeviceLinkUI extends Component {
  constructor(props) {
    super(props)
    this.state = {
      copySuccess: false,
      sending: false,
      mobileNumber: null,
      error: {}
    }
  }

  linkCopiedTimeoutId = null

  copyToClipboard = (e) => {
    e.preventDefault()
    this.textArea.select()
    document.execCommand('copy')
    e.target.focus()
    this.setState({copySuccess: true})
    this.clearLinkCopiedTimeout()
    this.linkCopiedTimeoutId = setTimeout(() => {
      this.setState({copySuccess: false})
    }, 5000)
  }

  clearLinkCopiedTimeout = () => {
    if (this.linkCopiedTimeoutId) {
      clearTimeout(this.linkCopiedTimeoutId)
    }
  }

  updateNumber = (mobileNumber) => {
    this.setState({mobileNumber})
  }

  clearPreviousAttempts = () => {
    if (this.hasNumberError()) this.clearError()
    if (this.state.mobileNumber) this.clearNumber()
  }

  clearNumber = () => {
    this.setState({mobileNumber: null})
  }

  clearError = () => {
    this.setState({error: {}})
  }

  setError = (name, type) => this.setState({error: {name, type}})

  handleResponse = (response) => {
    this.setState({sending: false})
    if (response.status === "OK") {
      this.props.actions.setMobileNumber(this.state.mobileNumber)
      this.props.nextStep()
    }
    else {
      this.setError('SMS_FAILED', 'error')
    }
  }

  handleSMSError = ({status}) => {
    this.setState({sending: false})
    status === 429 ? this.setError('SMS_OVERUSE', 'error') : this.setError('SMS_FAILED', 'error')
  }

  hasNumberError = () => this.state.error.name === 'numberError'

  sendSms = () => {
    this.clearError()
    if (this.state.mobileNumber) {
      this.setState({sending: true})
      const options = {
        payload: JSON.stringify({to: this.state.mobileNumber, id: this.props.roomId}),
        endpoint: `${process.env.SMS_DELIVERY_URL}/v1/cross_device_sms`,
        contentType: 'application/json',
        token: `Bearer ${this.props.token}`
      }
      performHttpReq(options, this.handleResponse , this.handleSMSError)
    }
    else {
      this.setError('numberError')
    }
  }

  render({roomId}) {
    const mobilePath = `${process.env.BASE_36_VERSION}${roomId}`
    const mobileUrl = `${process.env.MOBILE_URL}/${mobilePath}`
    const error = this.state.error
    const linkCopy = this.state.copySuccess ? 'Copied' : 'Copy'
    const buttonCopy = this.state.sending ? 'Sending' : 'Send link'
    return (
      <div className={theme.step}>
        <div className={style.header}>
          { error.type ?
            <div className={style.requestError}><Error error={error} /></div> :
            <h1 className={`${theme.title} ${style.title}`}>Continue verification on your mobile</h1> }
        </div>
        <div>We’ll text a secure link to your mobile</div>

        <div className={style.smsSection}>
          <div className={style.fieldLabel}>
            <div className={style.label}>Mobile number</div>
            <div className={style.sublabel}>(We won’t keep or share your number)</div>
          </div>

          <div className={style.numberInputSection}>
            <PhoneNumberInputLazy updateNumber={this.updateNumber} clearPreviousAttempts={this.clearPreviousAttempts}/>
            <button className={classNames(theme.btn, theme["btn-primary"], style.btn, {[style.sending]: this.state.sending})}
              onClick={this.sendSms}>
              {buttonCopy}
            </button>
          </div>
        </div>
        {this.hasNumberError() && <div className={style.numberError}>Check your mobile number is correct</div>}

        <div className={style.copyLinkSection}>
          <div className={`${style.label}`}>Copy link instead:</div>
            <div className={classNames(style.actionContainer, {[style.copySuccess]: this.state.copySuccess})}>
              <textarea className={style.linkText} ref={(textarea) => this.textArea = textarea} value={mobileUrl} />
              { document.queryCommandSupported('copy') &&
                <a href='' className={style.copyToClipboard} onClick={this.copyToClipboard}>{linkCopy}</a>
              }
            </div>
          <hr className={style.divider} />
        </div>
      </div>
    )
  }
}

export default trackComponent(CrossDeviceLink, 'crossdevice_link')<|MERGE_RESOLUTION|>--- conflicted
+++ resolved
@@ -67,12 +67,8 @@
     if (roomId && roomId !== data.roomId) {
       socket.emit('leave', {roomId})
     }
-<<<<<<< HEAD
     actions.deleteMobileNumber()
-    this.sendMessage('config', mobileConfig, data.roomId)
-=======
     this.sendMessage('config', data.roomId, mobileConfig)
->>>>>>> 82156b5a
     nextStep()
   }
 
