import { h, Component} from 'preact'
import classNames from 'classnames'
import io from 'socket.io-client'

import theme from '../../Theme/style.css'
import style from './style.css'
import { performHttpReq } from '../../utils/http'
import Spinner from '../../Spinner'
import PhoneNumberInputLazy from '../../PhoneNumberInput/Lazy'
import Error from '../../Error'
import { trackComponent } from '../../../Tracker'

class CrossDeviceLink extends Component {
  constructor(props) {
    super(props)

    if (!props.socket) {
      const socket = io(process.env.DESKTOP_SYNC_URL, {autoConnect: false})
      socket.on('connect', () => {
        const roomId = this.props.roomId || null
        socket.emit('join', {roomId})
      })
      socket.on('joined', this.onJoined)
      socket.open()
      props.actions.setSocket(socket)
    }
  }

  componentDidMount() {
    this.listen(this.props.socket)
  }

  componentWillReceiveProps(nextProps) {
    if (nextProps.socket !== this.props.socket) {
      this.unlisten(this.props.socket)
      this.listen(nextProps.socket)
    }
  }

  componentWillUnmount() {
    this.unlisten(this.props.socket)
  }

  unlisten = (socket) => {
    if (!socket) return
    socket.off('get config', this.onGetConfig)
    socket.off('client success', this.onClientSuccess)
  }

  listen = (socket) => {
    if (!socket) return
    socket.on('get config', this.onGetConfig)
    socket.on('client success', this.onClientSuccess)
  }

  onJoined = (data) => {
    const {actions, roomId} = this.props
    if (!roomId) {
      actions.setRoomId(data.roomId)
      this.setState({roomId: data.roomId})
    }
  }

  onGetConfig = (data) => {
    const { roomId, mobileConfig, socket,actions, nextStep } = this.props
    if (roomId && roomId !== data.roomId) {
      socket.emit('leave', {roomId})
    }
    actions.mobileConnected(true)
    this.sendMessage('config', data.roomId, mobileConfig)
    nextStep()
  }

  onClientSuccess = () => {
    const {actions} = this.props
    actions.setClientSuccess(true)
    this.props.nextStep()
  }

  sendMessage = (event, roomId, payload) => {
    this.props.socket.emit('message', {event, payload, roomId})
  }

  render = () =>
    this.props.roomId ? <CrossDeviceLinkUI {...this.props}/> : <Spinner />
}

class CrossDeviceLinkUI extends Component {
  constructor(props) {
    super(props)
    this.state = {
      copySuccess: false,
      sending: false,
      mobileNumber: null,
      error: {}
    }
  }

  linkId = `${process.env.BASE_36_VERSION}${this.props.roomId}`

  linkCopiedTimeoutId = null

  copyToClipboard = (e) => {
    e.preventDefault()
    this.textArea.select()
    document.execCommand('copy')
    e.target.focus()
    this.setState({copySuccess: true})
    this.clearLinkCopiedTimeout()
    this.linkCopiedTimeoutId = setTimeout(() => {
      this.setState({copySuccess: false})
    }, 5000)
  }

  clearLinkCopiedTimeout = () => {
    if (this.linkCopiedTimeoutId) {
      clearTimeout(this.linkCopiedTimeoutId)
    }
  }

  updateNumber = (mobileNumber) => {
    this.setState({mobileNumber})
  }

  clearPreviousAttempts = () => {
    if (this.hasInvalidNumberError()) this.clearError()
    if (this.state.mobileNumber) this.clearNumber()
  }

  clearNumber = () => {
    this.setState({mobileNumber: null})
  }

  clearError = () => {
    this.setState({error: {}})
  }

  setError = (name) => this.setState({error: {name, type: 'error'}})
  setFrontEndValidationError = (name) => this.setState({error: {name}})

  handleResponse = (response) => {
    this.setState({sending: false})
    if (response.status === "OK") {
      this.props.actions.setMobileNumber(this.state.mobileNumber)
      this.props.nextStep()
    }
    else {
      this.setError('SMS_FAILED')
    }
  }

  handleSMSError = ({status}) => {
    this.setState({sending: false})
    status === 429 ? this.setError('SMS_OVERUSE') : this.setError('SMS_FAILED')
  }

  hasInvalidNumberError = () => this.state.error.name === 'INVALID_NUMBER'

  sendSms = () => {
    this.clearError()
    if (this.state.mobileNumber) {
      this.setState({sending: true})
      const options = {
        payload: JSON.stringify({to: this.state.mobileNumber, id: this.linkId}),
        endpoint: `${process.env.SMS_DELIVERY_URL}/v1/cross_device_sms`,
        contentType: 'application/json',
        token: `Bearer ${this.props.token}`
      }
      performHttpReq(options, this.handleResponse , this.handleSMSError)
    }
    else {
      this.setFrontEndValidationError('INVALID_NUMBER')
    }
  }

  render() {
    const mobileUrl = `${process.env.MOBILE_URL}/${this.linkId}`
    const error = this.state.error
    const linkCopy = this.state.copySuccess ? 'Copied' : 'Copy'
    const buttonCopy = this.state.sending ? 'Sending' : 'Send link'
    return (
      <div>
        <div className={style.header}>
          { error.type ?
            <div className={style.requestError}><Error error={error} /></div> :
            <h1 className={`${theme.title} ${style.title}`}>Continue verification on your mobile</h1> }
        </div>
<<<<<<< HEAD
        <div className={theme.textWrapper}>
=======
        <div className={theme.thickWrapper}>
>>>>>>> 8f37e43b
          <div>We’ll text a secure link to your mobile</div>

          <div className={style.smsSection}>
            <div className={style.fieldLabel}>
              <div className={style.label}>Mobile number</div>
              <div className={style.sublabel}>(We won’t keep or share your number)</div>
            </div>

            <div className={style.numberInputSection}>
              <div className={classNames(style.inputContainer, {[style.fieldError]: this.hasInvalidNumberError()})}>
                <PhoneNumberInputLazy mobileNumber={this.props.mobileNumber} updateNumber={this.updateNumber} clearPreviousAttempts={this.clearPreviousAttempts}/>
              </div>
              <button className={classNames(theme.btn, theme["btn-primary"], style.btn, {[style.sending]: this.state.sending})}
                onClick={this.sendSms}>
                {buttonCopy}
              </button>
            </div>
          </div>
          {this.hasInvalidNumberError() && <div className={style.numberError}>Check your mobile number is correct</div>}

          <div className={style.copyLinkSection}>
            <div className={`${style.label}`}>Copy link instead:</div>
              <div className={classNames(style.actionContainer, {[style.copySuccess]: this.state.copySuccess})}>
                <textarea className={style.linkText} ref={(textarea) => this.textArea = textarea} value={mobileUrl} />
                { document.queryCommandSupported('copy') &&
                  <a href='' className={style.copyToClipboard} onClick={this.copyToClipboard}>{linkCopy}</a>
                }
              </div>
            <hr className={style.divider} />
          </div>
        </div>
      </div>
    )
  }
}

export default trackComponent(CrossDeviceLink, 'crossdevice_link')<|MERGE_RESOLUTION|>--- conflicted
+++ resolved
@@ -185,11 +185,7 @@
             <div className={style.requestError}><Error error={error} /></div> :
             <h1 className={`${theme.title} ${style.title}`}>Continue verification on your mobile</h1> }
         </div>
-<<<<<<< HEAD
-        <div className={theme.textWrapper}>
-=======
         <div className={theme.thickWrapper}>
->>>>>>> 8f37e43b
           <div>We’ll text a secure link to your mobile</div>
 
           <div className={style.smsSection}>
