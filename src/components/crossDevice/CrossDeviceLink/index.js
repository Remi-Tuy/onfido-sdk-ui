import { h, Component} from 'preact'
import classNames from 'classnames'
import io from 'socket.io-client'

import theme from '../../Theme/style.css'
import style from './style.css'
import { performHttpReq } from '../../utils/http'
import Spinner from '../../Spinner'
import PhoneNumberInputLazy from '../../PhoneNumberInput/Lazy'
import Error from '../../Error'
import Title from '../../Title'
import { trackComponent } from '../../../Tracker'
<<<<<<< HEAD
import { localised } from '../../../locales'
=======
import { parseTags } from '../../utils'
>>>>>>> 6cef9def

class SmsError extends Component {
  componentDidMount() {
     const errorName = this.props.error.name.toLowerCase()
     this.props.trackScreen([errorName])
   }
  render = ({error}) => <Error {...{error}} />
}

class CrossDeviceLink extends Component {
  constructor(props) {
    super(props)

    if (!props.socket) {
      const socket = io(process.env.DESKTOP_SYNC_URL, {autoConnect: false})
      socket.on('connect', () => {
        const roomId = this.props.roomId || null
        socket.emit('join', {roomId})
      })
      socket.on('joined', this.onJoined)
      socket.open()
      props.actions.setSocket(socket)
    }
  }

  componentDidMount() {
    this.listen(this.props.socket)
  }

  componentWillReceiveProps(nextProps) {
    if (nextProps.socket !== this.props.socket) {
      this.unlisten(this.props.socket)
      this.listen(nextProps.socket)
    }
  }

  componentWillUnmount() {
    this.unlisten(this.props.socket)
  }

  unlisten = (socket) => {
    if (!socket) return
    socket.off('get config', this.onGetConfig)
    socket.off('client success', this.onClientSuccess)
  }

  listen = (socket) => {
    if (!socket) return
    socket.on('get config', this.onGetConfig)
    socket.on('client success', this.onClientSuccess)
  }

  onJoined = (data) => {
    const {actions, roomId} = this.props
    if (!roomId) {
      actions.setRoomId(data.roomId)
    }
  }

  onGetConfig = (data) => {
    const { roomId, mobileConfig, socket,actions, nextStep } = this.props
    if (roomId && roomId !== data.roomId) {
      socket.emit('leave', {roomId})
    }
    actions.mobileConnected(true)
    this.sendMessage('config', data.roomId, mobileConfig)
    nextStep()
  }

  onClientSuccess = () => {
    const {actions} = this.props
    actions.setClientSuccess(true)
    this.props.nextStep()
  }

  sendMessage = (event, roomId, payload) => {
    this.props.socket.emit('message', {event, payload, roomId})
  }

  render = () =>
    this.props.roomId ? <CrossDeviceLinkUI {...this.props}/> : <Spinner />
}

class CrossDeviceLinkUI extends Component {
  constructor(props) {
    super(props)
    this.state = {
      copySuccess: false,
      sending: false,
      error: {},
      validNumber: true,
    }
  }

  linkId = `${process.env.BASE_32_VERSION}${this.props.roomId}`

  linkCopiedTimeoutId = null

  copyToClipboard = (e) => {
    e.preventDefault()
    this.linkText.select()
    document.execCommand('copy')
    e.target.focus()
    this.setState({copySuccess: true})
    this.clearLinkCopiedTimeout()
    this.linkCopiedTimeoutId = setTimeout(() => {
      this.setState({copySuccess: false})
    }, 5000)
  }

  clearLinkCopiedTimeout = () => {
    if (this.linkCopiedTimeoutId) {
      clearTimeout(this.linkCopiedTimeoutId)
    }
  }

  setError = (name) => this.setState({error: {name, type: 'error'}})

  clearErrors = () => {
    this.setState({error: {}})
    this.setState({validNumber: true})
  }

  handleResponse = (response) => {
    this.setState({sending: false})
    if (response.status === "OK") {
      this.props.nextStep()
    }
    else {
      this.setError('SMS_FAILED')
    }
  }

  handleSMSError = ({status}) => {
    this.setState({sending: false})
    status === 429 ? this.setError('SMS_OVERUSE') : this.setError('SMS_FAILED')
  }

  sendSms = () => {
    if (this.props.sms.valid) {
      this.setState({sending: true})
      const { language } = this.props
      const options = {
        payload: JSON.stringify({to: this.props.sms.number, id: this.linkId, language}),
        endpoint: `${process.env.SMS_DELIVERY_URL}/v1/cross_device_sms`,
        contentType: 'application/json',
        token: `Bearer ${this.props.token}`
      }
      performHttpReq(options, this.handleResponse , this.handleSMSError)
    }
    else {
      this.setState({validNumber: false})
    }
  }

  mobileUrl = () =>
    // This lets us test the cross device flow locally and on surge.
    // We use the same location to test the same bundle as the desktop flow.
    process.env.MOBILE_URL === "/" ?
      `${window.location.origin}?link_id=${this.linkId}` :
      `${process.env.MOBILE_URL}/${this.linkId}`

  render() {
    const { t } = this.props
    const mobileUrl = this.mobileUrl()
    const error = this.state.error
    const linkCopy = this.state.copySuccess ? t('cross_device.link.link_copy.success') : t('cross_device.link.link_copy.action')
    const buttonCopy = this.state.sending ? t('cross_device.link.button_copy.status')  : t('cross_device.link.button_copy.action')
    const invalidNumber = !this.state.validNumber
    return (
      <div>
        { error.type ?
          <SmsError error={error} trackScreen={this.props.trackScreen}/> :
          <Title title={t('cross_device.link.title')} /> }
        <div className={theme.thickWrapper}>
<<<<<<< HEAD
          <div className={style.subTitle}>{t('cross_device.link.sub_title')}</div>
=======
          <div className={style.subTitle}>
          {
            parseTags(i18n.t('cross_device.link.sub_title'), ({text}) =>
              <span className={style.bolder}>{text}</span>
            )
          }
          </div>
>>>>>>> 6cef9def
          <div className={style.smsSection}>
            <div className={style.label}>{t('cross_device.link.sms_label')}</div>
            <div className={style.numberInputSection}>
              <div className={classNames(style.inputContainer, {[style.fieldError]: invalidNumber})}>
                <PhoneNumberInputLazy { ...this.props} clearErrors={this.clearErrors} />
              </div>
              <button className={classNames(theme.btn, theme["btn-primary"], style.btn, {[style.sending]: this.state.sending})}
                onClick={this.sendSms}>
                {buttonCopy}
              </button>
            </div>
          </div>
          { invalidNumber && <div className={style.numberError}>{t('errors.invalid_number.message')}</div> }
          <div className={style.copyLinkSection}>
            <div className={`${style.label}`}>{t('cross_device.link.copy_link_label')}</div>
              <div className={classNames(style.linkContainer, {[style.copySuccess]: this.state.copySuccess})}>
                <textarea className={style.linkText} value={mobileUrl} ref={(element) => this.linkText = element}/>
                { document.queryCommandSupported('copy') &&
                  <div className={style.actionContainer}>
                    <a href='' className={style.copyToClipboard} onClick={this.copyToClipboard}>{linkCopy}</a>
                  </div>
                }
              </div>
            <hr className={style.divider} />
          </div>
        </div>
      </div>
    )
  }
}

export default trackComponent(localised(CrossDeviceLink), 'crossdevice_link')<|MERGE_RESOLUTION|>--- conflicted
+++ resolved
@@ -10,11 +10,8 @@
 import Error from '../../Error'
 import Title from '../../Title'
 import { trackComponent } from '../../../Tracker'
-<<<<<<< HEAD
 import { localised } from '../../../locales'
-=======
 import { parseTags } from '../../utils'
->>>>>>> 6cef9def
 
 class SmsError extends Component {
   componentDidMount() {
@@ -190,17 +187,13 @@
           <SmsError error={error} trackScreen={this.props.trackScreen}/> :
           <Title title={t('cross_device.link.title')} /> }
         <div className={theme.thickWrapper}>
-<<<<<<< HEAD
-          <div className={style.subTitle}>{t('cross_device.link.sub_title')}</div>
-=======
           <div className={style.subTitle}>
           {
-            parseTags(i18n.t('cross_device.link.sub_title'), ({text}) =>
+            parseTags(t('cross_device.link.sub_title'), ({text}) =>
               <span className={style.bolder}>{text}</span>
             )
           }
           </div>
->>>>>>> 6cef9def
           <div className={style.smsSection}>
             <div className={style.label}>{t('cross_device.link.sms_label')}</div>
             <div className={style.numberInputSection}>
