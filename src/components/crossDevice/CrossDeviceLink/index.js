import { h, Component} from 'preact'
import classNames from 'classnames'
import io from 'socket.io-client'

import theme from '../../Theme/style.css'
import style from './style.css'
import { performHttpReq } from '../../utils/http'
import Spinner from '../../Spinner'
import PhoneNumberInputLazy from '../../PhoneNumberInput/Lazy'
import Error from '../../Error'
import { trackComponent } from '../../../Tracker'

class CrossDeviceLink extends Component {
  constructor(props) {
    super(props)

    if (!props.socket) {
      const socket = io(process.env.DESKTOP_SYNC_URL, {autoConnect: false})
      socket.on('connect', () => {
        const roomId = this.props.roomId || null
        socket.emit('join', {roomId})
      })
      socket.on('joined', this.onJoined)
      socket.open()
      props.actions.setSocket(socket)
    }
  }

  componentDidMount() {
    this.listen(this.props.socket)
  }

  componentWillReceiveProps(nextProps) {
    if (nextProps.socket !== this.props.socket) {
      this.unlisten(this.props.socket)
      this.listen(nextProps.socket)
    }
  }

  componentWillUnmount() {
    this.unlisten(this.props.socket)
  }

  unlisten = (socket) => {
    if (!socket) return
    socket.off('get config', this.onGetConfig)
    socket.off('client success', this.onClientSuccess)
  }

  listen = (socket) => {
    if (!socket) return
    socket.on('get config', this.onGetConfig)
    socket.on('client success', this.onClientSuccess)
  }

  onJoined = (data) => {
    const {actions, roomId} = this.props
    if (!roomId) {
      actions.setRoomId(data.roomId)
      this.setState({roomId: data.roomId})
    }
  }

  onGetConfig = (data) => {
    const { roomId, mobileConfig, socket,actions, nextStep } = this.props
    if (roomId && roomId !== data.roomId) {
      socket.emit('leave', {roomId})
    }
    actions.mobileConnected(true)
    this.sendMessage('config', data.roomId, mobileConfig)
    nextStep()
  }

  onClientSuccess = () => {
    const {actions} = this.props
    actions.setClientSuccess(true)
    this.props.nextStep()
  }

  sendMessage = (event, roomId, payload) => {
    this.props.socket.emit('message', {event, payload, roomId})
  }

  render = () =>
    this.props.roomId ? <CrossDeviceLinkUI {...this.props}/> : <Spinner />
}

class CrossDeviceLinkUI extends Component {
  constructor(props) {
    super(props)
    this.state = {
      copySuccess: false,
      sending: false,
      mobileNumber: null,
      error: {}
    }
  }

  linkId = `${process.env.BASE_36_VERSION}${this.props.roomId}`

  linkCopiedTimeoutId = null

  copyToClipboard = (e) => {
    e.preventDefault()
    this.textArea.select()
    document.execCommand('copy')
    e.target.focus()
    this.setState({copySuccess: true})
    this.clearLinkCopiedTimeout()
    this.linkCopiedTimeoutId = setTimeout(() => {
      this.setState({copySuccess: false})
    }, 5000)
  }

  clearLinkCopiedTimeout = () => {
    if (this.linkCopiedTimeoutId) {
      clearTimeout(this.linkCopiedTimeoutId)
    }
  }

  updateNumber = (mobileNumber) => {
    this.setState({mobileNumber})
  }

  clearPreviousAttempts = () => {
    if (this.hasInvalidNumberError()) this.clearError()
    if (this.state.mobileNumber) this.clearNumber()
  }

  clearNumber = () => {
    this.setState({mobileNumber: null})
  }

  clearError = () => {
    this.setState({error: {}})
  }

  setError = (name) => this.setState({error: {name, type: 'error'}})
  setFrontEndValidationError = (name) => this.setState({error: {name}})

  handleResponse = (response) => {
    this.setState({sending: false})
    if (response.status === "OK") {
      this.props.actions.setMobileNumber(this.state.mobileNumber)
      this.props.nextStep()
    }
    else {
      this.setError('SMS_FAILED')
    }
  }

  handleSMSError = ({status}) => {
    this.setState({sending: false})
    status === 429 ? this.setError('SMS_OVERUSE') : this.setError('SMS_FAILED')
  }

  hasInvalidNumberError = () => this.state.error.name === 'INVALID_NUMBER'

  sendSms = () => {
    this.clearError()
    if (this.state.mobileNumber) {
      this.setState({sending: true})
      const options = {
        payload: JSON.stringify({to: this.state.mobileNumber, id: this.linkId}),
        endpoint: `${process.env.SMS_DELIVERY_URL}/v1/cross_device_sms`,
        contentType: 'application/json',
        token: `Bearer ${this.props.token}`
      }
      performHttpReq(options, this.handleResponse , this.handleSMSError)
    }
    else {
      this.setFrontEndValidationError('INVALID_NUMBER')
    }
  }

  render() {
    const mobileUrl = `${process.env.MOBILE_URL}/${this.linkId}`
    const error = this.state.error
    const linkCopy = this.state.copySuccess ? 'Copied' : 'Copy'
    const buttonCopy = this.state.sending ? 'Sending' : 'Send link'
    return (
<<<<<<< HEAD
      <div>
        <h1 className={theme.title}>Continue verification on your mobile</h1>
        <div className={theme.textWrapper}>
          <div>Copy and send the below link to your mobile</div>

          <div className={style.linkSection}>
            <div className={style.linkTitle}>Secure link</div>
            <div className={classNames(style.actionContainer, {[style.copySuccess]: this.state.copySuccess})}>
              <textarea ref={(textarea) => this.textArea = textarea} value={mobileUrl} />
              { document.queryCommandSupported('copy') &&
                <button className={`${theme.btn} ${theme["btn-primary"]} ${style.btn}`}
                  onClick={this.copyToClipboard}>
                  {buttonCopy}
                </button>
              }
            </div>
            <div className={style.infoText}>This link will expire in one hour</div>
          </div>
          <div className={theme.header}>How do I do this?</div>
          <div className={theme.help}>
            <ul className={`${style.helpList} ${theme.helpList}`}>
              <li><b>OPTION 1:</b> Copy link – Email to your mobile – Open</li>
              <li><b>OPTION 2:</b> Type link into your mobile web browser</li>
            </ul>
          </div>
=======
      <div className={theme.step}>
        <div className={style.header}>
          { error.type ?
            <div className={style.requestError}><Error error={error} /></div> :
            <h1 className={`${theme.title} ${style.title}`}>Continue verification on your mobile</h1> }
        </div>
        <div>We’ll text a secure link to your mobile</div>

        <div className={style.smsSection}>
          <div className={style.fieldLabel}>
            <div className={style.label}>Mobile number</div>
            <div className={style.sublabel}>(We won’t keep or share your number)</div>
          </div>

          <div className={style.numberInputSection}>
            <div className={classNames(style.inputContainer, {[style.fieldError]: this.hasInvalidNumberError()})}>
              <PhoneNumberInputLazy mobileNumber={this.props.mobileNumber} updateNumber={this.updateNumber} clearPreviousAttempts={this.clearPreviousAttempts}/>
            </div>
            <button className={classNames(theme.btn, theme["btn-primary"], style.btn, {[style.sending]: this.state.sending})}
              onClick={this.sendSms}>
              {buttonCopy}
            </button>
          </div>
        </div>
        {this.hasInvalidNumberError() && <div className={style.numberError}>Check your mobile number is correct</div>}

        <div className={style.copyLinkSection}>
          <div className={`${style.label}`}>Copy link instead:</div>
            <div className={classNames(style.actionContainer, {[style.copySuccess]: this.state.copySuccess})}>
              <textarea className={style.linkText} ref={(textarea) => this.textArea = textarea} value={mobileUrl} />
              { document.queryCommandSupported('copy') &&
                <a href='' className={style.copyToClipboard} onClick={this.copyToClipboard}>{linkCopy}</a>
              }
            </div>
          <hr className={style.divider} />
>>>>>>> bd4d2adf
        </div>
      </div>
    )
  }
}

export default trackComponent(CrossDeviceLink, 'crossdevice_link')<|MERGE_RESOLUTION|>--- conflicted
+++ resolved
@@ -179,69 +179,43 @@
     const linkCopy = this.state.copySuccess ? 'Copied' : 'Copy'
     const buttonCopy = this.state.sending ? 'Sending' : 'Send link'
     return (
-<<<<<<< HEAD
       <div>
-        <h1 className={theme.title}>Continue verification on your mobile</h1>
-        <div className={theme.textWrapper}>
-          <div>Copy and send the below link to your mobile</div>
-
-          <div className={style.linkSection}>
-            <div className={style.linkTitle}>Secure link</div>
-            <div className={classNames(style.actionContainer, {[style.copySuccess]: this.state.copySuccess})}>
-              <textarea ref={(textarea) => this.textArea = textarea} value={mobileUrl} />
-              { document.queryCommandSupported('copy') &&
-                <button className={`${theme.btn} ${theme["btn-primary"]} ${style.btn}`}
-                  onClick={this.copyToClipboard}>
-                  {buttonCopy}
-                </button>
-              }
-            </div>
-            <div className={style.infoText}>This link will expire in one hour</div>
-          </div>
-          <div className={theme.header}>How do I do this?</div>
-          <div className={theme.help}>
-            <ul className={`${style.helpList} ${theme.helpList}`}>
-              <li><b>OPTION 1:</b> Copy link – Email to your mobile – Open</li>
-              <li><b>OPTION 2:</b> Type link into your mobile web browser</li>
-            </ul>
-          </div>
-=======
-      <div className={theme.step}>
         <div className={style.header}>
           { error.type ?
             <div className={style.requestError}><Error error={error} /></div> :
             <h1 className={`${theme.title} ${style.title}`}>Continue verification on your mobile</h1> }
         </div>
-        <div>We’ll text a secure link to your mobile</div>
-
-        <div className={style.smsSection}>
-          <div className={style.fieldLabel}>
-            <div className={style.label}>Mobile number</div>
-            <div className={style.sublabel}>(We won’t keep or share your number)</div>
+        <div className={theme.textWrapper}>
+          <div>We’ll text a secure link to your mobile</div>
+
+          <div className={style.smsSection}>
+            <div className={style.fieldLabel}>
+              <div className={style.label}>Mobile number</div>
+              <div className={style.sublabel}>(We won’t keep or share your number)</div>
+            </div>
+
+            <div className={style.numberInputSection}>
+              <div className={classNames(style.inputContainer, {[style.fieldError]: this.hasInvalidNumberError()})}>
+                <PhoneNumberInputLazy mobileNumber={this.props.mobileNumber} updateNumber={this.updateNumber} clearPreviousAttempts={this.clearPreviousAttempts}/>
+              </div>
+              <button className={classNames(theme.btn, theme["btn-primary"], style.btn, {[style.sending]: this.state.sending})}
+                onClick={this.sendSms}>
+                {buttonCopy}
+              </button>
+            </div>
           </div>
-
-          <div className={style.numberInputSection}>
-            <div className={classNames(style.inputContainer, {[style.fieldError]: this.hasInvalidNumberError()})}>
-              <PhoneNumberInputLazy mobileNumber={this.props.mobileNumber} updateNumber={this.updateNumber} clearPreviousAttempts={this.clearPreviousAttempts}/>
-            </div>
-            <button className={classNames(theme.btn, theme["btn-primary"], style.btn, {[style.sending]: this.state.sending})}
-              onClick={this.sendSms}>
-              {buttonCopy}
-            </button>
+          {this.hasInvalidNumberError() && <div className={style.numberError}>Check your mobile number is correct</div>}
+
+          <div className={style.copyLinkSection}>
+            <div className={`${style.label}`}>Copy link instead:</div>
+              <div className={classNames(style.actionContainer, {[style.copySuccess]: this.state.copySuccess})}>
+                <textarea className={style.linkText} ref={(textarea) => this.textArea = textarea} value={mobileUrl} />
+                { document.queryCommandSupported('copy') &&
+                  <a href='' className={style.copyToClipboard} onClick={this.copyToClipboard}>{linkCopy}</a>
+                }
+              </div>
+            <hr className={style.divider} />
           </div>
-        </div>
-        {this.hasInvalidNumberError() && <div className={style.numberError}>Check your mobile number is correct</div>}
-
-        <div className={style.copyLinkSection}>
-          <div className={`${style.label}`}>Copy link instead:</div>
-            <div className={classNames(style.actionContainer, {[style.copySuccess]: this.state.copySuccess})}>
-              <textarea className={style.linkText} ref={(textarea) => this.textArea = textarea} value={mobileUrl} />
-              { document.queryCommandSupported('copy') &&
-                <a href='' className={style.copyToClipboard} onClick={this.copyToClipboard}>{linkCopy}</a>
-              }
-            </div>
-          <hr className={style.divider} />
->>>>>>> bd4d2adf
         </div>
       </div>
     )
