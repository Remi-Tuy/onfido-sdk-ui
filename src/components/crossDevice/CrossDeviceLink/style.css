--- conflicted
+++ resolved
@@ -1,46 +1,21 @@
 .header {
   margin-top: -71px;
-<<<<<<< HEAD
 }
 
 .requestError {
   margin-bottom: -11px;
 }
 
-.title{
-  width: 312px;
-  height: 80px;
-  margin-left: 60px;
-  margin-bottom: 16px;
-}
-
-=======
-}
-
-.requestError {
-  margin-bottom: -11px;
-}
-
->>>>>>> bd4d2adf
 .smsSection {
   height: 76px;
   width: 432px;
   margin-top: 56px;
-<<<<<<< HEAD
 }
 
 .fieldLabel{
   margin-bottom: 4px;
 }
 
-=======
-}
-
-.fieldLabel{
-  margin-bottom: 4px;
-}
-
->>>>>>> bd4d2adf
 .label {
   font-weight: 600;
   text-align: left;
