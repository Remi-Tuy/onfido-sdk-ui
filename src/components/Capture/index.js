--- conflicted
+++ resolved
@@ -1,10 +1,6 @@
 import { h, Component } from 'preact'
 import Capture from './capture.js'
-<<<<<<< HEAD
-import { impurify } from '../utils'
 import { appendToTracking } from '../../Tracker'
-=======
->>>>>>> 4da9ea0a
 
 const DocumentCapture = props => <Capture autoCapture={true} {...props} />
 
@@ -30,13 +26,7 @@
 }
 
 export default {
-<<<<<<< HEAD
-  FrontDocumentCapture: appendToTracking(impurify(FrontDocumentCapture), 'front_capture'),
-  BackDocumentCapture: appendToTracking(impurify(BackDocumentCapture), 'back_capture'),
-  FaceCapture: appendToTracking(impurify(FaceCapture), 'capture')
-=======
-  FrontDocumentCapture,
-  BackDocumentCapture,
-  FaceCapture
->>>>>>> 4da9ea0a
+  FrontDocumentCapture: appendToTracking(FrontDocumentCapture, 'front_capture'),
+  BackDocumentCapture: appendToTracking(BackDocumentCapture, 'back_capture'),
+  FaceCapture: appendToTracking(FaceCapture, 'capture')
 }