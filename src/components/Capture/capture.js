import { h, Component } from 'preact'
import { events, selectors } from '../../core'
import classNames from 'classnames'
import { connect } from 'react-redux'
import randomId from '../utils/randomString'
import { Uploader } from '../Uploader'
import Spinner from '../Spinner'
import Camera from '../Camera'
import Confirm from '../Confirm'
import { FaceTitle } from '../Face'
import { DocumentTitle } from '../Document'
import style from './style.css'
import theme from '../Theme/style.css'
import { functionalSwitch, isDesktop, checkIfHasWebcam } from '../utils'
import { canvasToBase64Images } from '../utils/canvas.js'
import { base64toBlob, fileToBase64, isOfFileType, fileToLossyBase64Image } from '../utils/file.js'
import { postToBackend } from '../utils/sdkBackend'
import { postToOnfido } from '../utils/onfidoApi'
import { sendError } from '../../Tracker'

const ProcessingApiRequest = () =>
  <div className={theme.center}>
    <Spinner />
  </div>

let hasWebcamStartupValue = true;//asume there is a webcam first,
//assuming it's better to get flicker from webcam to file upload
//than the other way around

checkIfHasWebcam( hasWebcam => hasWebcamStartupValue = hasWebcam )

class Capture extends Component {
  constructor (props) {
    super(props)
    this.state = {
      uploadFallback: false,
      error: false,
      hasWebcam: hasWebcamStartupValue,
      advancedValidation: true,
      uploadInProgress: false
    }
  }

  componentDidMount(){
    this.webcamChecker = setInterval(this.checkWebcamSupport, 2000);
    this.checkWebcamSupport();
  }

  componentWillUnmount () {
    this.setState({uploadFallback: false})
    clearInterval(this.webcamChecker);
  }

  componentWillReceiveProps(nextProps) {
    const {validCaptures, unprocessedCaptures, allInvalid} = nextProps
    if (validCaptures.length > 0) this.setState({uploadFallback: false})
    if (unprocessedCaptures.length > 0) this.setState({error: false})
    if (allInvalid) this.onFileGeneralError()
  }

  checkWebcamSupport = () => {
    checkIfHasWebcam( hasWebcam => this.setState({hasWebcam}) )
  }

  maxAutomaticCaptures = 3

  uploadCaptureToOnfido = () => {
    this.setState({uploadInProgress: true})
    const {validCaptures, method, side, token} = this.props
    const capture = validCaptures[0]

    postToOnfido(capture, method, token, this.state.advancedValidation,
      (apiResponse) => this.confirmAndProceed(apiResponse, capture.id),
      this.onApiError
    )
  }

  confirmAndProceed = (apiResponse, id) => {
    const {method, side, nextStep, actions: {confirmCapture}} = this.props
    confirmCapture({method, id, onfidoId: apiResponse.id})
    this.confirmEvent(method, side)
    nextStep()
  }

  confirmEvent = (method, side) => {
    if (method === 'document') {
      if (side === 'front') events.emit('documentCapture')
      else if (side === 'back') events.emit('documentBackCapture')
    }
    else if (method === 'face') events.emit('faceCapture')
  }

  createCapture(payload) {
    const { actions, method, side } = this.props
    payload.side = side
    actions.createCapture({method, capture: payload, maxCaptures: this.maxAutomaticCaptures})
  }

  onValidationServiceResponse = (id, {valid}) => {
    const { actions, method } = this.props
    actions.validateCapture({id, valid, method})
  }

  handleCapture = (blob, base64) => {
    if (!blob) {
      console.warn('Cannot handle a null image')
      return;
    }

    const payload = this.createPayload(blob, base64)
    functionalSwitch(this.props.method, {
      document: () => this.handleDocument(payload),
      face: () => this.handleFace(payload)
    })
  }

  createPayload = (blob, base64) => ({id: randomId(), blob, base64})

  createJSONPayload = ({id, base64}) => JSON.stringify({id, image: base64})

  handleDocument(payload) {
    const { token, documentType, unprocessedCaptures } = this.props
    if (unprocessedCaptures.length === this.maxAutomaticCaptures){
      console.warn('Server response is slow, waiting for responses before uploading more')
      return
    }
    payload = {...payload, documentType}
    if (this.props.useWebcam) {
      postToBackend(this.createJSONPayload(payload), token,
        (response) => this.onValidationServiceResponse(payload.id, response),
        this.onValidationServerError
      )
      this.setState({advancedValidation: false})
    }
    else {
      payload = {...payload, valid: true}
    }
    this.createCapture(payload)
  }

  handleFace(payload) {
    this.createCapture({...payload, valid: true})
  }

  onRetake = () => {
    this.setState({error: false})
  }

  onUploadFallback = file => {
    this.setState({uploadFallback: true})
    this.deleteCaptures()
    this.onImageFileSelected(file)
  }

  onWebcamError = () => {
    this.setState({uploadFallback: true})
    this.deleteCaptures()
  }

  onScreenshot = canvas => canvasToBase64Images(canvas, (lossyBase64, base64) => {
    const blob = base64toBlob(base64)
    this.handleCapture(blob, lossyBase64)
  })

  onImageFileSelected = file => {
    const imageTypes = ['jpg','jpeg','png']
    const pdfType = ['pdf']
    const allAcceptedTypes = [...imageTypes, ...pdfType]

    if (!isOfFileType(allAcceptedTypes, file)){
      this.onFileTypeError()
      return
    }

    // The Onfido API only accepts files below 10 MB
    if (file.size > 10000000) {
      this.onFileSizeError()
      return
    }

    const handleFile = file => fileToBase64(file,
        base64 => this.handleCapture(file, base64),
        this.onFileGeneralError);

    if (isOfFileType(pdfType, file)){
      //avoid rendering pdfs, due to inconsistencies between different browsers
      handleFile(file)
    }
    else if (isOfFileType(imageTypes, file)){
      fileToLossyBase64Image(file,
        lossyBase64 => this.handleCapture(file, lossyBase64),
        error => handleFile(file)
      )
    }
  }

<<<<<<< HEAD
  onfidoErrorFieldMap = ([key, val]) => {
    if (key === 'document_detection') return 'INVALID_CAPTURE'
    // This error is hit on corrupted PDF or PDF submission for face detection
    if (key === 'file' || key === 'attachment' || key === 'attachment_content_type') return 'INVALID_TYPE'
    if (key === 'face_detection') {
      return val.indexOf('Multiple faces') === -1 ? 'NO_FACE_ERROR' : 'MULTIPLE_FACES_ERROR'
    }
=======
  onApiError = (error) => {
    this.setState({error, uploadInProgress: false})
>>>>>>> 4da9ea0a
  }

  onfidoErrorReduce = ({fields}) => {
    const [first] = Object.entries(fields).map(this.onfidoErrorFieldMap)
    return first
  }

  onApiError = ({status, response}) => {
    this.deleteCaptures()
    let errorKey;
    if (status === 422){
      errorKey = this.onfidoErrorReduce(response.error)
    }
    else {
      sendError(`${status} - ${response}`)
      errorKey = 'SERVER_ERROR'
    }

    this.setState({uploadInProgress: false})
    this.setError(errorKey)
  }

  onFileTypeError = () => this.setError('INVALID_TYPE')
  onFileSizeError = () => this.setError('INVALID_SIZE')
  onFileGeneralError = () => this.setError('INVALID_CAPTURE')

  onValidationServerError = () => {
    this.deleteCaptures()
    this.setError('SERVER_ERROR')
  }

  setError = (error) => {
    this.props.trackScreen(`error`, {error})
    this.setState({error})
  }

  deleteCaptures = () => {
    const {method, side, actions: {deleteCaptures}} = this.props
    deleteCaptures({method, side})
  }

  render ({method, side, validCaptures, useWebcam, unprocessedCaptures, ...other}) {
    const useCapture = (!this.state.uploadFallback && useWebcam && isDesktop && this.state.hasWebcam)
    const hasUnprocessedCaptures = unprocessedCaptures.length > 0
    const uploadInProgress = this.state.uploadInProgress
    return (
      uploadInProgress ?
        <ProcessingApiRequest /> :
        <CaptureScreen {...{method, side, validCaptures, useCapture,
          onScreenshot: this.onScreenshot,
          onUploadFallback: this.onUploadFallback,
          onImageSelected: this.onImageFileSelected,
          onWebcamError: this.onWebcamError,
          onConfirm: this.uploadCaptureToOnfido,
          onRetake: this.onRetake,
          advancedValidation: this.state.advancedValidation,
          error: this.state.error,
          ...other}}/>
    )
  }
}

const Title = ({method, side, useCapture}) => functionalSwitch(method, {
    document: () => <DocumentTitle useCapture={useCapture} side={side} />,
    face: ()=> <FaceTitle useCapture={useCapture} />
})

const CaptureMode = ({method, side, useCapture, error, ...other}) => (
  <div>
    <Title {...{method, side, useCapture}}/>
    {useCapture ?
      <Camera {...{method, ...other}}/> :
      <Uploader {...{method, error, ...other}}/>
    }
  </div>
)

const CaptureScreen = ({validCaptures, useCapture, error, onRetake, ...other}) => {
  const hasCapture = validCaptures.length > 0
  return (
    <div
      className={classNames({
        [style.camera]: useCapture && !hasCapture,
        [style.uploader]: !useCapture && !hasCapture})}
    >
    { hasCapture ?
      <Confirm {...{validCaptures, error, onRetake, ...other}} /> :
      <CaptureMode {...{useCapture, error, ...other}} />
    }
    </div>
  )
}

const mapStateToProps = (state, props) => {
  return {allInvalid: selectors.allInvalidCaptureSelector(state, props),
          validCaptures: selectors.currentValidCaptures(state, props),
          unprocessedCaptures: selectors.unprocessedCaptures(state, props)}
}

export default connect(mapStateToProps)(Capture)<|MERGE_RESOLUTION|>--- conflicted
+++ resolved
@@ -194,7 +194,6 @@
     }
   }
 
-<<<<<<< HEAD
   onfidoErrorFieldMap = ([key, val]) => {
     if (key === 'document_detection') return 'INVALID_CAPTURE'
     // This error is hit on corrupted PDF or PDF submission for face detection
@@ -202,10 +201,6 @@
     if (key === 'face_detection') {
       return val.indexOf('Multiple faces') === -1 ? 'NO_FACE_ERROR' : 'MULTIPLE_FACES_ERROR'
     }
-=======
-  onApiError = (error) => {
-    this.setState({error, uploadInProgress: false})
->>>>>>> 4da9ea0a
   }
 
   onfidoErrorReduce = ({fields}) => {
@@ -214,7 +209,6 @@
   }
 
   onApiError = ({status, response}) => {
-    this.deleteCaptures()
     let errorKey;
     if (status === 422){
       errorKey = this.onfidoErrorReduce(response.error)
