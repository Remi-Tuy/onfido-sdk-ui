import { h, Component } from 'preact'
import { events, selectors } from '../../core'
import classNames from 'classnames'
import { connect } from 'react-redux'
import randomId from '../utils/randomString'
import { Uploader } from '../Uploader'
import Camera from '../Camera'
import { FaceTitle } from '../Face'
import { DocumentTitle } from '../Document'
import style from './style.css'
import theme from '../Theme/style.css'
import { functionalSwitch, isDesktop, checkIfHasWebcam } from '../utils'
import { canvasToBase64Images } from '../utils/canvas.js'
import { base64toBlob, fileToBase64, isOfFileType, fileToLossyBase64Image } from '../utils/file.js'
import { postToBackend } from '../utils/sdkBackend'
<<<<<<< HEAD
=======
import { uploadDocument, uploadLivePhoto } from '../utils/onfidoApi'
>>>>>>> c6d11c14
import { sendError } from '../../Tracker'

let hasWebcamStartupValue = true;//asume there is a webcam first,
//assuming it's better to get flicker from webcam to file upload
//than the other way around

checkIfHasWebcam( hasWebcam => hasWebcamStartupValue = hasWebcam )

class Capture extends Component {
  constructor (props) {
    super(props)
    this.state = {
      uploadFallback: false,
<<<<<<< HEAD
      error: false,
      hasWebcam: hasWebcamStartupValue
=======
      error: {},
      captureId: null,
      onfidoId: null,
      hasWebcam: hasWebcamStartupValue,
      documentValidations: true,
      uploadInProgress: false
>>>>>>> c6d11c14
    }
  }

  componentDidMount(){
    this.webcamChecker = setInterval(this.checkWebcamSupport, 2000);
    this.checkWebcamSupport();
  }

  componentWillUnmount () {
    this.setState({uploadFallback: false})
    clearInterval(this.webcamChecker);
  }

  componentWillReceiveProps(nextProps) {
    const {validCaptures, unprocessedCaptures, allInvalid} = nextProps
    if (validCaptures.length > 0) this.setState({uploadFallback: false})
    if (unprocessedCaptures.length > 0) this.clearErrors()
    if (allInvalid) this.onFileGeneralError()
  }

  checkWebcamSupport = () => {
    checkIfHasWebcam( hasWebcam => this.setState({hasWebcam}) )
  }

  maxAutomaticCaptures = 3

<<<<<<< HEAD
  createCaptureAndProceed(payload) {
    const { actions, method, side, nextStep } = this.props
=======
  uploadCaptureToOnfido = () => {
    this.setState({uploadInProgress: true})
    const {validCaptures, method, side, token} = this.props
    const {blob, documentType, id} = validCaptures[0]
    this.setState({captureId: id})

    if (method === 'document') {
      const data = { file: blob, type: documentType, side}
      if (this.state.documentValidations) {
        data['sdk_validations'] = {'detect_document': 'error', 'detect_glare': 'warn'}
      }
      uploadDocument(data, token, this.onApiSuccess, this.onApiError)
    }
    else if  (method === 'face') {
      const data = { file: blob }
      uploadLivePhoto(data, token, this.onApiSuccess, this.onApiError)
    }
  }

  confirmAndProceed = () => {
    const {method, side, nextStep, actions: {confirmCapture}} = this.props
    this.clearErrors()
    confirmCapture({method, id: this.state.captureId, onfidoId: this.state.onfidoId})
    this.confirmEvent(method, side)
    nextStep()
  }

  confirmEvent = (method, side) => {
    if (method === 'document') {
      if (side === 'front') events.emit('documentCapture')
      else if (side === 'back') events.emit('documentBackCapture')
    }
    else if (method === 'face') events.emit('faceCapture')
  }

  createCapture(payload) {
    const { actions, method, side } = this.props
>>>>>>> c6d11c14
    payload.side = side
    actions.createCapture({method, capture: payload, maxCaptures: this.maxAutomaticCaptures})
    if (payload.valid) nextStep()
  }

  onValidationServiceResponse = (payload, {valid}) => {
    const { actions, method, nextStep } = this.props
    actions.validateCapture({id: payload.id, valid, method})
    if (valid) nextStep()
  }

  handleCapture = (blob, base64) => {
    if (!blob) {
      console.warn('Cannot handle a null image')
      return;
    }

    const payload = this.createPayload(blob, base64)
    functionalSwitch(this.props.method, {
      document: () => this.handleDocument(payload),
      face: () => this.handleFace(payload)
    })
  }

  createPayload = (blob, base64) => ({id: randomId(), blob, base64})

  createJSONPayload = ({id, base64}) => JSON.stringify({id, image: base64})

  handleAutocapture(payload){
    const { token, unprocessedCaptures } = this.props
    if (unprocessedCaptures.length === this.maxAutomaticCaptures){
      console.warn('Server response is slow, waiting for responses before uploading more')
      return
    }
<<<<<<< HEAD
    postToBackend(this.createJSONPayload(payload), token,
      (response) => this.onValidationServiceResponse(payload, response),
      this.onValidationServerError
    )
=======
    payload = {...payload, documentType}
    if (this.props.useWebcam) {
      postToBackend(this.createJSONPayload(payload), token,
        (response) => this.onValidationServiceResponse(payload.id, response),
        this.onValidationServerError
      )
      this.setState({documentValidations: false})
    }
    else {
      payload = {...payload, valid: true}
    }
    this.createCapture(payload)
>>>>>>> c6d11c14
  }

  handleDocument(payload) {
    const { documentType } = this.props
    payload = {...payload, documentType}
    this.props.useWebcam ? this.handleAutocapture(payload) : payload.valid = true
    this.createCaptureAndProceed({...payload})
  }

<<<<<<< HEAD
  handleFace(payload) {
    this.createCaptureAndProceed({...payload, valid: true})
  }

=======
>>>>>>> c6d11c14
  onUploadFallback = file => {
    this.setState({uploadFallback: true})
    this.deleteCaptures()
    this.onImageFileSelected(file)
  }

  onWebcamError = () => {
    this.setState({uploadFallback: true})
    this.deleteCaptures()
  }

  onScreenshot = canvas => canvasToBase64Images(canvas, (lossyBase64, base64) => {
    const blob = base64toBlob(base64)
    this.handleCapture(blob, lossyBase64)
  })

  onImageFileSelected = file => {
    const imageTypes = ['jpg','jpeg','png']
    const pdfType = ['pdf']
    const allAcceptedTypes = [...imageTypes, ...pdfType]

    if (!isOfFileType(allAcceptedTypes, file)){
      this.onFileTypeError()
      return
    }

    // The Onfido API only accepts files below 10 MB
    if (file.size > 10000000) {
      this.onFileSizeError()
      return
    }

    const handleFile = file => fileToBase64(file,
        base64 => this.handleCapture(file, base64),
        this.onFileGeneralError);

    if (isOfFileType(pdfType, file)){
      //avoid rendering pdfs, due to inconsistencies between different browsers
      handleFile(file)
    }
    else if (isOfFileType(imageTypes, file)){
      fileToLossyBase64Image(file,
        lossyBase64 => this.handleCapture(file, lossyBase64),
        error => handleFile(file)
      )
    }
  }

<<<<<<< HEAD
=======
  onApiSuccess = (apiResponse) => {
    this.setState({onfidoId: apiResponse.id})
    const warnings = apiResponse.sdk_warnings
    if (warnings && !warnings.detect_glare.valid) {
      this.onGlareWarning()
    }
    else {
      this.confirmAndProceed(apiResponse)
    }
    this.setState({uploadInProgress: false})
  }

  onfidoErrorFieldMap = ([key, val]) => {
    if (key === 'document_detection') return 'INVALID_CAPTURE'
    // on corrupted PDF or other unsupported file types
    if (key === 'file') return 'INVALID_TYPE'
    // hit on PDF/invalid file type submission for face detection
    if (key === 'attachment' || key === 'attachment_content_type') return 'UNSUPPORTED_FILE'
    if (key === 'face_detection') {
      return val.indexOf('Multiple faces') === -1 ? 'NO_FACE_ERROR' : 'MULTIPLE_FACES_ERROR'
    }
  }

  onfidoErrorReduce = ({fields}) => {
    const [first] = Object.entries(fields).map(this.onfidoErrorFieldMap)
    return first
  }

  onApiError = ({status, response}) => {
    let errorKey;
    if (status === 422){
      errorKey = this.onfidoErrorReduce(response.error)
    }
    else {
      sendError(`${status} - ${response}`)
      errorKey = 'SERVER_ERROR'
    }

    this.setState({uploadInProgress: false})
    this.setError(errorKey)
  }

>>>>>>> c6d11c14
  onFileTypeError = () => this.setError('INVALID_TYPE')
  onFileSizeError = () => this.setError('INVALID_SIZE')
  onFileGeneralError = () => this.setError('INVALID_CAPTURE')

  onValidationServerError = () => {
    this.deleteCaptures()
    this.setError('SERVER_ERROR')
  }

  onGlareWarning = () => {
    this.setWarning('GLARE_DETECTED')
  }

  setError = (name) => this.setState({error: {name, type: 'error'}})
  setWarning = (name) => this.setState({error: {name, type: 'warn'}})

  deleteCaptures = () => {
    const {method, side, actions: {deleteCaptures}} = this.props
    deleteCaptures({method, side})
  }

  clearErrors = () => {
    this.setState({error: {}})
  }

  render ({method, side, validCaptures, useWebcam, unprocessedCaptures, ...other}) {
    const useCapture = (!this.state.uploadFallback && useWebcam && isDesktop && this.state.hasWebcam)
    const hasUnprocessedCaptures = unprocessedCaptures.length > 0
<<<<<<< HEAD
    return (
      <CaptureScreen {...{method, side, validCaptures, useCapture,
        onScreenshot: this.onScreenshot,
        onUploadFallback: this.onUploadFallback,
        onImageSelected: this.onImageFileSelected,
        onWebcamError: this.onWebcamError,
        error: this.state.error,
        ...other}}/>
=======
    const uploadInProgress = this.state.uploadInProgress
    const onConfirm = this.state.error.type === 'warn' ?
      this.confirmAndProceed : this.uploadCaptureToOnfido

    return (
      uploadInProgress ?
        <ProcessingApiRequest /> :
        <CaptureScreen {...{method, side, validCaptures, useCapture,
          onScreenshot: this.onScreenshot,
          onUploadFallback: this.onUploadFallback,
          onImageSelected: this.onImageFileSelected,
          onWebcamError: this.onWebcamError,
          onRetake: this.clearErrors,
          onConfirm,
          error: this.state.error,
          ...other}}/>
>>>>>>> c6d11c14
    )
  }
}

const Title = ({method, side, useCapture}) => functionalSwitch(method, {
    document: () => <DocumentTitle useCapture={useCapture} side={side} />,
    face: ()=> <FaceTitle useCapture={useCapture} />
})

const CaptureMode = ({method, side, useCapture, error, ...other}) => (
  <div>
    <Title {...{method, side, useCapture}}/>
    {useCapture ?
      <Camera {...{method, ...other}}/> :
      <Uploader {...{method, error, ...other}}/>
    }
  </div>
)

const CaptureScreen = ({validCaptures, useCapture, error, ...other}) => {
  const hasCapture = validCaptures.length > 0
  return (
    <div
      className={classNames({
        [style.camera]: useCapture && !hasCapture,
        [style.uploader]: !useCapture && !hasCapture})}
    >
    <CaptureMode {...{useCapture, error, ...other}} />
    </div>
  )
}

const mapStateToProps = (state, props) => {
  return {allInvalid: selectors.allInvalidCaptureSelector(state, props),
          validCaptures: selectors.currentValidCaptures(state, props),
          unprocessedCaptures: selectors.unprocessedCaptures(state, props)}
}

export default connect(mapStateToProps)(Capture)<|MERGE_RESOLUTION|>--- conflicted
+++ resolved
@@ -13,10 +13,6 @@
 import { canvasToBase64Images } from '../utils/canvas.js'
 import { base64toBlob, fileToBase64, isOfFileType, fileToLossyBase64Image } from '../utils/file.js'
 import { postToBackend } from '../utils/sdkBackend'
-<<<<<<< HEAD
-=======
-import { uploadDocument, uploadLivePhoto } from '../utils/onfidoApi'
->>>>>>> c6d11c14
 import { sendError } from '../../Tracker'
 
 let hasWebcamStartupValue = true;//asume there is a webcam first,
@@ -30,17 +26,8 @@
     super(props)
     this.state = {
       uploadFallback: false,
-<<<<<<< HEAD
-      error: false,
-      hasWebcam: hasWebcamStartupValue
-=======
       error: {},
-      captureId: null,
-      onfidoId: null,
       hasWebcam: hasWebcamStartupValue,
-      documentValidations: true,
-      uploadInProgress: false
->>>>>>> c6d11c14
     }
   }
 
@@ -67,48 +54,8 @@
 
   maxAutomaticCaptures = 3
 
-<<<<<<< HEAD
   createCaptureAndProceed(payload) {
     const { actions, method, side, nextStep } = this.props
-=======
-  uploadCaptureToOnfido = () => {
-    this.setState({uploadInProgress: true})
-    const {validCaptures, method, side, token} = this.props
-    const {blob, documentType, id} = validCaptures[0]
-    this.setState({captureId: id})
-
-    if (method === 'document') {
-      const data = { file: blob, type: documentType, side}
-      if (this.state.documentValidations) {
-        data['sdk_validations'] = {'detect_document': 'error', 'detect_glare': 'warn'}
-      }
-      uploadDocument(data, token, this.onApiSuccess, this.onApiError)
-    }
-    else if  (method === 'face') {
-      const data = { file: blob }
-      uploadLivePhoto(data, token, this.onApiSuccess, this.onApiError)
-    }
-  }
-
-  confirmAndProceed = () => {
-    const {method, side, nextStep, actions: {confirmCapture}} = this.props
-    this.clearErrors()
-    confirmCapture({method, id: this.state.captureId, onfidoId: this.state.onfidoId})
-    this.confirmEvent(method, side)
-    nextStep()
-  }
-
-  confirmEvent = (method, side) => {
-    if (method === 'document') {
-      if (side === 'front') events.emit('documentCapture')
-      else if (side === 'back') events.emit('documentBackCapture')
-    }
-    else if (method === 'face') events.emit('faceCapture')
-  }
-
-  createCapture(payload) {
-    const { actions, method, side } = this.props
->>>>>>> c6d11c14
     payload.side = side
     actions.createCapture({method, capture: payload, maxCaptures: this.maxAutomaticCaptures})
     if (payload.valid) nextStep()
@@ -143,41 +90,23 @@
       console.warn('Server response is slow, waiting for responses before uploading more')
       return
     }
-<<<<<<< HEAD
     postToBackend(this.createJSONPayload(payload), token,
       (response) => this.onValidationServiceResponse(payload, response),
       this.onValidationServerError
     )
-=======
-    payload = {...payload, documentType}
-    if (this.props.useWebcam) {
-      postToBackend(this.createJSONPayload(payload), token,
-        (response) => this.onValidationServiceResponse(payload.id, response),
-        this.onValidationServerError
-      )
-      this.setState({documentValidations: false})
-    }
-    else {
-      payload = {...payload, valid: true}
-    }
-    this.createCapture(payload)
->>>>>>> c6d11c14
   }
 
   handleDocument(payload) {
     const { documentType } = this.props
-    payload = {...payload, documentType}
+    payload = {...payload, documentType }
     this.props.useWebcam ? this.handleAutocapture(payload) : payload.valid = true
     this.createCaptureAndProceed({...payload})
   }
 
-<<<<<<< HEAD
   handleFace(payload) {
     this.createCaptureAndProceed({...payload, valid: true})
   }
 
-=======
->>>>>>> c6d11c14
   onUploadFallback = file => {
     this.setState({uploadFallback: true})
     this.deleteCaptures()
@@ -226,51 +155,6 @@
     }
   }
 
-<<<<<<< HEAD
-=======
-  onApiSuccess = (apiResponse) => {
-    this.setState({onfidoId: apiResponse.id})
-    const warnings = apiResponse.sdk_warnings
-    if (warnings && !warnings.detect_glare.valid) {
-      this.onGlareWarning()
-    }
-    else {
-      this.confirmAndProceed(apiResponse)
-    }
-    this.setState({uploadInProgress: false})
-  }
-
-  onfidoErrorFieldMap = ([key, val]) => {
-    if (key === 'document_detection') return 'INVALID_CAPTURE'
-    // on corrupted PDF or other unsupported file types
-    if (key === 'file') return 'INVALID_TYPE'
-    // hit on PDF/invalid file type submission for face detection
-    if (key === 'attachment' || key === 'attachment_content_type') return 'UNSUPPORTED_FILE'
-    if (key === 'face_detection') {
-      return val.indexOf('Multiple faces') === -1 ? 'NO_FACE_ERROR' : 'MULTIPLE_FACES_ERROR'
-    }
-  }
-
-  onfidoErrorReduce = ({fields}) => {
-    const [first] = Object.entries(fields).map(this.onfidoErrorFieldMap)
-    return first
-  }
-
-  onApiError = ({status, response}) => {
-    let errorKey;
-    if (status === 422){
-      errorKey = this.onfidoErrorReduce(response.error)
-    }
-    else {
-      sendError(`${status} - ${response}`)
-      errorKey = 'SERVER_ERROR'
-    }
-
-    this.setState({uploadInProgress: false})
-    this.setError(errorKey)
-  }
-
->>>>>>> c6d11c14
   onFileTypeError = () => this.setError('INVALID_TYPE')
   onFileSizeError = () => this.setError('INVALID_SIZE')
   onFileGeneralError = () => this.setError('INVALID_CAPTURE')
@@ -280,12 +164,8 @@
     this.setError('SERVER_ERROR')
   }
 
-  onGlareWarning = () => {
-    this.setWarning('GLARE_DETECTED')
-  }
-
+  // TODO: check this signature
   setError = (name) => this.setState({error: {name, type: 'error'}})
-  setWarning = (name) => this.setState({error: {name, type: 'warn'}})
 
   deleteCaptures = () => {
     const {method, side, actions: {deleteCaptures}} = this.props
@@ -299,7 +179,6 @@
   render ({method, side, validCaptures, useWebcam, unprocessedCaptures, ...other}) {
     const useCapture = (!this.state.uploadFallback && useWebcam && isDesktop && this.state.hasWebcam)
     const hasUnprocessedCaptures = unprocessedCaptures.length > 0
-<<<<<<< HEAD
     return (
       <CaptureScreen {...{method, side, validCaptures, useCapture,
         onScreenshot: this.onScreenshot,
@@ -308,24 +187,6 @@
         onWebcamError: this.onWebcamError,
         error: this.state.error,
         ...other}}/>
-=======
-    const uploadInProgress = this.state.uploadInProgress
-    const onConfirm = this.state.error.type === 'warn' ?
-      this.confirmAndProceed : this.uploadCaptureToOnfido
-
-    return (
-      uploadInProgress ?
-        <ProcessingApiRequest /> :
-        <CaptureScreen {...{method, side, validCaptures, useCapture,
-          onScreenshot: this.onScreenshot,
-          onUploadFallback: this.onUploadFallback,
-          onImageSelected: this.onImageFileSelected,
-          onWebcamError: this.onWebcamError,
-          onRetake: this.clearErrors,
-          onConfirm,
-          error: this.state.error,
-          ...other}}/>
->>>>>>> c6d11c14
     )
   }
 }
