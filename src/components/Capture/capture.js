import { h, Component } from 'preact'
import { events, selectors } from 'onfido-sdk-core'
import classNames from 'classnames'
import { connect } from 'react-redux'
import randomId from '../utils/randomString'
import { Uploader } from '../Uploader'
import Camera from '../Camera'
import Confirm from '../Confirm'
import { FaceTitle } from '../Face'
import { DocumentTitle } from '../Document'
import isDesktop from '../utils/isDesktop'
import DetectRTC from 'detectrtc'
import style from './style.css'
import { functionalSwitch, impurify } from '../utils'
import { canvasToBase64Images } from '../utils/canvas.js'
import { base64toBlob, fileToBase64, isOfFileType, fileToLossyBase64Image } from '../utils/file.js'

class Capture extends Component {
  constructor (props) {
    super(props)
    this.state = {
      hasWebcamPermission: false,
      hasWebcam: DetectRTC.hasWebcam,
      DetectRTCLoading: true,
      uploadFallback: false,
      fileError: false
    }
  }

  componentDidMount () {
    events.on('onMessage', (message) => this.handleMessages(message))
    this.checkWebcamSupport()
  }

  componentWillUnmount () {
    this.setState({uploadFallback: false})
  }

  componentWillReceiveProps(nextProps) {
    const {validCaptures, unprocessedCaptures, allInvalid} = nextProps
    if (validCaptures.length > 0) this.setState({uploadFallback: false})
    if (unprocessedCaptures.length > 0) this.setState({fileError: false})
    if (allInvalid) this.onFileGeneralError()
  }

  checkWebcamSupport () {
    DetectRTC.load( _ => {
      this.setState({
        DetectRTCLoading: false,
        hasWebcam: DetectRTC.hasWebcam
      })
    })
  }

  supportsWebcam (){
    const supportNotYetUnknown = DetectRTC.isGetUserMediaSupported && this.state.DetectRTCLoading;
    return supportNotYetUnknown || this.state.hasWebcam;
  }

  //Fired when there is an active webcam feed
  onUserMedia = () => {
    this.setState({
      hasWebcam: true,
      hasWebcamPermission: true,
      DetectRTCLoading: false
    })
  }

  validateCapture = (id, valid) => {
    const { actions, method } = this.props
    actions.validateCapture({ id, valid, method})
  }

  maxAutomaticCaptures = 3

  createCapture(payload) {
    const { actions, method, side } = this.props
    payload.side = side
    actions.createCapture({method, capture: payload, maxCaptures: this.maxAutomaticCaptures})
  }

  handleMessages = (message) => {
    const { actions } = this.props
    const valid = message.valid;
    this.validateCapture(message.id, valid)
  }

  handleCapture = (blob, base64) => {
    if (!blob) {
      console.warn('Cannot handle a null image')
      return;
    }

    const payload = this.createPayload(blob, base64)
    functionalSwitch(this.props.method, {
      document: ()=> this.handleDocument(payload),
      face: ()=> this.handleFace(payload)
    })
  }

  createPayload = (blob, base64) => ({
    id: randomId(), blob, base64
  })

  createSocketPayload = ({id, base64, documentType}) =>
    JSON.stringify({
      id,
      image: base64,
      documentType
    })

  handleDocument(payload) {
    const { socket, documentType, unprocessedCaptures } = this.props
    if (unprocessedCaptures.length === this.maxAutomaticCaptures){
      console.warn('Server response is slow, waiting for responses before uploading more')
      return
    }
    payload = {...payload, documentType}
    if (this.props.side === 'back' && !this.props.useWebcam) {
      payload = {...payload, valid: true}
    }
    else {
      socket.sendMessage(this.createSocketPayload(payload))
    }
    this.createCapture(payload)
  }

  handleFace(payload) {
    this.createCapture({...payload, valid: true})
  }

  onUploadFallback = file => {
    this.setState({uploadFallback: true})
    this.deleteCaptures()
    this.onImageFileSelected(file)
  }

  onScreenshot = canvas => canvasToBase64Images(canvas, (lossyBase64, base64) => {
    const blob = base64toBlob(base64)
    this.handleCapture(blob, lossyBase64)
  })

  onImageFileSelected = file => {
    const imageTypes = ['jpg','jpeg','png']
    const pdfType = ['pdf']
    const allAcceptedTypes = [...imageTypes, ...pdfType]

    if (!isOfFileType(allAcceptedTypes, file)){
      this.onFileTypeError()
      return
    }

    // The Onfido API only accepts files below 4MB
    if (file.size > 4000000) {
      this.onFileSizeError()
      return
    }

<<<<<<< HEAD
    const handleBase64 = (base64) => this.handleFile(base64, file)
    if (isOfFileType(['pdf'], file)){
      // Avoid rendering pdfs or other formats to image,
      // due to inconsistencies between different browsers
      // Convert PDFs to base64 in order to send it to the websocket server
      // this code needs to be changed when HTTP protocol is implemented
      fileToBase64(file, handleBase64, this.onFileGeneralError)
      return
    }

    fileToLossyBase64Image(file,
      lossyBase64 => this.handleFile(lossyBase64, file),
      error => fileToBase64(file, handleBase64, this.onFileGeneralError)
    )
=======
    const handleFile = file => fileToBase64(file,
        base64 => this.handleCapture(file, base64),
        this.onFileGeneralError);

    if (isOfFileType(pdfType, file)){
      //avoid rendering pdfs, due to inconsistencies between different browsers
      handleFile(file)
    }
    else if (isOfFileType(imageTypes, file)){
      fileToLossyBase64Image(undefined, file,
        lossyBase64 => this.handleCapture(file, lossyBase64),
        error => handleFile(file)
      )
    }
>>>>>>> 3ca1eef5
  }

  onFileTypeError = () => {
    this.setState({fileError: 'INVALID_TYPE'})
  }

  onFileSizeError = () => {
    this.setState({fileError: 'INVALID_SIZE'})
  }

  onFileGeneralError = () => {
    this.setState({fileError: 'INVALID_CAPTURE'})
  }

  deleteCaptures = () => {
    const {method, side, actions: {deleteCaptures}} = this.props
    deleteCaptures({method, side})
  }

  render ({method, side, validCaptures, useWebcam, unprocessedCaptures, ...other}) {
    const useCapture = (!this.state.uploadFallback && useWebcam && this.supportsWebcam() && isDesktop)
    const hasUnprocessedCaptures = unprocessedCaptures.length > 0
    return (
      <CaptureScreen {...{method, side, validCaptures, useCapture,
        onUserMedia: this.onUserMedia,
        onScreenshot: this.onScreenshot,
        onUploadFallback: this.onUploadFallback,
        onImageSelected: this.onImageFileSelected,
        uploading: hasUnprocessedCaptures,
        error: this.state.fileError,
        ...other}}/>
    )
  }
}

const Title = ({method, side, useCapture}) => functionalSwitch(method, {
    document: () => <DocumentTitle useCapture={useCapture} side={side} />,
    face: ()=> <FaceTitle useCapture={useCapture} />
})

//TODO move to react instead of preact, since preact has issues handling pure components
//IF this component is pure some components, like Camera,
//will not have the componentWillUnmount method called
const CaptureMode = impurify(({method, side, useCapture, ...other}) => (
  <div>
    <Title {...{method, side, useCapture}}/>
    {useCapture ?
      <Camera {...{method, ...other}}/> :
      <Uploader {...{method,...other}}/>
    }
  </div>
))

const CaptureScreen = ({method, side, validCaptures, useCapture, ...other}) => {
  const hasCapture = validCaptures.length > 0
  return (<div className={classNames({
    [style.camera]: useCapture && !hasCapture,
    [style.uploader]: !useCapture && !hasCapture
  })}>
    {hasCapture ?
      <Confirm {...{ method, side, validCaptures, ...other}} /> :
      <CaptureMode {...{method, side, useCapture, ...other}} />
    }
  </div>)
}

const mapStateToProps = (state, props) => {
  return {allInvalid: selectors.allInvalidCaptureSelector(state, props),
          validCaptures: selectors.currentValidCaptures(state, props),
          unprocessedCaptures: selectors.unprocessedCaptures(state, props)}
}

export default connect(mapStateToProps)(Capture)<|MERGE_RESOLUTION|>--- conflicted
+++ resolved
@@ -156,22 +156,6 @@
       return
     }
 
-<<<<<<< HEAD
-    const handleBase64 = (base64) => this.handleFile(base64, file)
-    if (isOfFileType(['pdf'], file)){
-      // Avoid rendering pdfs or other formats to image,
-      // due to inconsistencies between different browsers
-      // Convert PDFs to base64 in order to send it to the websocket server
-      // this code needs to be changed when HTTP protocol is implemented
-      fileToBase64(file, handleBase64, this.onFileGeneralError)
-      return
-    }
-
-    fileToLossyBase64Image(file,
-      lossyBase64 => this.handleFile(lossyBase64, file),
-      error => fileToBase64(file, handleBase64, this.onFileGeneralError)
-    )
-=======
     const handleFile = file => fileToBase64(file,
         base64 => this.handleCapture(file, base64),
         this.onFileGeneralError);
@@ -181,12 +165,11 @@
       handleFile(file)
     }
     else if (isOfFileType(imageTypes, file)){
-      fileToLossyBase64Image(undefined, file,
+      fileToLossyBase64Image(file,
         lossyBase64 => this.handleCapture(file, lossyBase64),
         error => handleFile(file)
       )
     }
->>>>>>> 3ca1eef5
   }
 
   onFileTypeError = () => {
