--- conflicted
+++ resolved
@@ -224,7 +224,7 @@
     return (
       process.env.PRIVACY_FEATURE_ENABLED && !termsAccepted ?
         <PrivacyStatement {...{back, acceptTerms: this.acceptTerms, ...other}}/> :
-        <CaptureMode {...{useCapture, 
+        <CaptureMode {...{useCapture,
           onScreenshot: this.onScreenshot,
           onVideoRecorded: this.onVideoRecorded,
           onUploadFallback: this.onUploadFallback,
@@ -238,22 +238,12 @@
 
 const CaptureMode = localised(({method, documentType, side, useCapture, t, ...other}) => {
   const copyNamespace = method === 'face' ? 'capture.face' : `capture.${documentType}.${side}`
-<<<<<<< HEAD
   const title = !useCapture && t(`${copyNamespace}.upload_title`) ? t(`${copyNamespace}.upload_title`)  : t(`${copyNamespace}.title`)
   const instructions = t(`${copyNamespace}.instructions`)
-  const parentheses = t('capture_parentheses')
   return (
     useCapture ?
       <Camera {...{method, title, ...other}}/> :
-      <Uploader {...{instructions, parentheses, title, ...other}}/>
-=======
-  const title = !useCapture && i18n.t(`${copyNamespace}.upload_title`) ? i18n.t(`${copyNamespace}.upload_title`)  : i18n.t(`${copyNamespace}.title`)
-  const instructions = i18n.t(`${copyNamespace}.instructions`)
-  return (
-    useCapture ?
-      <Camera {...{i18n, method, title, ...other}}/> :
-      <Uploader {...{i18n, instructions, documentType, title, ...other}}/>
->>>>>>> 6cef9def
+      <Uploader {...{instructions, documentType, title, ...other}}/>
     )
 })
 
