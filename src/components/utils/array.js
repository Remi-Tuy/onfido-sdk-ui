--- conflicted
+++ resolved
@@ -5,8 +5,6 @@
 export const flatten = (...values) =>
   values.reduce((accum, arr) => accum.concat(...wrapArray(arr)), [])
 
-<<<<<<< HEAD
 export const last = arr => arr[arr.length - 1]
-=======
+
 export const includes = (arr, value) => arr.filter(item => value === item).length > 0
->>>>>>> c9ff5e91
