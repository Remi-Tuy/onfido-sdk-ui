--- conflicted
+++ resolved
@@ -31,13 +31,12 @@
 
 export const randomId = () => Math.random().toString(36).substring(7)
 
-<<<<<<< HEAD
 export const prependSlash = str => !str.match(/^\//) ? `/${str}` : str
 
 export const stripLeadingSlash = str => str.replace(/^\//, '')
 
 export const ensureSingleSlash = str => str.replace(/\/\//g, '/')
-=======
+
 export const includesRegex = (string, regex) => !!string.match(regex)
 
 /*
@@ -53,4 +52,3 @@
 https://onfido.revolut.com/v2/documents/onfido.com
  */
 export const isOnfidoHostname = (url) => includesRegex(url,/^https:\/\/[A-Za-z0-9\.]*\.?onfido\.com$/g)
->>>>>>> c9ff5e91
