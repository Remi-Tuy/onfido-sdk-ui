--- conflicted
+++ resolved
@@ -3,28 +3,14 @@
 import forEach from 'object-loops/for-each'
 import { humanizeField } from '../utils'
 
-<<<<<<< HEAD
 const formatError = ({response, status}) => ({status, response: JSON.parse(response)})
-=======
-const errorType = (key, val) => {
-  if (key === 'document_detection') return 'INVALID_CAPTURE'
-  // on corrupted PDF or other unsupported file types
-  if (key === 'file') return 'INVALID_TYPE'
-  // hit on PDF/invalid file type submission for face detection
-  if (key === 'attachment' || key === 'attachment_content_type') return 'UNSUPPORTED_FILE'
-  if (key === 'face_detection') {
-    return val.indexOf('Multiple faces') === -1 ? 'NO_FACE_ERROR' : 'MULTIPLE_FACES_ERROR'
-  }
-}
->>>>>>> 4da9ea0a
 
 
-export const postToOnfido = ({blob, documentType, side}, captureType, token, advancedValidation, onSuccess, onError) => {
-<<<<<<< HEAD
+export const postToOnfido = ({blob, documentType, side}, captureType, token, advanced_validation, onSuccess, onError) => {
   // Advanced validation on face is disabled for now, will be handled as part of the next story
   if (captureType === 'face') {
     return sendFile(
-      {blob, advanced_validation: false},
+      {blob},
       'live_photos',
       token,
       onSuccess,
@@ -32,16 +18,12 @@
     )
   }
   sendFile(
-    {blob, type: documentType, side, advanced_validation: advancedValidation},
+    {blob, type: documentType, side, advanced_validation},
     'documents',
     token,
     onSuccess,
     request => onError(formatError(request))
   )
-=======
-  if (captureType === 'face') return sendFile({blob}, 'live_photos', token, onSuccess, (request) => handleError(request, onError))
-  sendFile({blob, type: documentType, side, advanced_validation: advancedValidation}, 'documents', token, onSuccess, (request) => handleError(request, onError))
->>>>>>> 4da9ea0a
 }
 
 const objectToFormData = (object) => {
