<<<<<<< HEAD
import { performHttpReq } from '~utils/http'
import { forEach } from '~utils/object'
=======
import { performHttpReq } from './http'
import { forEach } from './object'
>>>>>>> 07143e56

const formatError = ({ response, status }, onError) => {
  try {
    onError({ status, response: JSON.parse(response) })
  } catch {
    onError({ status, response: {} })
  }
}

export const uploadDocument = (
  { sdkMetadata = {}, ...data },
  url,
  token,
  onSuccess,
  onError
) => {
  const { validations, ...other } = data
  data = {
    ...other,
    sdk_metadata: JSON.stringify(sdkMetadata),
    sdk_validations: JSON.stringify(validations)
  }
  const endpoint = `${url}/v2/documents`
  sendFile(endpoint, data, token, onSuccess, onError)
}

export const uploadLivePhoto = (
  { sdkMetadata = {}, ...data },
  url,
  token,
  onSuccess,
  onError
) => {
  const endpoint = `${url}/v2/live_photos`
  sendFile(
    endpoint,
    { ...data, sdk_metadata: JSON.stringify(sdkMetadata) },
    token,
    onSuccess,
    onError
  )
}

<<<<<<< HEAD
export const uploadLiveVideo = (
  { challengeData, blob, language, sdkMetadata = {} },
  url,
  token,
  onSuccess,
  onError
) => {
=======
export const uploadSnapshot = (data, url, token, onSuccess, onError) => {
  const endpoint = `${url}/v2/snapshots`
  sendFile(endpoint, data, token, onSuccess, onError)
}

export const sendMultiframeSelfie = (snapshot, selfie, token, url, onSuccess, onError) => {
  const snapshotData = {
    file: {
      blob: snapshot.blob,
      filename: snapshot.filename
    }
  }
  const { blob, filename, sdkMetadata } = selfie

  new Promise((resolve, reject) => {
    uploadSnapshot(snapshotData, url, token, resolve, reject)
  })
  .then((res) => {
    const snapshot_uuids = JSON.stringify([res.uuid])
    uploadLivePhoto({ file: { blob, filename }, sdkMetadata, snapshot_uuids}, url, token, onSuccess, onError)
  })
  .catch(() => {
    // TODO when the backend endpoint will be ready please uncomment this line
    // onError(res)

    // TODO when the backend endpoint will be ready please delete this code

    const oldSnapshotData = {
      ...snapshotData,
      snapshot: true,
      advanced_validation: false
    }

    // If snapshot endpoint fails, use the old behaviour
    // try to upload snapshot first, if success upload selfie, else handle error
    // TODO when the backend endpoint will be ready please delete this code
    uploadLivePhoto(
      oldSnapshotData,
      url,
      token,
      () => uploadLivePhoto({ file: { blob, filename }, sdkMetadata }, url, token, onSuccess, onError),
      onError
    )
  })
}

export const uploadLiveVideo = ({challengeData, blob, language, sdkMetadata={}}, url, token, onSuccess, onError) => {
>>>>>>> 07143e56
  const {
    challenges: challenge,
    id: challenge_id,
    switchSeconds: challenge_switch_at
  } = challengeData
  const payload = {
    file: blob,
    languages: JSON.stringify([{ source: 'sdk', language_code: language }]),
    challenge: JSON.stringify(challenge),
    challenge_id,
    challenge_switch_at,
    sdk_metadata: JSON.stringify(sdkMetadata)
  }
  const endpoint = `${url}/v2/live_videos`
  sendFile(endpoint, payload, token, onSuccess, onError)
}

export const requestChallenges = (url, token, onSuccess, onError) => {
  const options = {
    endpoint: `${url}/v3/live_video_challenge`,
    contentType: 'application/json',
    token: `Bearer ${token}`
  }
  performHttpReq(options, onSuccess, request => formatError(request, onError))
}

const objectToFormData = object => {
  const formData = new FormData()
  forEach(object, (value, fieldName) => {
    if (typeof value === 'object' && value.blob && value.filename) {
      formData.append(fieldName, value.blob, value.filename)
    } else {
      formData.append(fieldName, value)
    }
  })
  return formData
}

const sendFile = (endpoint, data, token, onSuccess, onError) => {
  data = {
    ...data,
    sdk_source: 'onfido_web_sdk',
    sdk_version: process.env.SDK_VERSION
  }

  const requestParams = {
    payload: objectToFormData(data),
    endpoint,
    token: `Bearer ${token}`
  }
  performHttpReq(requestParams, onSuccess, request =>
    formatError(request, onError)
  )
}<|MERGE_RESOLUTION|>--- conflicted
+++ resolved
@@ -1,10 +1,5 @@
-<<<<<<< HEAD
-import { performHttpReq } from '~utils/http'
-import { forEach } from '~utils/object'
-=======
 import { performHttpReq } from './http'
 import { forEach } from './object'
->>>>>>> 07143e56
 
 const formatError = ({ response, status }, onError) => {
   try {
@@ -48,15 +43,6 @@
   )
 }
 
-<<<<<<< HEAD
-export const uploadLiveVideo = (
-  { challengeData, blob, language, sdkMetadata = {} },
-  url,
-  token,
-  onSuccess,
-  onError
-) => {
-=======
 export const uploadSnapshot = (data, url, token, onSuccess, onError) => {
   const endpoint = `${url}/v2/snapshots`
   sendFile(endpoint, data, token, onSuccess, onError)
@@ -104,7 +90,6 @@
 }
 
 export const uploadLiveVideo = ({challengeData, blob, language, sdkMetadata={}}, url, token, onSuccess, onError) => {
->>>>>>> 07143e56
   const {
     challenges: challenge,
     id: challenge_id,
