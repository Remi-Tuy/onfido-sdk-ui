--- conflicted
+++ resolved
@@ -4,40 +4,33 @@
 const formatError = ({response, status}, onError) =>
   onError({status, response: JSON.parse(response)})
 
-<<<<<<< HEAD
-const sdkValidations = (data) => {
-  const detectDocument =  {'detect_document': 'error'}
-  if (!isOfFileType(['pdf'], data.file)) return {...detectDocument, 'detect_glare': 'warn'}
-  return detectDocument
-}
-
-const identity = value => value
-
-const endpointUploader = (endpoint, transform = identity) => {
-  const url = `${process.env.ONFIDO_API_URL}/v2/${endpoint}`
-  return (data, token, onSuccess, onError) => {
-    sendFile(url, transform(data), token, onSuccess, onError)
-=======
 export const uploadDocument = (data, token, onSuccess, onError) => {
   const {validations, ...other} = data
   data = {
     ...other,
     sdk_validations: JSON.stringify(validations)
->>>>>>> 2b059d02
   }
+  const endpoint = `${process.env.ONFIDO_API_URL}/v2/documents`
+  sendFile(endpoint, data, token, onSuccess, onError)
 }
 
-export const uploadDocument = endpointUploader('documents', data => ({
-  ...data,
-  sdk_validations:  JSON.stringify(sdkValidations(data)),
-}))
+export const uploadLivePhoto = (data, token, onSuccess, onError) => {
+  const endpoint = `${process.env.ONFIDO_API_URL}/v2/live_photos`
+  sendFile(endpoint, data, token, onSuccess, onError)
+}
 
-export const uploadLivePhoto = endpointUploader('live_photos')
-
-export const uploadLiveVideo = endpointUploader('live_videos', data => ({
-  ...data,
-  challenge: JSON.stringify(data.challenge),
-}))
+export const uploadLiveVideo = (data, token, onSuccess, onError) => {
+  const {
+    challenges: challenge,
+    id: challenge_id,
+    switchSeconds: challenge_switch_at
+  } = data.challengeData
+  // Temporary, need to update react-webcam to return the right blob.type
+  const blobWithType = data.blob.slice(0, data.blob.size, "video/webm")
+  const payload = { file: blobWithType, challenge: JSON.stringify(challenge), challenge_id, challenge_switch_at }
+  const endpoint = `${process.env.ONFIDO_API_URL}/v2/live_videos`
+  sendFile(endpoint, payload, token, onSuccess, onError)
+}
 
 const objectToFormData = (object) => {
   const formData = new FormData()
