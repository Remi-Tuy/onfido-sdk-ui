--- conflicted
+++ resolved
@@ -6,26 +6,8 @@
 const formatError = ({response, status}, onError) =>
   onError({status, response: JSON.parse(response)})
 
-<<<<<<< HEAD
-export const postToOnfido = ({blob, documentType, side}, captureType, token, onSuccess, onError) => {
-  if (captureType === 'face') {
-    return sendFile(
-      {blob},
-      'live_photos',
-      token,
-      onSuccess,
-      request => onError(formatError(request))
-    )
-  }
-  sendFile(
-    {blob, type: documentType, side, advanced_validation: true},
-    'documents',
-    token,
-    onSuccess,
-    request => onError(formatError(request))
-  )
-=======
 export const uploadDocument = (data, token, onSuccess, onError) => {
+  data['sdk_validations'] = {'detect_document': 'error', 'detect_glare': 'warn'}
   const endpoint = `${process.env.ONFIDO_API_URL}/v2/documents`
   sendFile(endpoint, data, token, onSuccess, onError)
 }
@@ -33,7 +15,6 @@
 export const uploadLivePhoto = (data, token, onSuccess, onError) => {
   const endpoint = `${process.env.ONFIDO_API_URL}/v2/live_photos`
   sendFile(endpoint, data, token, onSuccess, onError)
->>>>>>> c6d11c14
 }
 
 
