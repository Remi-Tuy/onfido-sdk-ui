export const find = (obj = {}, fn) =>
<<<<<<< HEAD
  Object.keys(obj).find(key => fn(obj[key], key))

export const omit = (obj = {}, keys = []) =>
  Object.keys(obj).reduce((accum, key) => {
    if (!Array.includes(keys, key)) {
      accum[key] = obj[key]
    }
    return accum
  }, {})
=======
  Array.find(Object.keys(obj), key => fn(obj[key], key))
>>>>>>> fc6876bb
<|MERGE_RESOLUTION|>--- conflicted
+++ resolved
@@ -1,6 +1,5 @@
 export const find = (obj = {}, fn) =>
-<<<<<<< HEAD
-  Object.keys(obj).find(key => fn(obj[key], key))
+  Array.find(Object.keys(obj), key => fn(obj[key], key))
 
 export const omit = (obj = {}, keys = []) =>
   Object.keys(obj).reduce((accum, key) => {
@@ -8,7 +7,4 @@
       accum[key] = obj[key]
     }
     return accum
-  }, {})
-=======
-  Array.find(Object.keys(obj), key => fn(obj[key], key))
->>>>>>> fc6876bb
+  }, {})