--- conflicted
+++ resolved
@@ -1,14 +1,13 @@
 export const find = (obj = {}, fn) =>
   Array.find(Object.keys(obj), key => fn(obj[key], key))
 
-<<<<<<< HEAD
 export const mapValues = (obj = {}, fn) =>
   Object.keys(obj).reduce((accum, key) =>
     ({ ...accum, [key]: fn(obj[key], key) }), {})
 
 export const map = (obj = {}, fn) =>
   Object.keys(obj).map(key => fn(obj[key], key))
-=======
+
 export const omit = (obj = {}, keys = []) =>
   Object.keys(obj).reduce((accum, key) => {
     if (!Array.includes(keys, key)) {
@@ -16,7 +15,6 @@
     }
     return accum
   }, {})
->>>>>>> ce74fe56
 
 export const findKey = (obj = {}, fn) =>
   Array.find(Object.keys(obj), key => fn(obj[key], key))
