--- conflicted
+++ resolved
@@ -7,10 +7,6 @@
 export const identity = val => val
 
 export const compose = (...fns) =>
-<<<<<<< HEAD
   fns.reduceRight((prev, next) => (...args) => next(prev(...args)), identity)
 
-export const constant = val => () => val
-=======
-  fns.reduceRight((prev, next) => (...args) => next(prev(...args)), identity)
->>>>>>> 172e7fbb
+export const constant = val => () => val