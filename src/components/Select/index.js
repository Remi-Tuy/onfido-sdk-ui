// @flow
import * as React from 'react'
import { h } from 'preact'
import Title from '../Title'
import style from './style.css'
import {
  PoADocumentSelector,
  IdentityDocumentSelector
} from '../DocumentSelector'
import type { GroupType } from '../DocumentSelector/documentTypes'
import { trackComponent } from '../../Tracker'
import {localised} from '../../locales'
import type {LocalisedType} from '../../locales'
type Props = {
  country: string,
  nextStep: void => void,
  documentTypes?: Object,
  actions: Object,
} & LocalisedType

const makeDocumentSelectorOfGroup = (group: GroupType) =>
  (props: Props) => {
<<<<<<< HEAD
    const { actions: { setDocumentType }, translate } = props;
=======
    const { actions: { setDocumentType }, i18n, country } = props;
>>>>>>> 22a10c16
    const DocumentSelector = group === 'proof_of_address' ? PoADocumentSelector : IdentityDocumentSelector
    return (
      <div className={style.wrapper}>
        <Title
<<<<<<< HEAD
          title={translate(`document_selector.${group}.title`)}
          subTitle={translate(`document_selector.${group}.hint`)}
=======
          title={i18n.t(`document_selector.${group}.title`, {
            country: !country || country === 'GBR' ? 'UK' : '',
          })}
          subTitle={i18n.t(`document_selector.${group}.hint`)}
>>>>>>> 22a10c16
        />
        <DocumentSelector setDocumentType={setDocumentType} {...props} />
      </div>
    )
  }

export const SelectPoADocument = trackComponent(localised(makeDocumentSelectorOfGroup('proof_of_address')), 'type_select')

export const SelectIdentityDocument = trackComponent(localised(makeDocumentSelectorOfGroup('identity')), 'type_select')<|MERGE_RESOLUTION|>--- conflicted
+++ resolved
@@ -20,24 +20,15 @@
 
 const makeDocumentSelectorOfGroup = (group: GroupType) =>
   (props: Props) => {
-<<<<<<< HEAD
-    const { actions: { setDocumentType }, translate } = props;
-=======
-    const { actions: { setDocumentType }, i18n, country } = props;
->>>>>>> 22a10c16
+    const { actions: { setDocumentType }, translate, country } = props;
     const DocumentSelector = group === 'proof_of_address' ? PoADocumentSelector : IdentityDocumentSelector
     return (
       <div className={style.wrapper}>
         <Title
-<<<<<<< HEAD
-          title={translate(`document_selector.${group}.title`)}
-          subTitle={translate(`document_selector.${group}.hint`)}
-=======
-          title={i18n.t(`document_selector.${group}.title`, {
+          title={translate(`document_selector.${group}.title`, {
             country: !country || country === 'GBR' ? 'UK' : '',
           })}
-          subTitle={i18n.t(`document_selector.${group}.hint`)}
->>>>>>> 22a10c16
+          subTitle={translate(`document_selector.${group}.hint`)}
         />
         <DocumentSelector setDocumentType={setDocumentType} {...props} />
       </div>
