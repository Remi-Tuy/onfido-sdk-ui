--- conflicted
+++ resolved
@@ -3,11 +3,7 @@
 import theme from '../Theme/style.css'
 import style from './style.css'
 import DocumentSelector from '../DocumentSelector'
-<<<<<<< HEAD
-import { impurify } from '../utils'
 import { trackComponent } from '../../Tracker'
-=======
->>>>>>> 4da9ea0a
 
 const Select = props => {
   const {
@@ -35,11 +31,4 @@
   }
 };
 
-<<<<<<< HEAD
-//TODO move to react instead of preact, since preact has issues handling pure components
-//IF this component is exported as pure,
-//some components like Capture will not have componentWillUnmount called
-export default trackComponent(impurify(Select), 'type_select')
-=======
-export default Select
->>>>>>> 4da9ea0a
+export default trackComponent(Select, 'type_select')