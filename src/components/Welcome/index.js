--- conflicted
+++ resolved
@@ -8,11 +8,7 @@
   <div>
     <h1 className={theme.title}>{title}</h1>
     <div className={theme.thickWrapper}>
-<<<<<<< HEAD
-      <div className={style['mtop-large']}>
-=======
       <div className={style.text}>
->>>>>>> 705ff43b
         {descriptions.map(description => <p>{description}</p>)}
       </div>
       <a
