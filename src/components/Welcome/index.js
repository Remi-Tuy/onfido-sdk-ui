import { h } from 'preact'
import PageTitle from '../PageTitle'
import theme from '../Theme/style.css'
import style from './style.css'
<<<<<<< HEAD
import {preventDefaultOnClick} from '~utils'
=======
>>>>>>> dc4357b3
import Button from '../Button'
import { trackComponent } from '../../Tracker'
import {localised} from '../../locales'

const localisedDescriptions = translate =>
  [translate('welcome.description_p_1'), translate('welcome.description_p_2')]

const Welcome = ({title, descriptions, nextStep, translate}) => {
  const welcomeTitle = title ? title : translate('welcome.title')
  const welcomeDescriptions = descriptions ? descriptions : localisedDescriptions(translate)
  return (
    <div>
      <PageTitle title={welcomeTitle} />
      <div className={theme.thickWrapper}>
        <div className={style.text}>
          {welcomeDescriptions.map(description => <p>{description}</p>)}
        </div>
        <Button onClick={nextStep} variants={['centered', 'primary']}>
          {translate('welcome.next_button')}
        </Button>
      </div>
    </div>
  )
}

export default trackComponent(localised(Welcome))<|MERGE_RESOLUTION|>--- conflicted
+++ resolved
@@ -2,10 +2,6 @@
 import PageTitle from '../PageTitle'
 import theme from '../Theme/style.css'
 import style from './style.css'
-<<<<<<< HEAD
-import {preventDefaultOnClick} from '~utils'
-=======
->>>>>>> dc4357b3
 import Button from '../Button'
 import { trackComponent } from '../../Tracker'
 import {localised} from '../../locales'
