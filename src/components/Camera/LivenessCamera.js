--- conflicted
+++ resolved
@@ -119,11 +119,7 @@
   }
 
   render = () => {
-<<<<<<< HEAD
-    const { translate, challenges = [], hasGrantedPermission } = this.props
-=======
-    const { i18n, challenges = [], hasGrantedPermission, hasMediaStream } = this.props
->>>>>>> 90143175
+    const { translate, challenges = [], hasGrantedPermission, hasMediaStream } = this.props
     const { isRecording, currentIndex } = this.state
     const currentChallenge = challenges[currentIndex] || {}
     const isLastChallenge = currentIndex === challenges.length - 1
