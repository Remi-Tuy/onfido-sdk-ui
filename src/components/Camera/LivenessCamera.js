// @flow
import * as React from 'react'
import { h } from 'preact'
import classNames from 'classnames'
import style from './style.css'
import theme from '../Theme/style.css'
import Error from '../Error'
import {preventDefaultOnClick} from '../utils'
import { CameraPure, CameraActions } from './index.js'
import Challenge from '../Liveness/Challenge'
import type { CameraType } from './CameraTypes'
import type { ChallengeType } from '../Liveness/Challenge'

type Props = {
  i18n: Object,
  challenges: ChallengeType[],
  onRedo: void => void,
  onVideoRecordingStart: void => void,
  onSwitchChallenge: void => void,
  timeoutSeconds: number,
} & CameraType

type State = {
  currentIndex: number,
  hasTimedOut: boolean,
  isRecording: boolean,
}

const initialState = {
  currentIndex: 0,
  isRecording: false,
  hasTimedOut: false,
}

const livenessTimeout = { name: 'LIVENESS_TIMEOUT', type: 'warning' }

export default class LivenessCamera extends React.Component<Props, State> {
  static defaultProps = {
    timeoutSeconds: 20,
  }

  timeout: TimeoutID
  webcam = null

  state: State = { ...initialState }

  componentWillReceiveProps(nextProps: Props) {
    if (nextProps.challenges !== this.props.challenges) {
      this.setState({currentIndex: 0, hasTimedOut: false})
    }
  }

  componentWillUnmount() {
    clearTimeout(this.timeout)
  }

  startRecording = () => {
    this.webcam && this.webcam.startRecording()
    this.setState({isRecording: true})
  }

  stopRecording = () => {
    this.webcam && this.webcam.stopRecording()
    this.setState({isRecording: false})
  }

  handleRecordingStart = () => {
    this.startRecording()
<<<<<<< HEAD
    this.resetTimeout()
    this.props.onVideoRecordingStart()
=======
    this.timeout = setTimeout(this.handleTimeout, this.props.timeoutSeconds * 1000)
>>>>>>> bc356c66
  }

  handleRecordingStop = () => {
    const { hasTimedOut } = this.state
    this.stopRecording()
    if (this.webcam && !hasTimedOut) {
      this.props.onVideoRecorded(this.webcam.getVideoBlob())
    }
    clearTimeout(this.timeout)
  }

  handleTimeout = () => {
    this.setState({ hasTimedOut: true })
    this.stopRecording()
  }

  handleNextChallenge = () => {
    this.setState({ currentIndex: this.state.currentIndex + 1 })
    this.props.onSwitchChallenge()
  }

  renderRedoButton = () => (
    <button
      onClick={preventDefaultOnClick(this.props.onRedo)}
      className={classNames(theme.btn, theme['btn-ghost'], style.errorActionBtn)}
    >{this.props.i18n.t('capture.liveness.challenges.redo_video')}</button>
  )

  cameraError = () => {
    return !this.props.hasError && this.state.hasTimedOut ? {
      hasError: true,
      cameraError: livenessTimeout,
      cameraErrorRenderAction: this.renderRedoButton,
      cameraErrorHasBackdrop: true,
    } : {}
  }

  render = () => {
    const { i18n, challenges = [] } = this.props
<<<<<<< HEAD
    const { isRecording, hasTimedOut, currentIndex } = this.state
    const currentChallenge = challenges[currentIndex] || {}
=======
    const { isRecording, currentIndex } = this.state
    const { type, value } = challenges[currentIndex] || {}
>>>>>>> bc356c66
    const isLastChallenge = currentIndex === challenges.length - 1

    return (
      <div className={style.livenessCamera}>
        <CameraPure
          {...{
            ...this.props,
            video: true,
            isFullScreen: true,
            isFullScreenDesktop: true,
            isWithoutHole: isRecording,
            webcamRef: c => this.webcam = c,
            title: '',
            subTitle: '',
          }}
          {...this.cameraError() }
        />
        <div className={style.caption}>
        {
          isRecording ?
            <div>
              <div className={style.recordingIndicator}>
                {i18n.t('capture.liveness.recording')}
              </div>
              <Challenge {...{i18n, ...currentChallenge }} />
            </div> :
            i18n.t('capture.face.webcam')
        }
        </div>
        <CameraActions>
          <div className={classNames(style.captureActionsHint, {
            [style.recordAction]: !isRecording,
          })}>
            { isRecording ?
              i18n.t(`capture.liveness.challenges.done_${ isLastChallenge ? 'stop' : 'next' }`) :
              i18n.t('capture.liveness.press_record')
            }
          </div>
          {
            !isLastChallenge && isRecording ?
              <button
                className={`${theme.btn} ${theme['btn-centered']} ${theme['btn-primary']}`}
                onClick={this.handleNextChallenge}>
                {this.props.i18n.t('capture.liveness.challenges.next')}
              </button> :
              <button
                className={classNames(style.btn, {
                  [style.stopRecording]: isRecording,
                  [style.startRecording]: !isRecording,
                })}
                onClick={isRecording ? this.handleRecordingStop : this.handleRecordingStart}
                disabled={this.props.hasError}
              />
          }
        </CameraActions>
      </div>
    )
  }
}<|MERGE_RESOLUTION|>--- conflicted
+++ resolved
@@ -66,12 +66,8 @@
 
   handleRecordingStart = () => {
     this.startRecording()
-<<<<<<< HEAD
-    this.resetTimeout()
+    this.timeout = setTimeout(this.handleTimeout, this.props.timeoutSeconds * 1000)
     this.props.onVideoRecordingStart()
-=======
-    this.timeout = setTimeout(this.handleTimeout, this.props.timeoutSeconds * 1000)
->>>>>>> bc356c66
   }
 
   handleRecordingStop = () => {
@@ -111,13 +107,8 @@
 
   render = () => {
     const { i18n, challenges = [] } = this.props
-<<<<<<< HEAD
-    const { isRecording, hasTimedOut, currentIndex } = this.state
+    const { isRecording, currentIndex } = this.state
     const currentChallenge = challenges[currentIndex] || {}
-=======
-    const { isRecording, currentIndex } = this.state
-    const { type, value } = challenges[currentIndex] || {}
->>>>>>> bc356c66
     const isLastChallenge = currentIndex === challenges.length - 1
 
     return (
