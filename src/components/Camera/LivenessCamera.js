--- conflicted
+++ resolved
@@ -65,23 +65,14 @@
 
   handleRecordingStart = () => {
     this.startRecording()
-<<<<<<< HEAD
-=======
-    this.timeout = setTimeout(this.handleTimeout, this.props.timeoutSeconds * 1000)
     this.props.onVideoRecordingStart()
->>>>>>> 29aa3c92
   }
 
   handleRecordingStop = () => {
     const { hasRecordingTakenTooLong } = this.state
     this.stopRecording()
-<<<<<<< HEAD
     if (this.webcam && !hasRecordingTakenTooLong) {
-      this.props.onVideoRecorded(this.webcam.getVideoBlob(), this.props.challenges)
-=======
-    if (this.webcam && !hasTimedOut) {
       this.props.onVideoRecorded(this.webcam.getVideoBlob())
->>>>>>> 29aa3c92
     }
   }
 
