.video-overlay {
  /* Relatively positioned so absolute children are bound to this overlay */
  position: relative;
  overflow: hidden;
  margin-top: 16px;
  width: 100%;
}

.video-overlay:before {
  content: "";
  display: block;
  padding-top: 70%;
}

.overlay {
  width: 100%;
  height: 100%;
  top: 0;
  position: absolute;
}

.captureActions {
  margin: 15px 0 55px;
}

.video {
  display: block;
  position: absolute;
  width: 100%;
  height: 100%;
  top: 0;
  margin: auto;
  object-fit: cover;
  /*Mirroring transform: scale(-1, 1); */
}

.uploadFallback{
  display: block;
  position: absolute;
  bottom: 0;
  right: 0;
  padding-right: 16px;
<<<<<<< HEAD
  padding-bottom: 8px;
=======
  padding-bottom: 4px;
>>>>>>> 88563f0d

  & button{
    /* ref: http://stackoverflow.com/a/12642009/689223 */
    /* Remove all decorations to look like normal text */
    background: none;
    border: none;
    display: inline;
    font: inherit;
    margin: 0;
    padding: 0;
    outline: none;
    outline-offset: 0;
    /* Additional styles to look like a link */
    cursor: pointer;

    /*Custom style*/
    color: white;
    &:hover{
      text-decoration: underline;
    }
  }
}<|MERGE_RESOLUTION|>--- conflicted
+++ resolved
@@ -40,11 +40,7 @@
   bottom: 0;
   right: 0;
   padding-right: 16px;
-<<<<<<< HEAD
-  padding-bottom: 8px;
-=======
   padding-bottom: 4px;
->>>>>>> 88563f0d
 
   & button{
     /* ref: http://stackoverflow.com/a/12642009/689223 */
