// @flow
import * as React from 'react'

import { h } from 'preact'
import Webcam from 'react-webcam-onfido'

import { Overlay } from '../Overlay'
import Title from '../Title'
import Error from '../Error'
import AutoCapture from './AutoCapture'
import Photo from './Photo'
import Liveness from '../Liveness'
import PermissionsPrimer from './Permissions/Primer'
import PermissionsRecover from './Permissions/Recover'

import classNames from 'classnames'
import style from './style.css'
import type { CameraPureType, CameraType, CameraActionType, CameraStateType} from './CameraTypes'
import { checkIfWebcamPermissionGranted, parseTags } from '../utils'

export const CaptureActions = ({children, hint}: CameraActionType) => {
  return (
    <div className={style.captureActions}>
      {children}
    </div>
  )
}

type CameraErrorType = {
  onUploadFallback: File => void,
  fileInput?: React.Ref<'input'>,
  trackScreen: Function,
  i18n: Object,
<<<<<<< HEAD
};
=======
  cameraError: Object,
}
>>>>>>> 5c9ea6a4

class CameraError extends React.Component<CameraErrorType> {
  fileInput = null

  componentDidMount () {
    if (this.props.cameraError.type === 'error') {
      this.props.trackScreen('camera_error')
    }
  }

  handleFallback = (event) => {
    if (this.fileInput) { this.props.onUploadFallback(this.fileInput.files[0]) }
    // Remove target value to allow upload of the same file if needed
    event.target.value = null
  }

  onFallbackClick = () => {
    if (this.fileInput) { this.fileInput.click(); }
    if (this.props.cameraError.type === 'warning') {
      this.props.trackScreen('fallback_triggered')
    }
  }

  errorInstructions = (text) =>
    <span onClick={this.onFallbackClick} className={style.errorLink}>
      { text }
      <input type="file" accept='image/*' capture
        ref={(ref) => this.fileInput = ref} style={'display: none'}
        onChange={this.handleFallback}
      />
    </span>

  render = () =>
    <div className={classNames(style.errorContainer, style[`${this.props.cameraError.type}ContainerType`])}>
      <Error
        i18n={this.props.i18n}
        className={style.errorMessage}
        error={this.props.cameraError}
        renderInstruction={ str =>
          parseTags(str, ({text}) => this.errorInstructions(text))}
        smaller
      />
    </div>
}

// Specify just a camera height (no width) because on safari if you specify both
// height and width you will hit an OverconstrainedError if the camera does not
// support the precise resolution.

export const CameraPure = ({method, title, subTitle, onUploadFallback, hasCameraError,
                            onUserMedia, onFailure, webcamRef, isFullScreen, i18n,
<<<<<<< HEAD
                            isFullScreenDesktop, isWithoutHole, className, video,
                            trackScreen}: CameraPureType) => (

  <div className={classNames(style.camera, className)}>
    <Title {...{title, subTitle, isFullScreen, isFullScreenDesktop}} smaller={true}/>
    <div className={classNames(style["video-overlay"], {[style.overlayFullScreen]: isFullScreen})}>
      {

        hasCameraError ?
          <CameraError {...{onUploadFallback, i18n, trackScreen}}/> :
=======
                            video, trackScreen, cameraError}: CameraPureType) => (
  <div className={style.camera}>
    <Title {...{title, subTitle, isFullScreen}} smaller={true}/>
    <div className={classNames(style["video-overlay"], {[style.overlayFullScreen]: isFullScreen})}>
      {
        hasError ?
          <CameraError {...{cameraError, onUploadFallback, i18n, trackScreen}}/> :
>>>>>>> 5c9ea6a4
          null
      }
      <Webcam
        className={style.video}
        audio={!!video}
        height={720}
        facingMode={"user"}
        {...{onUserMedia, ref: webcamRef, onFailure}}
      />
      <Overlay {...{method, isFullScreen, isFullScreenDesktop, isWithoutHole}} />
    </div>
  </div>
)

const permissionErrors = ['PermissionDeniedError', 'NotAllowedError', 'NotFoundError']

export default class Camera extends React.Component<CameraType, CameraStateType> {
  webcam: ?React$ElementRef<typeof Webcam> = null

  static defaultProps = {
    onFailure: () => {},
    useFullScreen: () => {},
    variant: 'photo',
  }

  state: CameraStateType = {
    hasError: false,
    hasGrantedPermission: undefined,
    hasSeenPermissionsPrimer: false,
    cameraError: {},
  }

  componentDidMount () {
    this.props.trackScreen('camera')
    checkIfWebcamPermissionGranted(hasGrantedPermission =>
      this.setState({ hasGrantedPermission: hasGrantedPermission || undefined }))
<<<<<<< HEAD
    if (this.props.method === 'face') {
      const isLiveness = process.env.LIVENESS_ENABLED && this.props.variant === 'video'
      this.props.useFullScreen(true, !!isLiveness)
=======

    this.props.useFullScreen(this.shouldUseFullScreen())
  }

  componentDidUpdate(prevProps: CameraType, prevState: CameraStateType) {
    if (prevState.hasGrantedPermission !== this.state.hasGrantedPermission ||
        prevState.hasSeenPermissionsPrimer !== this.state.hasSeenPermissionsPrimer
    ) {
      this.props.useFullScreen(this.shouldUseFullScreen())
>>>>>>> 5c9ea6a4
    }
  }

  componentWillUnmount() {
    this.props.useFullScreen(false)
  }

  shouldUseFullScreen() {
    const { hasSeenPermissionsPrimer, hasGrantedPermission } = this.state
    return this.props.method === 'face' &&
      hasGrantedPermission !== false &&
      (hasGrantedPermission || hasSeenPermissionsPrimer)
  }

  setPermissionsPrimerSeen = () => {
    this.setState({ hasSeenPermissionsPrimer: true })
  }

  renderCamera = () => {
    const props = {
      ...this.props,
      onUserMedia: this.handleUserMedia,
      onFailure: this.handleWebcamFailure,
<<<<<<< HEAD
      hasCameraError: this.state.hasError,
=======
      hasError: this.state.hasError,
      cameraError: this.state.cameraError,
      hasGrantedPermission: this.state.hasGrantedPermission,
>>>>>>> 5c9ea6a4
    };

    if (this.props.autoCapture) return <AutoCapture {...props} />
    return process.env.LIVENESS_ENABLED && this.props.variant === 'video' ?
      <Liveness {...props} /> :
      <Photo {...props} />
  }

  handleUserMedia = () => {
    this.setState({ hasGrantedPermission: true })
  }

  handleWebcamFailure = (error: Error) => {
    if (permissionErrors.includes(error.name)) {
      this.setState({ hasGrantedPermission: false })
    } else {
      this.setState({ hasError: true, cameraError: { name: 'CAMERA_NOT_WORKING', type: 'error' }})
    }
    this.props.onFailure()
  }

  reload = () => window.location.reload()

  render = () => {
    const { hasSeenPermissionsPrimer, hasGrantedPermission } = this.state
    return (
      hasGrantedPermission === false ?
        <PermissionsRecover {...this.props} onRefresh={this.reload} /> :
        (hasGrantedPermission || hasSeenPermissionsPrimer) ?
          this.renderCamera() :
          <PermissionsPrimer
            {...this.props}
            onNext={this.setPermissionsPrimerSeen}
          />
    )
  }
}<|MERGE_RESOLUTION|>--- conflicted
+++ resolved
@@ -31,12 +31,8 @@
   fileInput?: React.Ref<'input'>,
   trackScreen: Function,
   i18n: Object,
-<<<<<<< HEAD
-};
-=======
   cameraError: Object,
 }
->>>>>>> 5c9ea6a4
 
 class CameraError extends React.Component<CameraErrorType> {
   fileInput = null
@@ -86,28 +82,17 @@
 // height and width you will hit an OverconstrainedError if the camera does not
 // support the precise resolution.
 
-export const CameraPure = ({method, title, subTitle, onUploadFallback, hasCameraError,
+export const CameraPure = ({method, title, subTitle, onUploadFallback, hasError,
                             onUserMedia, onFailure, webcamRef, isFullScreen, i18n,
-<<<<<<< HEAD
                             isFullScreenDesktop, isWithoutHole, className, video,
-                            trackScreen}: CameraPureType) => (
+                            trackScreen, cameraError}: CameraPureType) => (
 
   <div className={classNames(style.camera, className)}>
     <Title {...{title, subTitle, isFullScreen, isFullScreenDesktop}} smaller={true}/>
     <div className={classNames(style["video-overlay"], {[style.overlayFullScreen]: isFullScreen})}>
       {
-
-        hasCameraError ?
-          <CameraError {...{onUploadFallback, i18n, trackScreen}}/> :
-=======
-                            video, trackScreen, cameraError}: CameraPureType) => (
-  <div className={style.camera}>
-    <Title {...{title, subTitle, isFullScreen}} smaller={true}/>
-    <div className={classNames(style["video-overlay"], {[style.overlayFullScreen]: isFullScreen})}>
-      {
         hasError ?
           <CameraError {...{cameraError, onUploadFallback, i18n, trackScreen}}/> :
->>>>>>> 5c9ea6a4
           null
       }
       <Webcam
@@ -130,7 +115,6 @@
   static defaultProps = {
     onFailure: () => {},
     useFullScreen: () => {},
-    variant: 'photo',
   }
 
   state: CameraStateType = {
@@ -144,21 +128,14 @@
     this.props.trackScreen('camera')
     checkIfWebcamPermissionGranted(hasGrantedPermission =>
       this.setState({ hasGrantedPermission: hasGrantedPermission || undefined }))
-<<<<<<< HEAD
-    if (this.props.method === 'face') {
-      const isLiveness = process.env.LIVENESS_ENABLED && this.props.variant === 'video'
-      this.props.useFullScreen(true, !!isLiveness)
-=======
-
-    this.props.useFullScreen(this.shouldUseFullScreen())
+    this.useFullScreenIfNeeded()
   }
 
   componentDidUpdate(prevProps: CameraType, prevState: CameraStateType) {
     if (prevState.hasGrantedPermission !== this.state.hasGrantedPermission ||
         prevState.hasSeenPermissionsPrimer !== this.state.hasSeenPermissionsPrimer
     ) {
-      this.props.useFullScreen(this.shouldUseFullScreen())
->>>>>>> 5c9ea6a4
+      this.useFullScreenIfNeeded()
     }
   }
 
@@ -166,11 +143,14 @@
     this.props.useFullScreen(false)
   }
 
-  shouldUseFullScreen() {
+  useFullScreenIfNeeded() {
+    const { method, variant } = this.props
     const { hasSeenPermissionsPrimer, hasGrantedPermission } = this.state
-    return this.props.method === 'face' &&
-      hasGrantedPermission !== false &&
-      (hasGrantedPermission || hasSeenPermissionsPrimer)
+    const needsFullScreen = method === 'face' &&
+                            hasGrantedPermission !== false &&
+                            (hasGrantedPermission || hasSeenPermissionsPrimer)
+    const needsFullScreenDesktop = process.env.LIVENESS_ENABLED && variant === 'video'
+    this.props.useFullScreen(needsFullScreen, needsFullScreenDesktop)
   }
 
   setPermissionsPrimerSeen = () => {
@@ -182,14 +162,10 @@
       ...this.props,
       onUserMedia: this.handleUserMedia,
       onFailure: this.handleWebcamFailure,
-<<<<<<< HEAD
-      hasCameraError: this.state.hasError,
-=======
       hasError: this.state.hasError,
       cameraError: this.state.cameraError,
       hasGrantedPermission: this.state.hasGrantedPermission,
->>>>>>> 5c9ea6a4
-    };
+    }
 
     if (this.props.autoCapture) return <AutoCapture {...props} />
     return process.env.LIVENESS_ENABLED && this.props.variant === 'video' ?
