--- conflicted
+++ resolved
@@ -39,6 +39,7 @@
   onUploadFallback: File => void,
   onWebcamError: Function,
   onUserMedia: void => void,
+  i18n: Object,
 }
 
 type CameraPureType = {
@@ -53,11 +54,7 @@
 // height and width you will hit an OverconstrainedError if the camera does not
 // support the precise resolution.
 const CameraPure = ({method, autoCapture, onUploadFallback, onFallbackClick,
-<<<<<<< HEAD
-  onUserMedia, faceCaptureClick, countDownRef, webcamRef, onWebcamError, i18n}) => (
-=======
-  onUserMedia, faceCaptureClick, countDownRef, webcamRef, onWebcamError}: CameraPureType) => (
->>>>>>> e6abfd93
+  onUserMedia, faceCaptureClick, countDownRef, webcamRef, onWebcamError, i18n}: CameraPureType) => (
   <div className={theme.thickWrapper}>
     <div className={style["video-overlay"]}>
       <Webcam
@@ -133,16 +130,6 @@
     this.capture.stop()
   }
 
-<<<<<<< HEAD
-  render = ({method, onUserMedia, onUploadFallback, onWebcamError, autoCapture, i18n}) => (
-    <CameraPure {...{
-      method, onUserMedia, onUploadFallback, onWebcamError, autoCapture, i18n,
-      faceCaptureClick: this.capture.once,
-      countDownRef: (c) => { this.countdown = c },
-      webcamRef: (c) => { this.webcam = c },
-      onFallbackClick: () => this.stopCamera
-      }}
-=======
   render = () => (
     <CameraPure {...{
       ...this.props,
@@ -151,7 +138,6 @@
       webcamRef: (c) => { this.webcam = c },
       onFallbackClick: () => {this.stopCamera},
     }}
->>>>>>> e6abfd93
     />
   )
 }