// @flow
import * as React from 'react'

import { h, Component } from 'preact'
import Webcam from 'react-webcam-onfido'

import { Overlay } from '../Overlay'
import Title from '../Title'
<<<<<<< HEAD
import CameraError from './CameraError'
import ToggleFullScreen from '../ToggleFullScreen'
=======
import Error from '../Error'
import AutoCapture from './AutoCapture'
import Photo from './Photo'
import Liveness from '../Liveness'
import PermissionsPrimer from './Permissions/Primer'
import PermissionsRecover from './Permissions/Recover'
import CustomFileInput from '../CustomFileInput'
import { isDesktop } from '../utils'

>>>>>>> 172e7fbb
import classNames from 'classnames'
import withFailureHandling from './withFailureHandling'
import withPermissionsFlow from './withPermissionsFlow'
import style from './style.css'
import { isDesktop } from '../utils'
import { compose } from '../utils/func'

const Camera = props => {
  const {
    method, documentType, side, subTitle, hasError,
    onUploadFallback, onUserMedia, onFailure, webcamRef, isFullScreen, i18n,
    isWithoutHole, className, video, changeFlowTo,
    trackScreen, cameraError, cameraErrorFallback, cameraErrorHasBackdrop } = props
  const copyNamespace = method === 'face' ? 'capture.face' : `capture.${documentType}.${side}`
  const title = i18n.t(`${copyNamespace}.title`)

  return (
    <div className={classNames(style.camera, className)}>
      <Title {...{title, subTitle, isFullScreen}} smaller={true}/>
      <div className={classNames(style.container,
        {[style.fullScreenContainer]: isFullScreen,
          [style.autoCaptureContainer]: !isFullScreen})}>
        {
          hasError ?
            <CameraError {...{
              cameraError, cameraErrorHasBackdrop, cameraErrorFallback,
              onUploadFallback, i18n, trackScreen, changeFlowTo, method,
            }}/> :
            null
        }
        {
          // Specify just a camera height (no width) because on safari if you specify both
          // height and width you will hit an OverconstrainedError if the camera does not
          // support the precise resolution.
        }
        <div className={style.webcamContainer}><Webcam
          className={style.video}
          audio={!!video}
          height={720}
          facingMode={"user"}
          {...{onUserMedia, ref: webcamRef, onFailure}}
        /></div>
        <Overlay {...{method, isFullScreen, isWithoutHole}} />
        {
          isFullScreen ?
            <ToggleFullScreen {...{useFullScreen}} /> :
            null
        }
      </div>
    </div>
  )
}

<<<<<<< HEAD
export default compose(
  withFailureHandling,
  withPermissionsFlow
)(Camera)
=======
type CameraErrorType = {
  changeFlowTo: FlowNameType => void,
  onUploadFallback: File => void,
  trackScreen: Function,
  i18n: Object,
  method: string,
  cameraError: Object,
  cameraErrorFallback?: string => React.Node,
  cameraErrorHasBackdrop?: boolean,
}

class CameraError extends React.Component<CameraErrorType> {

  componentDidMount () {
    if (this.props.cameraError.type === 'error') {
      this.props.trackScreen('camera_error')
    }
  }

  handleFileInputClick = () => {
    if (this.props.cameraError.type === 'warning') {
      this.props.trackScreen('fallback_triggered')
    }
  }

  basicCameraFallback = (text: string) =>
    <CustomFileInput
      className={style.fallbackLink}
      onChange={this.props.onUploadFallback}
      onClick={this.handleFileInputClick}
      accept="image/*"
      capture={ this.props.method === 'face' ? 'user' : true }
    >
      { text }
    </CustomFileInput>

  crossDeviceFallback = (text: string) =>
    <span onClick={() => this.props.changeFlowTo('crossDeviceSteps')} className={style.fallbackLink}>
      {text}
    </span>

  defaultFallback = isDesktop ? this.crossDeviceFallback : this.basicCameraFallback

  render = () => {
    const {
      cameraError, cameraErrorHasBackdrop, i18n,
      cameraErrorFallback = this.defaultFallback,
    } = this.props
    return (
      <div className={classNames(style.errorContainer, style[`${cameraError.type}ContainerType`], {
        [style.errorHasBackdrop]: cameraErrorHasBackdrop,
      })}>
        <Error
          className={style.errorMessage}
          i18n={i18n}
          error={cameraError}
          renderInstruction={ str => parseTags(str, ({text}) => cameraErrorFallback(text)) }
        />
      </div>
    )
  }
}

// Specify just a camera height (no width) because on safari if you specify both
// height and width you will hit an OverconstrainedError if the camera does not
// support the precise resolution.

export const CameraPure = ({method, title, subTitle, onUploadFallback, hasError,
                            onUserMedia, onFailure, webcamRef, isFullScreen, i18n,
                            isWithoutHole, className, video, changeFlowTo,
                            trackScreen, cameraError, cameraErrorFallback,
                            cameraErrorHasBackdrop}: CameraPureType) => (

  <div className={classNames(style.camera, className)}>
    <Title {...{title, subTitle, isFullScreen}} smaller={true}/>
    <div className={classNames(style.container,
      {[style.fullScreenContainer]: isFullScreen,
        [style.autoCaptureContainer]: !isFullScreen})}>
      {
        hasError ?
          <CameraError {...{
            cameraError, cameraErrorHasBackdrop, cameraErrorFallback,
            onUploadFallback, i18n, trackScreen, changeFlowTo, method,
          }}/> :
          null
      }
      <div className={style.webcamContainer}><Webcam
        className={style.video}
        audio={!!video}
        height={720}
        facingMode={"user"}
        {...{onUserMedia, ref: webcamRef, onFailure}}
      /></div>
      <Overlay {...{method, isFullScreen, isWithoutHole}} />
    </div>
  </div>
)

const permissionErrors = ['PermissionDeniedError', 'NotAllowedError', 'NotFoundError']

export default class Camera extends React.Component<CameraType, CameraStateType> {
  webcam: ?React$ElementRef<typeof Webcam> = null

  static defaultProps = {
    onFailure: () => {},
    useFullScreen: () => {},
  }

  state: CameraStateType = {
    hasError: false,
    hasGrantedPermission: undefined,
    hasSeenPermissionsPrimer: false,
    cameraError: {},
  }

  componentDidMount () {
    this.props.trackScreen('camera')
    checkIfWebcamPermissionGranted(hasGrantedPermission =>
      this.setState({ hasGrantedPermission: hasGrantedPermission || undefined }))
    this.useFullScreenIfNeeded()
  }

  componentDidUpdate(prevProps: CameraType, prevState: CameraStateType) {
    if (prevState.hasGrantedPermission !== this.state.hasGrantedPermission ||
        prevState.hasSeenPermissionsPrimer !== this.state.hasSeenPermissionsPrimer
    ) {
      this.useFullScreenIfNeeded()
    }
  }

  componentWillUnmount() {
    this.props.useFullScreen(false)
  }

  useFullScreenIfNeeded() {
    const { method } = this.props
    const { hasSeenPermissionsPrimer, hasGrantedPermission } = this.state
    const needsFullScreen = method === 'face' &&
                            hasGrantedPermission !== false &&
                            (hasGrantedPermission || hasSeenPermissionsPrimer)
    this.props.useFullScreen(needsFullScreen)
  }

  setPermissionsPrimerSeen = () => {
    this.setState({ hasSeenPermissionsPrimer: true })
  }

  renderCamera = () => {
    const props = {
      ...this.props,
      onUserMedia: this.handleUserMedia,
      onFailure: this.handleWebcamFailure,
      hasError: this.state.hasError,
      cameraError: this.state.cameraError,
      hasGrantedPermission: this.state.hasGrantedPermission,
    }

    if (this.props.autoCapture) return <AutoCapture {...props} />
    return this.props.liveness ?
      <Liveness {...props} /> :
      <Photo {...props} />
  }

  handleUserMedia = () => {
    this.setState({ hasGrantedPermission: true })
  }

  handleWebcamFailure = (error: Error) => {
    if (permissionErrors.includes(error.name)) {
      this.setState({ hasGrantedPermission: false })
    } else {
      this.setState({ hasError: true, cameraError: { name: 'CAMERA_NOT_WORKING', type: 'error' }})
    }
    this.props.onFailure()
  }

  reload = () => window.location.reload()

  render = () => {
    const { hasSeenPermissionsPrimer, hasGrantedPermission } = this.state
    return (
      hasGrantedPermission === false ?
        <PermissionsRecover {...this.props} onRefresh={this.reload} /> :
        (hasGrantedPermission || hasSeenPermissionsPrimer) ?
          this.renderCamera() :
          <PermissionsPrimer
            {...this.props}
            onNext={this.setPermissionsPrimerSeen}
          />
    )
  }
}
>>>>>>> 172e7fbb
<|MERGE_RESOLUTION|>--- conflicted
+++ resolved
@@ -6,20 +6,9 @@
 
 import { Overlay } from '../Overlay'
 import Title from '../Title'
-<<<<<<< HEAD
 import CameraError from './CameraError'
 import ToggleFullScreen from '../ToggleFullScreen'
-=======
-import Error from '../Error'
-import AutoCapture from './AutoCapture'
-import Photo from './Photo'
-import Liveness from '../Liveness'
-import PermissionsPrimer from './Permissions/Primer'
-import PermissionsRecover from './Permissions/Recover'
-import CustomFileInput from '../CustomFileInput'
-import { isDesktop } from '../utils'
 
->>>>>>> 172e7fbb
 import classNames from 'classnames'
 import withFailureHandling from './withFailureHandling'
 import withPermissionsFlow from './withPermissionsFlow'
@@ -73,202 +62,7 @@
   )
 }
 
-<<<<<<< HEAD
 export default compose(
   withFailureHandling,
   withPermissionsFlow
 )(Camera)
-=======
-type CameraErrorType = {
-  changeFlowTo: FlowNameType => void,
-  onUploadFallback: File => void,
-  trackScreen: Function,
-  i18n: Object,
-  method: string,
-  cameraError: Object,
-  cameraErrorFallback?: string => React.Node,
-  cameraErrorHasBackdrop?: boolean,
-}
-
-class CameraError extends React.Component<CameraErrorType> {
-
-  componentDidMount () {
-    if (this.props.cameraError.type === 'error') {
-      this.props.trackScreen('camera_error')
-    }
-  }
-
-  handleFileInputClick = () => {
-    if (this.props.cameraError.type === 'warning') {
-      this.props.trackScreen('fallback_triggered')
-    }
-  }
-
-  basicCameraFallback = (text: string) =>
-    <CustomFileInput
-      className={style.fallbackLink}
-      onChange={this.props.onUploadFallback}
-      onClick={this.handleFileInputClick}
-      accept="image/*"
-      capture={ this.props.method === 'face' ? 'user' : true }
-    >
-      { text }
-    </CustomFileInput>
-
-  crossDeviceFallback = (text: string) =>
-    <span onClick={() => this.props.changeFlowTo('crossDeviceSteps')} className={style.fallbackLink}>
-      {text}
-    </span>
-
-  defaultFallback = isDesktop ? this.crossDeviceFallback : this.basicCameraFallback
-
-  render = () => {
-    const {
-      cameraError, cameraErrorHasBackdrop, i18n,
-      cameraErrorFallback = this.defaultFallback,
-    } = this.props
-    return (
-      <div className={classNames(style.errorContainer, style[`${cameraError.type}ContainerType`], {
-        [style.errorHasBackdrop]: cameraErrorHasBackdrop,
-      })}>
-        <Error
-          className={style.errorMessage}
-          i18n={i18n}
-          error={cameraError}
-          renderInstruction={ str => parseTags(str, ({text}) => cameraErrorFallback(text)) }
-        />
-      </div>
-    )
-  }
-}
-
-// Specify just a camera height (no width) because on safari if you specify both
-// height and width you will hit an OverconstrainedError if the camera does not
-// support the precise resolution.
-
-export const CameraPure = ({method, title, subTitle, onUploadFallback, hasError,
-                            onUserMedia, onFailure, webcamRef, isFullScreen, i18n,
-                            isWithoutHole, className, video, changeFlowTo,
-                            trackScreen, cameraError, cameraErrorFallback,
-                            cameraErrorHasBackdrop}: CameraPureType) => (
-
-  <div className={classNames(style.camera, className)}>
-    <Title {...{title, subTitle, isFullScreen}} smaller={true}/>
-    <div className={classNames(style.container,
-      {[style.fullScreenContainer]: isFullScreen,
-        [style.autoCaptureContainer]: !isFullScreen})}>
-      {
-        hasError ?
-          <CameraError {...{
-            cameraError, cameraErrorHasBackdrop, cameraErrorFallback,
-            onUploadFallback, i18n, trackScreen, changeFlowTo, method,
-          }}/> :
-          null
-      }
-      <div className={style.webcamContainer}><Webcam
-        className={style.video}
-        audio={!!video}
-        height={720}
-        facingMode={"user"}
-        {...{onUserMedia, ref: webcamRef, onFailure}}
-      /></div>
-      <Overlay {...{method, isFullScreen, isWithoutHole}} />
-    </div>
-  </div>
-)
-
-const permissionErrors = ['PermissionDeniedError', 'NotAllowedError', 'NotFoundError']
-
-export default class Camera extends React.Component<CameraType, CameraStateType> {
-  webcam: ?React$ElementRef<typeof Webcam> = null
-
-  static defaultProps = {
-    onFailure: () => {},
-    useFullScreen: () => {},
-  }
-
-  state: CameraStateType = {
-    hasError: false,
-    hasGrantedPermission: undefined,
-    hasSeenPermissionsPrimer: false,
-    cameraError: {},
-  }
-
-  componentDidMount () {
-    this.props.trackScreen('camera')
-    checkIfWebcamPermissionGranted(hasGrantedPermission =>
-      this.setState({ hasGrantedPermission: hasGrantedPermission || undefined }))
-    this.useFullScreenIfNeeded()
-  }
-
-  componentDidUpdate(prevProps: CameraType, prevState: CameraStateType) {
-    if (prevState.hasGrantedPermission !== this.state.hasGrantedPermission ||
-        prevState.hasSeenPermissionsPrimer !== this.state.hasSeenPermissionsPrimer
-    ) {
-      this.useFullScreenIfNeeded()
-    }
-  }
-
-  componentWillUnmount() {
-    this.props.useFullScreen(false)
-  }
-
-  useFullScreenIfNeeded() {
-    const { method } = this.props
-    const { hasSeenPermissionsPrimer, hasGrantedPermission } = this.state
-    const needsFullScreen = method === 'face' &&
-                            hasGrantedPermission !== false &&
-                            (hasGrantedPermission || hasSeenPermissionsPrimer)
-    this.props.useFullScreen(needsFullScreen)
-  }
-
-  setPermissionsPrimerSeen = () => {
-    this.setState({ hasSeenPermissionsPrimer: true })
-  }
-
-  renderCamera = () => {
-    const props = {
-      ...this.props,
-      onUserMedia: this.handleUserMedia,
-      onFailure: this.handleWebcamFailure,
-      hasError: this.state.hasError,
-      cameraError: this.state.cameraError,
-      hasGrantedPermission: this.state.hasGrantedPermission,
-    }
-
-    if (this.props.autoCapture) return <AutoCapture {...props} />
-    return this.props.liveness ?
-      <Liveness {...props} /> :
-      <Photo {...props} />
-  }
-
-  handleUserMedia = () => {
-    this.setState({ hasGrantedPermission: true })
-  }
-
-  handleWebcamFailure = (error: Error) => {
-    if (permissionErrors.includes(error.name)) {
-      this.setState({ hasGrantedPermission: false })
-    } else {
-      this.setState({ hasError: true, cameraError: { name: 'CAMERA_NOT_WORKING', type: 'error' }})
-    }
-    this.props.onFailure()
-  }
-
-  reload = () => window.location.reload()
-
-  render = () => {
-    const { hasSeenPermissionsPrimer, hasGrantedPermission } = this.state
-    return (
-      hasGrantedPermission === false ?
-        <PermissionsRecover {...this.props} onRefresh={this.reload} /> :
-        (hasGrantedPermission || hasSeenPermissionsPrimer) ?
-          this.renderCamera() :
-          <PermissionsPrimer
-            {...this.props}
-            onNext={this.setPermissionsPrimerSeen}
-          />
-    )
-  }
-}
->>>>>>> 172e7fbb
