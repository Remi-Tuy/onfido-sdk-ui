--- conflicted
+++ resolved
@@ -44,8 +44,12 @@
     this.props.trackScreen('camera_error')
   }
 
-  handleUpload = () => {
-    if (this.fileInput) { this.props.onUploadFallback(this.fileInput.files[0]) }
+  handleUpload = (event) => {
+    if (this.fileInput) {
+      this.props.onUploadFallback(this.fileInput.files[0])
+      // Remove target value to allow upload of the same file if needed
+      event.target.value = null
+    }
   }
 
   onFallbackClick = () => { if (this.fileInput) { this.fileInput.click(); } }
@@ -76,67 +80,15 @@
 // height and width you will hit an OverconstrainedError if the camera does not
 // support the precise resolution.
 
-<<<<<<< HEAD
-export class CameraPure extends React.Component<CameraPureType> {
-  static defaultProps = {
-    useFullScreen: () => {},
-  }
-
-  componentDidMount() {
-    if (this.props.method === 'face') {
-      this.props.useFullScreen(true)
-    }
-  }
-
-  componentWillUnmount() {
-    this.props.useFullScreen(false)
-  }
-
-  render() {
-    const {method, title, subTitle, onUserMedia, onUploadFallback, hasError,
-      onFailure, webcamRef, isFullScreen, i18n, video, trackScreen} = this.props;
-    return (
-      <div className={style.camera}>
-        <Title {...{title, subTitle, isFullScreen}} smaller={true}/>
-        <div className={classNames(style["video-overlay"], {[style.overlayFullScreen]: isFullScreen})}>
-          {
-            hasError ?
-              <CameraError {...{onUploadFallback, i18n, trackScreen}}/> :
-              null
-          }
-          <Webcam
-            className={style.video}
-            audio={!!video}
-            height={720}
-            {...{onUserMedia, ref: webcamRef, onFailure}}
-          />
-          <Overlay {...{method, isFullScreen}}/>
-        </div>
-      </div>
-    )
-  }
-}
-=======
-export const CameraPure = ({method, title, subTitle, onUploadFallback,
-                            onFallbackClick, hasError, onUserMedia,
-                            onFailure, webcamRef, isFullScreen, i18n,
-                            video}: CameraPureType) => (
+export const CameraPure = ({method, title, subTitle, onUploadFallback, hasError,
+                            onUserMedia, onFailure, webcamRef, isFullScreen, i18n,
+                            video, trackScreen}: CameraPureType) => (
   <div className={style.camera}>
     <Title {...{title, subTitle, isFullScreen}} smaller={true}/>
     <div className={classNames(style["video-overlay"], {[style.overlayFullScreen]: isFullScreen})}>
       {
         hasError ?
-          <div className={style.errorContainer}>
-            <Error
-              {...{i18n}}
-              className={style.errorMessage}
-              error={{ name: 'CAMERA_NOT_WORKING', type: 'error' }}
-              renderInstruction={ str =>
-                parseTags(str, ({ text }) => <span onClick={reload} className={style.errorLink}>{text}</span>)
-              }
-              smaller
-            />
-          </div> :
+          <CameraError {...{onUploadFallback, i18n, trackScreen}}/> :
           null
       }
       <Webcam
@@ -147,11 +99,9 @@
         {...{onUserMedia, ref: webcamRef, onFailure}}
       />
       <Overlay {...{method, isFullScreen}}/>
-      { !video && <UploadFallback {...{onUploadFallback, onFallbackClick, method, i18n}}/> }
     </div>
   </div>
 )
->>>>>>> e7b0a035
 
 const permissionErrors = ['PermissionDeniedError', 'NotAllowedError', 'NotFoundError']
 
