--- conflicted
+++ resolved
@@ -7,103 +7,7 @@
 import withFailureHandling from './withFailureHandling'
 import withPermissionsFlow from '../CameraPermissions/withPermissionsFlow'
 import style from './style.css'
-<<<<<<< HEAD
 import { compose } from '../utils/func'
-=======
-import type { CameraPureType, CameraType, CameraActionType, CameraStateType, FlowNameType } from './CameraTypes'
-import { checkIfWebcamPermissionGranted, parseTags } from '../utils'
-
-export const CameraActions = ({children}: CameraActionType) => {
-  return (
-    <div className={style.captureActions}>
-      {children}
-    </div>
-  )
-}
-
-type CameraErrorType = {
-  changeFlowTo: FlowNameType => void,
-  onUploadFallback: File => void,
-  trackScreen: Function,
-  i18n: Object,
-  method: string,
-  cameraError: Object,
-  cameraErrorFallback?: string => React.Node,
-  cameraErrorHasBackdrop?: boolean,
-  cameraErrorIsDismissible?: boolean,
-}
-
-type CameraErrorStateType = {
-  isDimissed: boolean,
-}
-
-class CameraError extends React.Component<CameraErrorType, CameraErrorStateType> {
-  state = {
-    isDimissed: false,
-  }
-
-  componentWillReceiveProps(nextProps) {
-    if (nextProps.cameraError.name !== this.props.cameraError.name) {
-      this.setState({ isDimissed: false })
-    }
-  }
-
-  componentDidMount () {
-    if (this.props.cameraError.type === 'error') {
-      this.props.trackScreen('camera_error')
-    }
-  }
-
-  handleFileInputClick = () => {
-    if (this.props.cameraError.type === 'warning') {
-      this.props.trackScreen('fallback_triggered')
-    }
-  }
-
-  basicCameraFallback = (text: string) =>
-    <CustomFileInput
-      className={style.fallbackLink}
-      onChange={this.props.onUploadFallback}
-      onClick={this.handleFileInputClick}
-      accept="image/*"
-      capture={ this.props.method === 'face' ? 'user' : true }
-    >
-      { text }
-    </CustomFileInput>
-
-  crossDeviceFallback = (text: string) =>
-    <span onClick={() => this.props.changeFlowTo('crossDeviceSteps')} className={style.fallbackLink}>
-      {text}
-    </span>
-
-  defaultFallback = isDesktop ? this.crossDeviceFallback : this.basicCameraFallback
-
-  handleDismiss = () => this.setState({ isDimissed: true })
-
-  render = () => {
-    const {
-      cameraError, cameraErrorHasBackdrop, i18n,
-      cameraErrorFallback = this.defaultFallback,
-      cameraErrorIsDismissible,
-    } = this.props
-    return (
-      !this.state.isDimissed &&
-        <div className={classNames(style.errorContainer, style[`${cameraError.type}ContainerType`], {
-          [style.errorHasBackdrop]: cameraErrorHasBackdrop,
-        })}>
-          <Error
-            className={style.errorMessage}
-            i18n={i18n}
-            error={cameraError}
-            isDismissible={cameraErrorIsDismissible}
-            onDismiss={this.handleDismiss}
-            renderInstruction={ str => parseTags(str, ({text}) => cameraErrorFallback(text)) }
-          />
-        </div>
-    )
-  }
-}
->>>>>>> 01562168
 
 // Specify just a camera height (no width) because on safari if you specify both
 // height and width you will hit an OverconstrainedError if the camera does not
@@ -122,7 +26,6 @@
   video?: boolean,
 }
 
-<<<<<<< HEAD
 const CameraPure = ({
   className, containerClassName,
   renderTitle, renderError, children,
@@ -140,39 +43,8 @@
           {...{onUserMedia, ref: webcamRef, onFailure}}
         />
       </div>
-      { children }
+      {children}
       {renderError}
-=======
-export const CameraPure = ({method, title, subTitle, onUploadFallback, hasError,
-                            onUserMedia, onFailure, webcamRef, isFullScreen, i18n,
-                            isWithoutHole, className, video, changeFlowTo,
-                            trackScreen, cameraError, cameraErrorFallback,
-                            cameraErrorHasBackdrop, cameraErrorIsDismissible,
-                          }: CameraPureType) => (
-
-  <div className={classNames(style.camera, className)}>
-    <Title {...{title, subTitle, isFullScreen}} smaller={true}/>
-    <div className={classNames(style.container,
-      {[style.fullScreenContainer]: isFullScreen,
-        [style.autoCaptureContainer]: !isFullScreen})}>
-      {
-        hasError ?
-          <CameraError {...{
-            cameraError, cameraErrorHasBackdrop, cameraErrorFallback,
-            onUploadFallback, i18n, trackScreen, changeFlowTo, method,
-            cameraErrorIsDismissible,
-          }}/> :
-          null
-      }
-      <div className={style.webcamContainer}><Webcam
-        className={style.video}
-        audio={!!video}
-        height={720}
-        facingMode={"user"}
-        {...{onUserMedia, ref: webcamRef, onFailure}}
-      /></div>
-      <Overlay {...{method, isFullScreen, isWithoutHole}} />
->>>>>>> 01562168
     </div>
   </div>
 )
