--- conflicted
+++ resolved
@@ -14,11 +14,7 @@
 import PermissionsRecover from './Permissions/Recover'
 import CustomFileInput from '../CustomFileInput'
 import { isDesktop } from '../utils'
-<<<<<<< HEAD
-=======
 import { includes } from '../utils/array'
-
->>>>>>> 22a10c16
 import classNames from 'classnames'
 import style from './style.css'
 import type { CameraPureType, CameraType, CameraActionType, CameraStateType, FlowNameType } from './CameraTypes'
