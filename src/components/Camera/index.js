--- conflicted
+++ resolved
@@ -3,127 +3,11 @@
 
 import { h } from 'preact'
 import Webcam from 'react-webcam-onfido'
-<<<<<<< HEAD
-
-import { Overlay } from '../Overlay'
-import Title from '../Title'
-import Error from '../Error'
-import AutoCapture from './AutoCapture'
-import Photo from './Photo'
-import Liveness from '../Liveness'
-
-import CustomFileInput from '../CustomFileInput'
-import { isDesktop } from '../utils'
-import { includes } from '../utils/array'
-
-=======
->>>>>>> ce74fe56
 import classNames from 'classnames'
 import withFailureHandling from './withFailureHandling'
 import withPermissionsFlow from '../CameraPermissions/withPermissionsFlow'
 import style from './style.css'
-<<<<<<< HEAD
-import type { CameraPureType, CameraType, CameraActionType, CameraStateType, FlowNameType } from './CameraTypes'
-import { parseTags } from '../utils'
-import { DynamicCrossDeviceFlow } from '../crossDevice'
-
-
-export const CameraActions = ({children}: CameraActionType) => {
-  return (
-    <div className={style.captureActions}>
-      {children}
-    </div>
-  )
-}
-
-type CameraErrorType = {
-  changeFlowTo: FlowNameType => void,
-  onUploadFallback: File => void,
-  trackScreen: Function,
-  i18n: Object,
-  method: string,
-  cameraError: Object,
-  cameraErrorFallback?: string => React.Node,
-  cameraErrorHasBackdrop?: boolean,
-  cameraErrorIsDismissible?: boolean,
-}
-
-type CameraErrorStateType = {
-  isDimissed: boolean,
-}
-
-class CameraError extends React.Component<CameraErrorType, CameraErrorStateType> {
-  state = {
-    isDimissed: false,
-  }
-
-  componentWillReceiveProps(nextProps) {
-    if (nextProps.cameraError.name !== this.props.cameraError.name) {
-      this.setState({ isDimissed: false })
-    }
-  }
-
-  componentDidMount () {
-    if (this.props.cameraError.type === 'error') {
-      this.props.trackScreen('camera_error')
-    }
-  }
-
-  handleFileInputClick = () => {
-    if (this.props.cameraError.type === 'warning') {
-      this.props.trackScreen('fallback_triggered')
-    }
-  }
-
-  basicCameraFallback = (text: string) =>
-    <CustomFileInput
-      className={style.fallbackLink}
-      onChange={this.props.onUploadFallback}
-      onClick={this.handleFileInputClick}
-      accept="image/*"
-      capture={ this.props.method === 'face' ? 'user' : true }
-    >
-      { text }
-    </CustomFileInput>
-
-  crossDeviceFallback = (text: string) =>
-    <DynamicCrossDeviceFlow
-      i18n={ this.props.i18n }
-      trackScreen={ this.props.trackScreen }
-      renderButton={ enter =>
-        <span onClick={ enter } className={style.fallbackLink}>{text}</span> }
-    />
-
-  defaultFallback = isDesktop ? this.crossDeviceFallback : this.basicCameraFallback
-
-  handleDismiss = () => this.setState({ isDimissed: true })
-
-  render = () => {
-    const {
-      cameraError, cameraErrorHasBackdrop, i18n,
-      cameraErrorFallback = this.defaultFallback,
-      cameraErrorIsDismissible,
-    } = this.props
-    return (
-      !this.state.isDimissed &&
-        <div className={classNames(style.errorContainer, style[`${cameraError.type}ContainerType`], {
-          [style.errorHasBackdrop]: cameraErrorHasBackdrop,
-        })}>
-          <Error
-            className={style.errorMessage}
-            i18n={i18n}
-            error={cameraError}
-            isDismissible={cameraErrorIsDismissible}
-            onDismiss={this.handleDismiss}
-            renderInstruction={ str => parseTags(str, ({text}) => cameraErrorFallback(text)) }
-          />
-        </div>
-    )
-  }
-}
-=======
 import { compose } from '../utils/func'
->>>>>>> ce74fe56
 
 // Specify just a camera height (no width) because on safari if you specify both
 // height and width you will hit an OverconstrainedError if the camera does not
@@ -165,16 +49,7 @@
   </div>
 )
 
-<<<<<<< HEAD
-export default props => {
-  if (props.autoCapture) return <AutoCapture {...props} />
-  return props.liveness ?
-    <Liveness {...props} /> :
-    <Photo {...props} />
-}
-=======
 export default compose(
   withFailureHandling,
   withPermissionsFlow
 )(CameraPure)
->>>>>>> ce74fe56
