--- conflicted
+++ resolved
@@ -92,31 +92,18 @@
       cameraErrorIsDismissible,
     } = this.props
     return (
-<<<<<<< HEAD
-      <div className={classNames(style.errorContainer, style[`${cameraError.type}ContainerType`], {
-        [style.errorHasBackdrop]: cameraErrorHasBackdrop,
-      })}>
-        <Error
-          className={style.errorMessage}
-          error={cameraError}
-          renderInstruction={ str => parseTags(str, ({text}) => cameraErrorFallback(text)) }
-        />
-      </div>
-=======
       !this.state.isDimissed &&
         <div className={classNames(style.errorContainer, style[`${cameraError.type}ContainerType`], {
           [style.errorHasBackdrop]: cameraErrorHasBackdrop,
         })}>
           <Error
             className={style.errorMessage}
-            i18n={i18n}
             error={cameraError}
             isDismissible={cameraErrorIsDismissible}
             onDismiss={this.handleDismiss}
             renderInstruction={ str => parseTags(str, ({text}) => cameraErrorFallback(text)) }
           />
         </div>
->>>>>>> 01562168
     )
   }
 }
@@ -141,12 +128,8 @@
         hasError ?
           <CameraError {...{
             cameraError, cameraErrorHasBackdrop, cameraErrorFallback,
-<<<<<<< HEAD
             onUploadFallback, trackScreen, changeFlowTo, method,
-=======
-            onUploadFallback, i18n, trackScreen, changeFlowTo, method,
             cameraErrorIsDismissible,
->>>>>>> 01562168
           }}/> :
           null
       }
