// @flow
import * as React from 'react'

import { h } from 'preact'
import Webcam from 'react-webcam-onfido'

import { Overlay } from '../Overlay'
import Title from '../Title'
import Error from '../Error'
import AutoCapture from './AutoCapture'
import Photo from './Photo'
import Video from './Video'
import PermissionsPrimer from './Permissions/Primer'
import PermissionsRecover from './Permissions/Recover'

import classNames from 'classnames'
import style from './style.css'
import type { CameraPureType, CameraType, CameraActionType, CameraStateType} from './CameraTypes'
import { checkIfWebcamPermissionGranted, parseTags } from '../utils'

export const CaptureActions = ({handleClick, btnText, isFullScreen, btnClass, btnDisabled}: CameraActionType) => {
  return (
    <div className={style.captureActions}>
      <button
        className={classNames(style.btn, btnClass)}
        onClick={handleClick} disabled={btnDisabled}>
        <div className={classNames({[style.btnText]: isFullScreen})}>{btnText}</div>
      </button>
    </div>
  )
}

type CameraErrorType = {
  onUploadFallback: File => void,
  fileInput?: React.Ref<'input'>,
  trackScreen: Function,
  i18n: Object,
  cameraError: Object,
}

class CameraError extends React.Component<CameraErrorType> {
  fileInput = null

  componentDidMount () {
    if (this.props.cameraError.type === 'error') {
      this.props.trackScreen('camera_error')
    }
  }

<<<<<<< HEAD
  handleUpload = (event) => {
=======
  handleFallback = (event) => {
>>>>>>> 84c3136b
    if (this.fileInput) { this.props.onUploadFallback(this.fileInput.files[0]) }
    // Remove target value to allow upload of the same file if needed
    event.target.value = null
  }

  onFallbackClick = () => {
    if (this.fileInput) { this.fileInput.click(); }
    if (this.props.cameraError.type === 'warning') {
      this.props.trackScreen('fallback_triggered')
    }
  }

  errorInstructions = (text) =>
    <span onClick={this.onFallbackClick} className={style.errorLink}>
      { text }
      <input type="file" accept='image/*' capture
        ref={(ref) => this.fileInput = ref} style={'display: none'}
        onChange={this.handleFallback}
      />
    </span>

  render = () =>
    <div className={classNames(style.errorContainer, style[`${this.props.cameraError.type}ContainerType`])}>
      <Error
        i18n={this.props.i18n}
        className={style.errorMessage}
        error={this.props.cameraError}
        renderInstruction={ str =>
          parseTags(str, ({text}) => this.errorInstructions(text))}
        smaller
      />
    </div>
}

// Specify just a camera height (no width) because on safari if you specify both
// height and width you will hit an OverconstrainedError if the camera does not
// support the precise resolution.

<<<<<<< HEAD
export const CameraPure = ({method, title, subTitle, onUploadFallback, hasError,
                            onUserMedia, onFailure, webcamRef, isFullScreen, i18n,
                            video, trackScreen}: CameraPureType) => (
  <div className={style.camera}>
    <Title {...{title, subTitle, isFullScreen}} smaller={true}/>
    <div className={classNames(style["video-overlay"], {[style.overlayFullScreen]: isFullScreen})}>
      {
        hasError ?
          <CameraError {...{onUploadFallback, i18n, trackScreen}}/> :
          null
      }
      <Webcam
        className={style.video}
        audio={!!video}
        height={720}
        facingMode={"user"}
        {...{onUserMedia, ref: webcamRef, onFailure}}
      />
      <Overlay {...{method, isFullScreen}}/>
    </div>
  </div>
)
=======
export class CameraPure extends React.Component<CameraPureType> {
  static defaultProps = {
    useFullScreen: () => {},
  }

  componentDidMount() {
    if (this.props.method === 'face') {
      this.props.useFullScreen(true)
    }
  }

  componentWillUnmount() {
    this.props.useFullScreen(false)
  }

  render() {
    const {method, title, subTitle, onUserMedia, onUploadFallback, hasError, cameraError,
      onFailure, webcamRef, isFullScreen, i18n, video, trackScreen} = this.props;
    return (
      <div className={style.camera}>
        <Title {...{title, subTitle, isFullScreen}} smaller={true}/>
        <div className={classNames(style["video-overlay"], {[style.overlayFullScreen]: isFullScreen})}>
          {
            hasError ?
              <CameraError {...{cameraError, onUploadFallback, i18n, trackScreen}}/> :
              null
          }
          <Webcam
            className={style.video}
            audio={!!video}
            height={720}
            {...{onUserMedia, ref: webcamRef, onFailure}}
          />
          <Overlay {...{method, isFullScreen}}/>
        </div>
      </div>
    )
  }
}
>>>>>>> 84c3136b

const permissionErrors = ['PermissionDeniedError', 'NotAllowedError', 'NotFoundError']

export default class Camera extends React.Component<CameraType, CameraStateType> {
  webcam: ?React$ElementRef<typeof Webcam> = null

  static defaultProps = {
    onFailure: () => {},
    useFullScreen: () => {},
  }

  state: CameraStateType = {
    hasError: false,
    hasGrantedPermission: undefined,
    hasSeenPermissionsPrimer: false,
    cameraError: {},
  }

  componentDidMount () {
    this.props.trackScreen('camera')
    checkIfWebcamPermissionGranted(hasGrantedPermission =>
      this.setState({ hasGrantedPermission: hasGrantedPermission || undefined }))
    if (this.props.method === 'face') {
      this.props.useFullScreen(true)
    }
  }

  componentWillUnmount() {
    this.props.useFullScreen(false)
  }

  setPermissionsPrimerSeen = () => {
    this.setState({ hasSeenPermissionsPrimer: true })
  }

  renderCamera = () => {
    const props = {
      ...this.props,
      onUserMedia: this.handleUserMedia,
      onFailure: this.handleWebcamFailure,
      hasError: this.state.hasError,
      cameraError: this.state.cameraError,
      hasGrantedPermission: this.state.hasGrantedPermission,
    };
    if (this.props.autoCapture) return <AutoCapture {...props} />
    return process.env.LIVENESS_ENABLED && this.props.liveness ?
      <Video {...props} /> :
      <Photo {...props} />
  }

  handleUserMedia = () => {
    this.setState({ hasGrantedPermission: true })
  }

  handleWebcamFailure = (error: Error) => {
    if (permissionErrors.includes(error.name)) {
      this.setState({ hasGrantedPermission: false })
    } else {
      this.setState({ hasError: true, cameraError: { name: 'CAMERA_NOT_WORKING', type: 'error' }})
    }
    this.props.onFailure()
  }

  reload = () => window.location.reload()

  render = () => {
    const { hasSeenPermissionsPrimer, hasGrantedPermission } = this.state;
    return (
      hasGrantedPermission === false ?
        <PermissionsRecover {...this.props} onRefresh={this.reload} /> :
        (hasGrantedPermission || hasSeenPermissionsPrimer) ?
          this.renderCamera() :
          <PermissionsPrimer
            {...this.props}
            onNext={this.setPermissionsPrimerSeen}
          />
    )
  }
}<|MERGE_RESOLUTION|>--- conflicted
+++ resolved
@@ -47,11 +47,7 @@
     }
   }
 
-<<<<<<< HEAD
-  handleUpload = (event) => {
-=======
   handleFallback = (event) => {
->>>>>>> 84c3136b
     if (this.fileInput) { this.props.onUploadFallback(this.fileInput.files[0]) }
     // Remove target value to allow upload of the same file if needed
     event.target.value = null
@@ -90,16 +86,15 @@
 // height and width you will hit an OverconstrainedError if the camera does not
 // support the precise resolution.
 
-<<<<<<< HEAD
 export const CameraPure = ({method, title, subTitle, onUploadFallback, hasError,
                             onUserMedia, onFailure, webcamRef, isFullScreen, i18n,
-                            video, trackScreen}: CameraPureType) => (
+                            video, trackScreen, cameraError}: CameraPureType) => (
   <div className={style.camera}>
     <Title {...{title, subTitle, isFullScreen}} smaller={true}/>
     <div className={classNames(style["video-overlay"], {[style.overlayFullScreen]: isFullScreen})}>
       {
         hasError ?
-          <CameraError {...{onUploadFallback, i18n, trackScreen}}/> :
+          <CameraError {...{cameraError, onUploadFallback, i18n, trackScreen}}/> :
           null
       }
       <Webcam
@@ -113,47 +108,6 @@
     </div>
   </div>
 )
-=======
-export class CameraPure extends React.Component<CameraPureType> {
-  static defaultProps = {
-    useFullScreen: () => {},
-  }
-
-  componentDidMount() {
-    if (this.props.method === 'face') {
-      this.props.useFullScreen(true)
-    }
-  }
-
-  componentWillUnmount() {
-    this.props.useFullScreen(false)
-  }
-
-  render() {
-    const {method, title, subTitle, onUserMedia, onUploadFallback, hasError, cameraError,
-      onFailure, webcamRef, isFullScreen, i18n, video, trackScreen} = this.props;
-    return (
-      <div className={style.camera}>
-        <Title {...{title, subTitle, isFullScreen}} smaller={true}/>
-        <div className={classNames(style["video-overlay"], {[style.overlayFullScreen]: isFullScreen})}>
-          {
-            hasError ?
-              <CameraError {...{cameraError, onUploadFallback, i18n, trackScreen}}/> :
-              null
-          }
-          <Webcam
-            className={style.video}
-            audio={!!video}
-            height={720}
-            {...{onUserMedia, ref: webcamRef, onFailure}}
-          />
-          <Overlay {...{method, isFullScreen}}/>
-        </div>
-      </div>
-    )
-  }
-}
->>>>>>> 84c3136b
 
 const permissionErrors = ['PermissionDeniedError', 'NotAllowedError', 'NotFoundError']
 
