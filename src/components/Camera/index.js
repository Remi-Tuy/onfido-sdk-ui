// @flow
import * as React from 'react'

import { h } from 'preact'
import Webcam from 'react-webcam-onfido'
import classNames from 'classnames'
import withFailureHandling from './withFailureHandling'
import withPermissionsFlow from '../CameraPermissions/withPermissionsFlow'
import style from './style.css'
import { compose } from '~utils/func'
import { localised } from '../../locales'

// Specify just a camera height (no width) because on safari if you specify both
// height and width you will hit an OverconstrainedError if the camera does not
// support the precise resolution.
const cameraHeight = 720

export type Props = {
  translate: (string, ?{}) => string,
  className?: string,
  containerClassName?: string,
  children?: React.Node,
  renderError?: React.Node,
  renderTitle?: React.Node,
  onFailure?: Error => void,
  onUserMedia?: Function,
  webcamRef: React.Ref<typeof Webcam>,
  video?: boolean,
<<<<<<< HEAD
  facing?: 'user' | 'environment',
  idealCameraHeight?: number
=======
  ariaLabel?: string
>>>>>>> 976385e5
}

const CameraPure = ({
  className,
  containerClassName,
  renderTitle,
  renderError,
  children,
  webcamRef,
  onUserMedia,
  onFailure,
  video,
  translate,
  facing = 'user',
  idealCameraHeight
}: Props) => (
  <div className={classNames(style.camera, className)}>
    {renderTitle}
    <div className={classNames(style.container, containerClassName)}>
      <div className={style.webcamContainer} role='group' aria-describedby='cameraViewAriaLabel'>
        <Webcam
          className={style.video}
          audio={!!video}
          height={idealCameraHeight || cameraHeight}
          facingMode={facing}
          {...{ onUserMedia, ref: webcamRef, onFailure }}
        />
      </div>
      <div id='cameraViewAriaLabel' aria-label={translate('accessibility.camera_view')}></div>
      {children}
      {renderError}
    </div>
  </div>
)

export default compose(
  localised,
  withFailureHandling,
  withPermissionsFlow
)(CameraPure)<|MERGE_RESOLUTION|>--- conflicted
+++ resolved
@@ -26,12 +26,8 @@
   onUserMedia?: Function,
   webcamRef: React.Ref<typeof Webcam>,
   video?: boolean,
-<<<<<<< HEAD
   facing?: 'user' | 'environment',
   idealCameraHeight?: number
-=======
-  ariaLabel?: string
->>>>>>> 976385e5
 }
 
 const CameraPure = ({
