// @flow
import * as React from 'react'

import { h } from 'preact'
import Webcam from 'react-webcam-onfido'

import { Overlay } from '../Overlay'
import Title from '../Title'
import Error from '../Error'
import AutoCapture from './AutoCapture'
import Photo from './Photo'
import Liveness from '../Liveness'
import PermissionsPrimer from './Permissions/Primer'
import PermissionsRecover from './Permissions/Recover'
<<<<<<< HEAD
import CustomFileInput from '../CustomFileInput'
=======
import { isDesktop } from '../utils'
>>>>>>> ebed81d1

import classNames from 'classnames'
import style from './style.css'
import type { CameraPureType, CameraType, CameraActionType, CameraStateType, FlowNameType } from './CameraTypes'
import { checkIfWebcamPermissionGranted, parseTags } from '../utils'

export const CameraActions = ({children}: CameraActionType) => {
  return (
    <div className={style.captureActions}>
      {children}
    </div>
  )
}

type CameraErrorType = {
  changeFlowTo: FlowNameType => void,
  onUploadFallback: File => void,
  trackScreen: Function,
  i18n: Object,
  method: string,
  cameraError: Object,
  cameraErrorFallback?: string => React.Node,
  cameraErrorHasBackdrop?: boolean,
}

class CameraError extends React.Component<CameraErrorType> {

  componentDidMount () {
    if (this.props.cameraError.type === 'error') {
      this.props.trackScreen('camera_error')
    }
  }

  handleFileInputClick = () => {
    if (this.props.cameraError.type === 'warning') {
      this.props.trackScreen('fallback_triggered')
    }
  }

<<<<<<< HEAD
  errorInstructions = (text) =>
    <CustomFileInput
      className={style.errorLink}
      onFileSelected={this.props.onUploadFallback}
      onClick={this.handleFileInputClick}
      accept="image/*"
      capture={ this.props.method === 'face' ? 'user' : true }
    >
=======
  basicCameraFallback = (text: string) =>
    <span onClick={this.onFallbackClick} className={style.fallbackLink}>
>>>>>>> ebed81d1
      { text }
    </CustomFileInput>

  crossDeviceFallback = (text: string) =>
    <span onClick={() => this.props.changeFlowTo('crossDeviceSteps')} className={style.fallbackLink}>
      {text}
    </span>

  defaultFallback = isDesktop ? this.crossDeviceFallback : this.basicCameraFallback

  render = () => {
    const {
      cameraError, cameraErrorHasBackdrop, i18n,
      cameraErrorFallback = this.defaultFallback,
    } = this.props
    return (
      <div className={classNames(style.errorContainer, style[`${cameraError.type}ContainerType`], {
        [style.errorHasBackdrop]: cameraErrorHasBackdrop,
      })}>
        <Error
          className={style.errorMessage}
          i18n={i18n}
          error={cameraError}
          renderInstruction={ str => parseTags(str, ({text}) => cameraErrorFallback(text)) }
        />
      </div>
    )
  }
}

// Specify just a camera height (no width) because on safari if you specify both
// height and width you will hit an OverconstrainedError if the camera does not
// support the precise resolution.

export const CameraPure = ({method, title, subTitle, onUploadFallback, hasError,
                            onUserMedia, onFailure, webcamRef, isFullScreen, i18n,
                            isWithoutHole, className, video, changeFlowTo,
                            trackScreen, cameraError, cameraErrorFallback,
                            cameraErrorHasBackdrop}: CameraPureType) => (

  <div className={classNames(style.camera, className)}>
    <Title {...{title, subTitle, isFullScreen}} smaller={true}/>
    <div className={classNames(style.container,
      {[style.fullScreenContainer]: isFullScreen,
        [style.autoCaptureContainer]: !isFullScreen})}>
      {
        hasError ?
          <CameraError {...{
            cameraError, cameraErrorHasBackdrop, cameraErrorFallback,
            onUploadFallback, i18n, trackScreen, changeFlowTo, method,
          }}/> :
          null
      }
      <div className={style.webcamContainer}><Webcam
        className={style.video}
        audio={!!video}
        height={720}
        facingMode={"user"}
        {...{onUserMedia, ref: webcamRef, onFailure}}
      /></div>
      <Overlay {...{method, isFullScreen, isWithoutHole}} />
    </div>
  </div>
)

const permissionErrors = ['PermissionDeniedError', 'NotAllowedError', 'NotFoundError']

export default class Camera extends React.Component<CameraType, CameraStateType> {
  webcam: ?React$ElementRef<typeof Webcam> = null

  static defaultProps = {
    onFailure: () => {},
    useFullScreen: () => {},
  }

  state: CameraStateType = {
    hasError: false,
    hasGrantedPermission: undefined,
    hasSeenPermissionsPrimer: false,
    cameraError: {},
  }

  componentDidMount () {
    this.props.trackScreen('camera')
    checkIfWebcamPermissionGranted(hasGrantedPermission =>
      this.setState({ hasGrantedPermission: hasGrantedPermission || undefined }))
    this.useFullScreenIfNeeded()
  }

  componentDidUpdate(prevProps: CameraType, prevState: CameraStateType) {
    if (prevState.hasGrantedPermission !== this.state.hasGrantedPermission ||
        prevState.hasSeenPermissionsPrimer !== this.state.hasSeenPermissionsPrimer
    ) {
      this.useFullScreenIfNeeded()
    }
  }

  componentWillUnmount() {
    this.props.useFullScreen(false)
  }

  useFullScreenIfNeeded() {
    const { method } = this.props
    const { hasSeenPermissionsPrimer, hasGrantedPermission } = this.state
    const needsFullScreen = method === 'face' &&
                            hasGrantedPermission !== false &&
                            (hasGrantedPermission || hasSeenPermissionsPrimer)
    this.props.useFullScreen(needsFullScreen)
  }

  setPermissionsPrimerSeen = () => {
    this.setState({ hasSeenPermissionsPrimer: true })
  }

  renderCamera = () => {
    const props = {
      ...this.props,
      onUserMedia: this.handleUserMedia,
      onFailure: this.handleWebcamFailure,
      hasError: this.state.hasError,
      cameraError: this.state.cameraError,
      hasGrantedPermission: this.state.hasGrantedPermission,
    }

    if (this.props.autoCapture) return <AutoCapture {...props} />
    return this.props.liveness ?
      <Liveness {...props} /> :
      <Photo {...props} />
  }

  handleUserMedia = () => {
    this.setState({ hasGrantedPermission: true })
  }

  handleWebcamFailure = (error: Error) => {
    if (permissionErrors.includes(error.name)) {
      this.setState({ hasGrantedPermission: false })
    } else {
      this.setState({ hasError: true, cameraError: { name: 'CAMERA_NOT_WORKING', type: 'error' }})
    }
    this.props.onFailure()
  }

  reload = () => window.location.reload()

  render = () => {
    const { hasSeenPermissionsPrimer, hasGrantedPermission } = this.state
    return (
      hasGrantedPermission === false ?
        <PermissionsRecover {...this.props} onRefresh={this.reload} /> :
        (hasGrantedPermission || hasSeenPermissionsPrimer) ?
          this.renderCamera() :
          <PermissionsPrimer
            {...this.props}
            onNext={this.setPermissionsPrimerSeen}
          />
    )
  }
}<|MERGE_RESOLUTION|>--- conflicted
+++ resolved
@@ -12,11 +12,8 @@
 import Liveness from '../Liveness'
 import PermissionsPrimer from './Permissions/Primer'
 import PermissionsRecover from './Permissions/Recover'
-<<<<<<< HEAD
 import CustomFileInput from '../CustomFileInput'
-=======
 import { isDesktop } from '../utils'
->>>>>>> ebed81d1
 
 import classNames from 'classnames'
 import style from './style.css'
@@ -56,8 +53,7 @@
     }
   }
 
-<<<<<<< HEAD
-  errorInstructions = (text) =>
+  basicCameraFallback = (text: string) =>
     <CustomFileInput
       className={style.errorLink}
       onFileSelected={this.props.onUploadFallback}
@@ -65,10 +61,6 @@
       accept="image/*"
       capture={ this.props.method === 'face' ? 'user' : true }
     >
-=======
-  basicCameraFallback = (text: string) =>
-    <span onClick={this.onFallbackClick} className={style.fallbackLink}>
->>>>>>> ebed81d1
       { text }
     </CustomFileInput>
 
