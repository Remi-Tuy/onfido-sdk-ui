--- conflicted
+++ resolved
@@ -40,13 +40,9 @@
   onVideoRecorded: ?Blob => void,
   trackScreen: Function,
   hasError?: boolean,
-<<<<<<< HEAD
   useFullScreen: boolean => void,
-  liveness: boolean
-=======
   liveness: boolean,
   hasGrantedPermission?: boolean,
->>>>>>> 84c3136b
 }
 
 type CameraStateType = {
