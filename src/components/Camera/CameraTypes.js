--- conflicted
+++ resolved
@@ -3,16 +3,13 @@
 import * as React from 'react'
 import type { ChallengeType } from '../Liveness/Challenge'
 
-<<<<<<< HEAD
 type FlowNameType = 'crossDeviceSteps' | 'captureSteps'
-=======
 
 type ChallengeData = {
   id: string,
   challenges: Array<ChallengeType>,
   switchSeconds?: number,
 }
->>>>>>> 29aa3c92
 
 type CameraCommonType = {
   autoCapture: boolean,
