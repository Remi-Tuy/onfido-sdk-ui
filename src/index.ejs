--- conflicted
+++ resolved
@@ -40,7 +40,6 @@
                       return a;
                     }, {});
       var useModal = options.useModal === "true"
-
       if (!useModal){
         document.getElementById("button").style.visibility = "hidden";
       }
@@ -69,11 +68,8 @@
         {
           type: 'face',
           options:{
-<<<<<<< HEAD
             liveness: options.liveness === "true",
-=======
             useWebcam: options.useWebcam !== "false",
->>>>>>> d7bc2b7f
           }
         },
         'complete'
