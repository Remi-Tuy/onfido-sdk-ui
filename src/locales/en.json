--- conflicted
+++ resolved
@@ -177,12 +177,19 @@
   },
   "cross_device": {
     "intro": {
-      "title": "Continue on your phone",
-      "sub_title": "Here's how to do it:",
-      "description_li_1": "Send a secure link to your phone",
-      "description_li_2": "Open the link and complete the tasks",
-      "description_li_3": "Check back here to finish the submission",
-      "action": "Get secure link"
+      "document": {
+        "title": "Continue verification on your mobile",
+        "take_photos": "We'll walk you through taking the photos",
+        "action": "Continue"
+      },
+      "face": {
+        "title": "Continue face verification on your mobile",
+        "take_photos": "Complete face verification to prove it's really you",
+        "action": "Continue"
+      },
+      "sub_title": "It's easy, fast and secure.",
+      "sms": "We'll SMS a secure link to your mobile (no app download required)",
+      "return_computer": "Return to your computer to complete your verification"
     },
     "client_success": {
       "title":"Uploads successful",
@@ -280,11 +287,7 @@
       "instruction": "Make sure all the document is in the photo"
     },
     "invalid_type": {
-<<<<<<< HEAD
-      "message": "File not uploading.",
-=======
       "message": "File not uploaded.",
->>>>>>> 6c8c8451
       "instruction": "Try using another file type."
     },
     "unsupported_file": {
