{
  "welcome": {
    "title": "Open your new bank account",
    "description_p_1": "To open a bank account, we will need to verify your identity.",
    "description_p_2": "It will only take a couple of minutes.",
    "next_button": "Verify Identity"
  },
  "document_selector": {
    "title": "Verify your identity",
    "hint": "Select the type of document you would like to upload"
  },
  "capture": {
    "driving_licence": {
      "front": {
        "title": "Front of license",
        "instructions": "Upload front of license from your computer",
        "webcam": "Position the front of license in the frame (it will be automatically detected)"
      },
      "back": {
        "title": "Back of license",
        "instructions": "Upload back of license from your computer",
        "webcam": "Position the back of license in the frame (it will be automatically detected)"
      }
    },
    "national_identity_card": {
      "front": {
        "title": "Front of card",
        "instructions": "Upload front of card from your computer",
        "webcam": "Position the front of card in the frame (it will be automatically detected)"
      },
      "back": {
        "title": "Back of card",
        "instructions": "Upload back of card from your computer",
        "webcam": "Position the back of card in the frame (it will be automatically detected)"
      }
    },
    "passport": {
      "front": {
        "title": "Passport photo page",
        "instructions": "Upload passport photo page from your computer",
        "webcam": "Position your passport photo page in the frame (it will be automatically detected)"
      }
    },
    "face": {
      "title": "Take a selfie",
      "upload_title": "Selfie",
      "instructions": "Upload a selfie from your computer",
      "webcam": "Position your face in the oval",
      "button": "Take selfie"
    },
    "liveness": {
      "start": "Start",
      "stop": "Stop",
      "recording": "Recording",
      "press_record": "Press record and follow the instructions",
      "intro": {
        "title": "Let’s make sure nobody’s impersonating you",
        "two_actions": "We’ll ask you to film yourself performing <bolder>2 simple actions</bolder>",
        "speak_out_loud": "One will involve <bolder>speaking out loud</bolder>",
        "continue": "Continue"
      },
      "challenges": {
        "position_face": "Position your face in the oval",
        "repeat_digits": "Say each digit out loud",
        "move_head": "Look over your %{side} shoulder",
        "right": "right",
        "left": "left",
        "redo_video": "Redo video actions",
        "done_next": "When you’re done, press next",
        "done_stop": "When you’re done, press stop",
        "next": "Next"
      }
    }
  },
  "confirm": {
    "document": {
      "title": "Check readability"
    },
    "driving_licence": {
      "message": "Make sure your license details are clear to read, with no blur or glare"
    },
    "national_identity_card": {
      "message": "Make sure your card details are clear to read, with no blur or glare"
    },
    "passport": {
      "message": "Make sure your passport details are clear to read, with no blur or glare"
    },
    "face": {
      "title": "Check selfie",
      "message": "Make sure your selfie clearly shows your face"
    },
    "confirm": "Confirm",
    "continue": "Continue",
    "redo": "Redo"
  },
  "capture_parentheses": "(or drop your file here)",
  "complete": {
    "message": "Verification complete",
    "submessage": "Thank you."
  },
  "cross_device": {
    "intro": {
      "document": {
        "title": "Take pictures on your mobile",
        "take_photos": "We’ll walk you through taking the ID photos",
        "action": "Let’s start"
      },
      "face": {
        "title": "Take a selfie on your mobile",
        "take_photos": "We’ll walk you through taking your selfie",
        "action": "Continue"
      },
      "sub_title": "Continue verification on your mobile for best results. It’s easy, fast and secure.",
      "sms": "We’ll SMS a secure link to your mobile (no app download required)",
      "take_photos": "We’ll walk you through taking the ID photos",
      "return_computer": "Return to your computer to complete your verification"
    },
    "client_success": {
      "title":"Uploads successful",
      "sub_title":"You can now return to your computer to continue",
      "body": "Your computer may take a few seconds to update"
    },
    "link": {
      "title": "Continue verification on your mobile",
      "sub_title": "We’ll text a one-time secure link to your mobile",
      "link_copy": {
        "action": "Copy",
        "success": "Copied"
      },
      "button_copy": {
        "action":  "Send link",
        "status": "Sending"
      },
      "sms_label": "Mobile number",
      "copy_link_label": "Copy link instead:"
    },
    "submit": {
      "title": "Great, that’s everything we need",
      "sub_title": "We’re now ready to verify your identity",
      "selfie_uploaded": "Selfie uploaded",
      "action": "Submit verification",
      "multiple_docs_uploaded":"Documents uploaded",
      "one_doc_uploaded": "Document uploaded"
    },
    "phone_number_placeholder": "Enter mobile number",
    "loading": "Loading...",
    "mobile_connected": {
      "title": {
        "message": "Connected to your mobile",
        "submessage": "Once you've finished we'll take you to the next step"
      },
      "tips": {
        "item_1": "Keep this window open while using your mobile",
        "item_2": "Your mobile link will expire in one hour",
        "item_3": "Don't refresh this page"
      }
    },
    "mobile_notification_sent": {
      "title": "Check your mobile",
      "submessage": "We’ve sent a secure link to %{number}",
      "bold_message": "It may take a few minutes to arrive",
      "tips": {
        "item_1": "Keep this window open while using your mobile",
        "item_2": "Your mobile link will expire in one hour"
      },
      "resend_link": "Resend link"
    },
    "switch_device": {
      "header": "Need to use your mobile to take photos?",
      "submessage": "Securely continue verification on your mobile"
    },
    "tips": "Tips"
  },
  "privacy": {
    "title": "You'll have to upload a photo of your identity document",
    "item_1": "All your document details must be visible",
    "item_2": "Your document must be in colour",
    "item_3": "Avoid light reflections",
    "small_print": "By continuing, you agree to the <terms>Onfido Terms of Use</terms> and understand that your information, including your facial identifiers, will be processed in accordance with the <privacy>Onfido Privacy Policy</privacy>",
    "decline": "Decline",
    "continue": "Continue"
  },
  "webcam_permissions": {
    "allow_access": "Allow camera access",
    "enable_webcam_for_selfie": "Enable your webcam to take a selfie with your device",
    "click_allow": "Click Allow on the popup that will appear on the next screen",
    "allow": "Allow",
    "why": "Why do I need to do this?",
    "if_denied": "If you deny camera access, you won't be able to take pictures and complete the verification process.",
    "enable_webcam": "Enable webcam",
    "access_denied": "Camera access is denied",
    "recover_access": "Recover camera access to take a selfie with your device",
    "recovery": "Recovery",
    "follow_steps": "Follow these steps to recover camera access:",
    "grant_access": "Grant access to your camera from your browser settings",
    "refresh_page": "Refresh this page to restart the identity verification process",
    "refresh": "Refresh"
  },
  "errors": {
    "invalid_capture": {
      "message":"No document detected",
      "instruction": "Make sure all the document is in the photo"
    },
    "invalid_type": {
      "message": "File not uploading",
      "instruction": "Try using another file type"
    },
    "unsupported_file": {
      "message": "Unsupported file type",
      "instruction": "Try using a .jpg or .png file"
    },
    "invalid_size": {
      "message": "File size too large",
      "instruction": "Size needs to be smaller than 10MB"
    },
    "no_face": {
      "message": "No face found",
      "instruction": "Your face is needed in the selfie"
    },
    "multiple_faces": {
      "message": "Multiple faces found",
      "instruction": "Only your face can be in the selfie"
    },
    "server_error": {
      "message": "Connection lost",
      "instruction": "Please try again"
    },
    "glare_detected": {
      "message": "Glare detected",
      "instruction": "All details should be clear and readable"
    },
    "sms_failed": {
      "message": "Something's gone wrong",
      "instruction": "Copy the below link to your mobile instead"
    },
    "sms_overuse": {
      "message": "Too many resend attempts",
      "instruction": "Copy the below link to your mobile instead"
    },
    "lazy_loading": {
      "message": "An error occurred while loading the component"
    },
    "invalid_number": {
      "message": "Check your mobile number is correct"
    },
    "generic_client_error": {
      "message": "Something's gone wrong",
      "instruction": "You’ll need to restart your verification on your computer"
    },
    "camera_not_working": {
      "message": "Your camera isn’t working",
<<<<<<< HEAD
      "instruction": "It may be disconnected or not functional. <retry>Try again.</retry>"
    },
    "liveness_timeout": {
      "message": "Looks like you took too long",
      "instruction": "Remember to press stop when you're done"
=======
      "instruction": "It may be disconnected or not functional. <uploadFallback>Try again.</uploadFallback>"
    },
    "camera_inactive": {
      "message": "Having camera problems?",
      "instruction": "<uploadFallback>Upload a selfie image</uploadFallback> to continue"
>>>>>>> 5c9ea6a4
    }
  },
  "passport": "Passport",
  "driving_licence": "Driver's License",
  "national_identity_card": "Identity Card",
  "short_passport": "passport",
  "short_driving_licence": "license",
  "short_national_identity_card": "card",
  "back": "back",
  "cancel": "Cancel"
}<|MERGE_RESOLUTION|>--- conflicted
+++ resolved
@@ -249,19 +249,15 @@
     },
     "camera_not_working": {
       "message": "Your camera isn’t working",
-<<<<<<< HEAD
-      "instruction": "It may be disconnected or not functional. <retry>Try again.</retry>"
+      "instruction": "It may be disconnected or not functional. <uploadFallback>Try again.</uploadFallback>"
     },
     "liveness_timeout": {
       "message": "Looks like you took too long",
       "instruction": "Remember to press stop when you're done"
-=======
-      "instruction": "It may be disconnected or not functional. <uploadFallback>Try again.</uploadFallback>"
     },
     "camera_inactive": {
       "message": "Having camera problems?",
       "instruction": "<uploadFallback>Upload a selfie image</uploadFallback> to continue"
->>>>>>> 5c9ea6a4
     }
   },
   "passport": "Passport",
