--- conflicted
+++ resolved
@@ -157,13 +157,8 @@
   "cross_device": {
     "intro": {
       "document": {
-<<<<<<< HEAD
-        "title": "Take pictures on your mobile",
+        "title": "Continue verification on your mobile",
         "take_photos": "We’ll walk you through taking the photos",
-=======
-        "title": "Continue verification on your mobile",
-        "take_photos": "We’ll walk you through taking the ID photos",
->>>>>>> fc6876bb
         "action": "Let’s start"
       },
       "face": {
