--- conflicted
+++ resolved
@@ -105,13 +105,8 @@
   "cross_device": {
     "intro": {
       "document": {
-<<<<<<< HEAD
-        "title": "Tome fotos con su móvil",
+        "title": "Continúe la verificación en su móvil",
         "take_photos": "Lo guiaremos en cómo tomar fotos",
-=======
-        "title": "Continúe la verificación en su móvil",
-        "take_photos": "Lo guiaremos en cómo tomar fotos de identificación",
->>>>>>> fc6876bb
         "action":  "Empecemos"
       },
       "face": {
