--- conflicted
+++ resolved
@@ -18,11 +18,6 @@
   server=$([[ ${CI} = "true" ]] && echo "travis" || echo "dev")
   echo "Running local server..."
   exec 3< <(npm run $server)
-<<<<<<< HEAD
-
-  sed '/webpack: Compiled successfully.$/q' <&3 ; cat <&3 &
-=======
->>>>>>> 5c8791ff
 
   # go to test directory
   cd $TESTS_PATH
