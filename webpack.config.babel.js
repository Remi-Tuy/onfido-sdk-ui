import webpack from 'webpack';
import packageJson from './package.json'
import ExtractTextPlugin from 'extract-text-webpack-plugin';
import HtmlWebpackPlugin from 'html-webpack-plugin';
import autoprefixer from 'autoprefixer';
import customMedia from 'postcss-custom-media';
import url from 'postcss-url';
import mapObject from 'object-loops/map'
import mapKeys from 'object-loops/map-keys'

// ENV can be one of: development | staging | production
const ENV = process.env.NODE_ENV || 'production'
// For production and staging we should build production ready code i.e. fully
// minified so that testing staging is as realistic as possible
const PRODUCTION_BUILD = ENV !== 'development'
const WEBPACK_ENV = PRODUCTION_BUILD ? 'production' : 'development'
// For production we should use the production API, for staging and development
// we should use the staging API
const PRODUCTION_API = ENV === 'production'
const DEV_OR_STAGING = ENV !== 'production'

const baseRules = [{
  test: /\.jsx?$/,
  include: [
    `${__dirname}/src`
  ],
  use: ['babel-loader']
},
{
  test: /\.json$/,
  use: ['json-loader']
},
{
  test: /\.(xml|txt|md)$/,
  use: ['raw-loader']
}];

const baseStyleLoaders = (modules=true) => [
  //ref: https://github.com/unicorn-standard/pacomo The standard used for naming the CSS classes
  //ref: https://github.com/webpack/loader-utils#interpolatename The parsing rules used by webpack
  {
    loader: 'css-loader',
    options: {
      sourceMap: true,
      modules,
      localIdentName: 'onfido-sdk-ui-[folder]-[local]'
    }
  },
  {
    loader: `postcss-loader`,
    options: {
      plugins: () => [
        customMedia(),
        autoprefixer({ browsers: 'last 2 versions' }),
        url({ url: "inline" })
      ],
      sourceMap: true
    }
  },
  {
    loader: 'less-loader',
    options: {
      sourceMap: true
    }
  }
];

const PROD_CONFIG = {
  'ONFIDO_API_URL': 'https://api.onfido.com',
  'ONFIDO_SDK_URL': 'https://sdk.onfido.com',
  'JWT_FACTORY': 'https://token-factory.onfido.com/sdk_token',
  'DESKTOP_SYNC_URL' : 'https://sync.onfido.com',
  'MOBILE_URL' : 'https://id.onfido.com',
  'SMS_DELIVERY_URL': 'https://telephony.onfido.com',
<<<<<<< HEAD
=======
  'BUNDLES_PATH' : `https://s3-eu-west-1.amazonaws.com/onfido-assets-production/web-sdk-releases/${packageJson.version}/`,
>>>>>>> bd4d2adf
}

const STAGING_CONFIG = {
  'ONFIDO_API_URL': 'https://apidev.onfido.com',
  'ONFIDO_SDK_URL': 'https://sdk-staging.onfido.com',
  'JWT_FACTORY': 'https://token-factory-dev.onfido.com/sdk_token',
  'DESKTOP_SYNC_URL' : 'https://sync-dev.onfido.com',
  'MOBILE_URL' : 'https://id-dev.onfido.com',
  'SMS_DELIVERY_URL' : 'https://telephony-dev.onfido.com',
<<<<<<< HEAD
=======
  'BUNDLES_PATH' : '/',
>>>>>>> bd4d2adf
}

const CONFIG = PRODUCTION_API ? PROD_CONFIG : STAGING_CONFIG

const formatDefineHash = defineHash =>
  mapObject(
    mapKeys(defineHash, key => `process.env.${key}`),
    value => JSON.stringify(value)
  )

const basePlugins = [
  new webpack.NoEmitOnErrorsPlugin(),
  new webpack.DefinePlugin(formatDefineHash({
    'NODE_ENV': WEBPACK_ENV,
    'ONFIDO_API_URL': CONFIG.ONFIDO_API_URL,
    'ONFIDO_SDK_URL': CONFIG.ONFIDO_SDK_URL,
    'SDK_VERSION': packageJson.version,
    'WOOPRA_DOMAIN': `${DEV_OR_STAGING ? 'dev-':''}onfido-js-sdk.com`,
    'DESKTOP_SYNC_URL': CONFIG.DESKTOP_SYNC_URL,
    'MOBILE_URL' : CONFIG.MOBILE_URL,
    'SMS_DELIVERY_URL' : CONFIG.SMS_DELIVERY_URL,
<<<<<<< HEAD
    // Increment this with each release
    'BASE_36_VERSION' : '00',
=======
    // Increment BASE_36_VERSION with each release following Base32 notation, i.e AA -> AB
    // Do it only when we introduce a breaking change between SDK and cross device client
    // ref: https://en.wikipedia.org/wiki/Base32
    'BASE_36_VERSION' : 'AA',
>>>>>>> bd4d2adf
  }))
]

const baseConfig = {
  context: `${__dirname}/src`,
  entry: './index.js',

  resolve: {
    extensions: ['.jsx', '.js', '.json', '.less'],
    modules: [
      `${__dirname}/node_modules`,
      `${__dirname}/src`
    ],
    alias: {
      'react': 'preact-compat',
      'react-dom': 'preact-compat',
      'react-modal': 'react-modal-onfido'
    }
  },

  stats: { colors: true },

  node: {
    global: true,
    process: false,
    Buffer: false,
    __filename: false,
    __dirname: false,
    setImmediate: false
  },

  devtool: PRODUCTION_BUILD ? 'source-map' : 'eval-source-map'
};


const configDist = {
  ...baseConfig,

  output: {
    library: 'Onfido',
    libraryTarget: 'umd',
    path: `${__dirname}/dist`,
<<<<<<< HEAD
    publicPath: '/',
    filename: 'onfido.min.js',
    chunkFilename: '[name].bundle.js'
=======
    publicPath: CONFIG.BUNDLES_PATH,
    filename: 'onfido.min.js',
    chunkFilename: 'onfido.[name].min.js'
>>>>>>> bd4d2adf
  },

  module: {
    rules: [
      ...baseRules,
      {
        test: /\.(less|css)$/,
        exclude: [`${__dirname}/node_modules`],
        use: ExtractTextPlugin.extract({
          fallback: 'style-loader',
          use: baseStyleLoaders()
        })
      },
      {
        test: /\.(less|css)$/,
        include: [`${__dirname}/node_modules`],
        use: ExtractTextPlugin.extract({
          fallback: 'style-loader',
          use: baseStyleLoaders(false)
        })
      },
      {
        test: /\.(svg|woff2?|ttf|eot|jpe?g|png|gif)(\?.*)?$/i,
        use: ['file-loader?name=images/[name]_[hash:base64:5].[ext]']
      },
      {
        test: /\.html$/,
        use: ['html-loader?interpolate']
      }
    ]
  },

  plugins: [
    ...basePlugins,
    new ExtractTextPlugin({
      filename: 'style.css',
      allChunks: true,
      disable: !PRODUCTION_BUILD
    }),
    new HtmlWebpackPlugin({
        template: './index.ejs',
        minify: { collapseWhitespace: true },
        inject: 'body',
        JWT_FACTORY: CONFIG.JWT_FACTORY,
        DESKTOP_SYNC_URL: CONFIG.DESKTOP_SYNC_URL,
    }),
    ... PRODUCTION_BUILD ?
      [
        new webpack.optimize.UglifyJsPlugin({
          beautify: false,
          sourceMap: true,
          compress: {
            pure_getters: true,
            unsafe: true,
            unsafe_comps: true,
            screw_ie8: true,
            warnings: false,
            unused: true,
            dead_code: true
          }
        }),
        new webpack.LoaderOptionsPlugin({
          minimize: true,
          debug: false
        })
      ] : []
  ],

  devServer: {
    port: process.env.PORT || 8080,
    host: '0.0.0.0',
    publicPath: '/',
    contentBase: './dist',
    historyApiFallback: true,
    disableHostCheck: true // necessary to test in IE with virtual box, since it goes through a proxy, see: https://github.com/webpack/webpack-dev-server/issues/882
  }
}


const configNpmLib = {
  ...baseConfig,
  name: 'npm-library',
  output: {
    libraryTarget: 'commonjs2',
    path: `${__dirname}/lib`,
    filename: 'index.js'
  },
  module: {
    rules: [
      ...baseRules,
      {
        test: /\.(less|css)$/,
        use: ['style-loader',...baseStyleLoaders()]
      }
    ]
  },
  plugins: [
    ...basePlugins,
    new webpack.optimize.LimitChunkCountPlugin({
      maxChunks: 1
    })
  ]
}

export default [configDist, configNpmLib]<|MERGE_RESOLUTION|>--- conflicted
+++ resolved
@@ -72,10 +72,7 @@
   'DESKTOP_SYNC_URL' : 'https://sync.onfido.com',
   'MOBILE_URL' : 'https://id.onfido.com',
   'SMS_DELIVERY_URL': 'https://telephony.onfido.com',
-<<<<<<< HEAD
-=======
   'BUNDLES_PATH' : `https://s3-eu-west-1.amazonaws.com/onfido-assets-production/web-sdk-releases/${packageJson.version}/`,
->>>>>>> bd4d2adf
 }
 
 const STAGING_CONFIG = {
@@ -85,10 +82,7 @@
   'DESKTOP_SYNC_URL' : 'https://sync-dev.onfido.com',
   'MOBILE_URL' : 'https://id-dev.onfido.com',
   'SMS_DELIVERY_URL' : 'https://telephony-dev.onfido.com',
-<<<<<<< HEAD
-=======
   'BUNDLES_PATH' : '/',
->>>>>>> bd4d2adf
 }
 
 const CONFIG = PRODUCTION_API ? PROD_CONFIG : STAGING_CONFIG
@@ -110,15 +104,10 @@
     'DESKTOP_SYNC_URL': CONFIG.DESKTOP_SYNC_URL,
     'MOBILE_URL' : CONFIG.MOBILE_URL,
     'SMS_DELIVERY_URL' : CONFIG.SMS_DELIVERY_URL,
-<<<<<<< HEAD
-    // Increment this with each release
-    'BASE_36_VERSION' : '00',
-=======
     // Increment BASE_36_VERSION with each release following Base32 notation, i.e AA -> AB
     // Do it only when we introduce a breaking change between SDK and cross device client
     // ref: https://en.wikipedia.org/wiki/Base32
     'BASE_36_VERSION' : 'AA',
->>>>>>> bd4d2adf
   }))
 ]
 
@@ -161,15 +150,9 @@
     library: 'Onfido',
     libraryTarget: 'umd',
     path: `${__dirname}/dist`,
-<<<<<<< HEAD
-    publicPath: '/',
-    filename: 'onfido.min.js',
-    chunkFilename: '[name].bundle.js'
-=======
     publicPath: CONFIG.BUNDLES_PATH,
     filename: 'onfido.min.js',
     chunkFilename: 'onfido.[name].min.js'
->>>>>>> bd4d2adf
   },
 
   module: {
