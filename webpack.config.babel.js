import webpack from 'webpack';
import packageJson from './package.json'
import MiniCssExtractPlugin from 'mini-css-extract-plugin';
import HtmlWebpackPlugin from 'html-webpack-plugin';
import TerserPlugin from 'terser-webpack-plugin';
import autoprefixer from 'autoprefixer';
import customMedia from 'postcss-custom-media';
import url from 'postcss-url';
import mapObject from 'object-loops/map'
import mapKeys from 'object-loops/map-keys'
import SpeedMeasurePlugin from 'speed-measure-webpack-plugin'
import { BundleAnalyzerPlugin } from 'webpack-bundle-analyzer';
import path from 'path';


// NODE_ENV can be one of: development | staging | test | production
const NODE_ENV = process.env.NODE_ENV || 'production'
// For production, test, and staging we should build production ready code
// i.e. fully minified so that testing staging is as realistic as possible
const PRODUCTION_BUILD = NODE_ENV !== 'development'

const baseRules = [
  {
    test: /\.jsx?$/,
    include: [
      `${__dirname}/src`
    ],
    use: [
      'babel-loader',
      {
        loader: "ifdef-loader",
        options: {
         DEMO_IMPORT_MODE: 'window' // possible modes: window | es | commonjs
        }
      }
    ]
  }
];

const baseStyleLoaders = (modules=true) => [
  //ref: https://github.com/unicorn-standard/pacomo The standard used for naming the CSS classes
  //ref: https://github.com/webpack/loader-utils#interpolatename The parsing rules used by webpack
  {
    loader: 'css-loader',
    options: {
      sourceMap: true,
      modules,
      getLocalIdent: (context, localIdentName, localName) => {
        const basePath = path.relative(`${__dirname}/src/components`, context.resourcePath)
        const baseDirFormatted = path.dirname(basePath).replace('/','-')
        return `onfido-sdk-ui-${baseDirFormatted}-${localName}`
      }
    }
  },
  {
    loader: `postcss-loader`,
    options: {
      plugins: () => [
        customMedia(),
        autoprefixer(),
        url({ url: "inline" })
      ],
      sourceMap: true
    }
  },
  {
    loader: 'less-loader',
    options: {
      sourceMap: true
    }
  }
];



const baseStyleRules = (disableExtractToFile = false) =>
 [{
   rule: 'exclude',
   modules: true
 },
 {
   rule: 'include',
   modules: false
 }].map(({rule, modules})=> ({
   test: /\.(less|css)$/,
   [rule]: [`${__dirname}/node_modules`],
   use:
    [
      disableExtractToFile || !PRODUCTION_BUILD ?
        'style-loader' :
        MiniCssExtractPlugin.loader,
      ...baseStyleLoaders(modules)
    ]
 }))

const WOOPRA_DEV_DOMAIN = 'dev-onfido-js-sdk.com'
const WOOPRA_DOMAIN = 'onfido-js-sdk.com'

const PROD_CONFIG = {
  'ONFIDO_API_URL': 'https://api.onfido.com',
  'ONFIDO_SDK_URL': 'https://sdk.onfido.com',
  'ONFIDO_TERMS_URL': 'https://onfido.com/termsofuse',
  'ONFIDO_PRIVACY_URL': 'https://onfido.com/privacy',
  'JWT_FACTORY': 'https://token-factory.onfido.com/sdk_token',
  'DESKTOP_SYNC_URL' : 'https://sync.onfido.com',
  'MOBILE_URL' : 'https://id.onfido.com',
  'SMS_DELIVERY_URL': 'https://telephony.onfido.com',
  'PUBLIC_PATH' : `https://assets.onfido.com/web-sdk-releases/${packageJson.version}/`,
  'RESTRICTED_XDEVICE_FEATURE_ENABLED': true,
  WOOPRA_DOMAIN
}

const TEST_CONFIG = { ...PROD_CONFIG,
  PUBLIC_PATH: '/', 'MOBILE_URL' : '/',
  'RESTRICTED_XDEVICE_FEATURE_ENABLED': false,
  'WOOPRA_DOMAIN': WOOPRA_DEV_DOMAIN
}

const STAGING_CONFIG = {
  'ONFIDO_API_URL': 'https://apidev.onfido.com',
  'ONFIDO_SDK_URL': 'https://sdk-staging.onfido.com',
  'ONFIDO_TERMS_URL': 'https://dev.onfido.com/termsofuse',
  'ONFIDO_PRIVACY_URL': 'https://dev.onfido.com/privacy',
  'JWT_FACTORY': 'https://token-factory-dev.onfido.com/sdk_token',
  'DESKTOP_SYNC_URL' : 'https://sync-dev.onfido.com',
  'MOBILE_URL' : '/',
  'SMS_DELIVERY_URL' : 'https://telephony-dev.onfido.com',
  'PUBLIC_PATH' : '/',
  'RESTRICTED_XDEVICE_FEATURE_ENABLED': true,
  'WOOPRA_DOMAIN': WOOPRA_DEV_DOMAIN
}

const DEVELOPMENT_CONFIG = {
  ...TEST_CONFIG,
}

const CONFIG_MAP = {
  development: DEVELOPMENT_CONFIG,
  staging: STAGING_CONFIG,
  test: TEST_CONFIG,
  production: PROD_CONFIG,
}

const CONFIG = CONFIG_MAP[NODE_ENV]

const formatDefineHash = defineHash =>
  mapObject(
    mapKeys(defineHash, key => `process.env.${key}`),
    value => JSON.stringify(value)
  )

const basePlugins = (bundle_name) => ([
  new BundleAnalyzerPlugin({
    analyzerMode: 'static',
    openAnalyzer: false,
    reportFilename: `${__dirname}/dist/reports/bundle_${bundle_name}_size.html`,
    defaultSizes: 'parsed'
  }),
  new webpack.NoEmitOnErrorsPlugin(),
  new webpack.DefinePlugin(formatDefineHash({
    ...CONFIG,
    NODE_ENV,
    PRODUCTION_BUILD,
    'SDK_VERSION': packageJson.version,
    // We use a Base 32 version string for the cross-device flow, to make URL
    // string support easier...
    // ref: https://en.wikipedia.org/wiki/Base32
<<<<<<< HEAD
    // NOTE: please leave the BASE_32_VERSION be! It is updated automatically by
    // the release script 🤖
    'BASE_32_VERSION': 'AO',
=======
    'BASE_32_VERSION' : 'AP',
>>>>>>> 8b8c3336
    'PRIVACY_FEATURE_ENABLED': false,
    'JWT_FACTORY': CONFIG.JWT_FACTORY,
    WOOPRA_WINDOW_KEY: "onfidoSafeWindow8xmy484y87m239843m20"
  }))
])

const baseConfig = {
  mode: PRODUCTION_BUILD ? 'production' : 'development',
  context: `${__dirname}/src`,
  entry: './index.js',

  resolve: {
    extensions: ['.jsx', '.js', '.json', '.less'],
    modules: [
      `${__dirname}/node_modules`,
      `${__dirname}/src`
    ],
    alias: {
      'react': 'preact-compat',
      'react-dom': 'preact-compat',
      'react-modal': 'react-modal-onfido',
      '~utils': `${__dirname}/src/components/utils/`
    }
  },

  optimization: {
    nodeEnv: false// otherwise it gets set by mode, see: https://webpack.js.org/concepts/mode/
  },

  stats: {
    colors: true,
    // Examine all modules
    maxModules: Infinity,
    // Display bailout reasons
    optimizationBailout: true
  },

  node: {
    global: true,
    process: false,
    Buffer: false,
    __filename: false,
    __dirname: false,
    setImmediate: false
  },

  devtool: PRODUCTION_BUILD ? 'source-map' : undefined
};


const configDist = {
  ...baseConfig,

  entry: {
    onfido: './index.js',
    demo: './demo/demo.js'
  },

  output: {
    library: 'Onfido',
    libraryTarget: 'umd',
    path: `${__dirname}/dist`,
    publicPath: CONFIG.PUBLIC_PATH,
    filename: '[name].min.js',
    chunkFilename: 'onfido.[name].min.js'
  },

  module: {
    rules: [
      ...baseRules,
      ...baseStyleRules(),
      {
        test: /\.(svg|woff2?|ttf|eot|jpe?g|png|gif)(\?.*)?$/i,
        use: ['file-loader?name=images/[name]_[hash:base64:5].[ext]']
      }
    ]
  },

  optimization: {
    minimizer: [
      ...PRODUCTION_BUILD ?
        [new TerserPlugin({
          cache: true,
          parallel: true,
          sourceMap: true
        })] : []
    ]
  },

  plugins: [
    ...basePlugins('dist'),
    new MiniCssExtractPlugin({
      filename: 'style.css',
      chunkFilename: 'onfido.[name].css',
    }),
    new HtmlWebpackPlugin({
        template: './demo/index.ejs',
        minify: { collapseWhitespace: true },
        inject: 'body',
        JWT_FACTORY: CONFIG.JWT_FACTORY,
        DESKTOP_SYNC_URL: CONFIG.DESKTOP_SYNC_URL,
        chunk: ['main','demo']
    }),
    ...PRODUCTION_BUILD ?
      [new webpack.LoaderOptionsPlugin({
        minimize: true,
        debug: false
      })]
     : []
  ],

  devServer: {
    port: process.env.PORT || 8080,
    host: '0.0.0.0',
    publicPath: '/',
    contentBase: './dist',
    historyApiFallback: true,
    disableHostCheck: true // necessary to test in IE with virtual box, since it goes through a proxy, see: https://github.com/webpack/webpack-dev-server/issues/882
  }
}


const configNpmLib = {
  ...baseConfig,
  name: 'npm-library',
  output: {
    libraryTarget: 'commonjs2',
    path: `${__dirname}/lib`,
    filename: 'index.js'
  },
  module: {
    rules: [
      ...baseRules,
      ...baseStyleRules(true)
    ]
  },
  plugins: [
    ...basePlugins('npm'),
    new webpack.optimize.LimitChunkCountPlugin({
      maxChunks: 1
    })
  ]
}

const smp = new SpeedMeasurePlugin();

export default [smp.wrap(configDist), configNpmLib]<|MERGE_RESOLUTION|>--- conflicted
+++ resolved
@@ -165,13 +165,9 @@
     // We use a Base 32 version string for the cross-device flow, to make URL
     // string support easier...
     // ref: https://en.wikipedia.org/wiki/Base32
-<<<<<<< HEAD
     // NOTE: please leave the BASE_32_VERSION be! It is updated automatically by
     // the release script 🤖
-    'BASE_32_VERSION': 'AO',
-=======
-    'BASE_32_VERSION' : 'AP',
->>>>>>> 8b8c3336
+    'BASE_32_VERSION': 'AP',
     'PRIVACY_FEATURE_ENABLED': false,
     'JWT_FACTORY': CONFIG.JWT_FACTORY,
     WOOPRA_WINDOW_KEY: "onfidoSafeWindow8xmy484y87m239843m20"
