--- conflicted
+++ resolved
@@ -171,13 +171,9 @@
     // We use a Base 32 version string for the cross-device flow, to make URL
     // string support easier...
     // ref: https://en.wikipedia.org/wiki/Base32
-<<<<<<< HEAD
     // NOTE: please leave the BASE_32_VERSION be! It is updated automatically by
     // the release script 🤖
-    'BASE_32_VERSION': 'AP',
-=======
-    'BASE_32_VERSION' : 'AR',
->>>>>>> 20704750
+    'BASE_32_VERSION': 'AR',
     'PRIVACY_FEATURE_ENABLED': false,
     'JWT_FACTORY': CONFIG.JWT_FACTORY,
     WOOPRA_WINDOW_KEY,
