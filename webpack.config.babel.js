--- conflicted
+++ resolved
@@ -161,14 +161,8 @@
     // Increment BASE_32_VERSION with each release following Base32 notation, i.e AA -> AB
     // Do it only when we introduce a breaking change between SDK and cross device client
     // ref: https://en.wikipedia.org/wiki/Base32
-<<<<<<< HEAD
-    'BASE_32_VERSION' : 'AI',
+    'BASE_32_VERSION' : 'AJ',
     'PRIVACY_FEATURE_ENABLED': false
-=======
-    'BASE_32_VERSION' : 'AJ',
-    'PRIVACY_FEATURE_ENABLED': false,
-    'JWT_FACTORY': CONFIG.JWT_FACTORY,
->>>>>>> c881da35
   }))
 ])
 
