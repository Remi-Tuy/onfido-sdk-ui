--- conflicted
+++ resolved
@@ -74,17 +74,10 @@
     "browserstack-local": "^1.3.7",
     "chai": "^4.2.0",
     "chalk": "^2.4.2",
-<<<<<<< HEAD
     "css-loader": "^3.2.0",
-    "eslint": "^5.15.3",
-    "eslint-plugin-flowtype": "^3.4.2",
-    "eslint-plugin-react": "^7.12.4",
-=======
-    "css-loader": "^2.1.0",
     "eslint": "^6.2.2",
     "eslint-plugin-flowtype": "^4.2.0",
     "eslint-plugin-react": "^7.14.3",
->>>>>>> de6052e8
     "file-loader": "^0.9.0",
     "flow-bin": "^0.93.0",
     "html-webpack-plugin": "^3.2.0",
