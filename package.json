{
  "name": "onfido-sdk-ui",
  "version": "1.0.0",
  "description": "JavaScript SDK view layer for Onfido identity verification",
  "scripts": {
    "dev": "NODE_ENV=development webpack-dev-server --inline --hot --progress --https",
    "start": "superstatic build -p ${PORT:-8080} --host 0.0.0.0 --gzip -c '{\"rewrites\": [{\"source\":\"**\",\"destination\":\"index.html\"}],\"headers\":[{\"source\":\"**\",\"headers\":[{\"key\":\"Cache-Control\",\"value\":\"max-age=86400\"}]}]}'",
    "prestart": "npm run build",
    "build": "webpack --progress --display-error-details --bail",
    "prebuild": "npm run clean && mkdir -p dist && mkdir -p lib",
    "clean": "rimraf lib dist",
    "check:src": "npm run lint && npm run test",
    "prepublish": "npm run clean && npm run check:src && npm run build",
    "test": "npm run -s lint",
    "lint": "eslint {src,test}"
  },
  "main": "lib/index.js",
  "keywords": [
    "onfido",
    "sdk",
    "document",
    "capture",
    "identity",
    "verification"
  ],
  "files": [
    "dist",
    "lib",
    "src"
  ],
  "license": "MIT",
  "author": "Lawrence Gosset <lawrence.gosset@onfido.com> (https://github.com/gosseti)",
  "devDependencies": {
    "autoprefixer": "^7.1.1",
    "babel-cli": "^6.10.1",
    "babel-core": "^6.7.2",
    "babel-eslint": "^7.0.0",
    "babel-loader": "^7.0.0",
    "babel-plugin-add-module-exports": "^0.2.1",
    "babel-plugin-transform-es2015-modules-umd": "^6.8.0",
    "babel-plugin-transform-react-jsx": "^6.6.5",
    "babel-plugin-transform-runtime": "^6.23.0",
    "babel-preset-es2015": "^6.6.0",
    "babel-preset-stage-2": "^6.24.1",
    "cross-env": "^3.0.0",
    "css-loader": "^0.28.4",
    "eslint": "^3.6.1",
    "eslint-config-airbnb": "^12.0.0",
    "eslint-plugin-import": "^1.15.0",
    "eslint-plugin-jsx-a11y": "^2.2.2",
    "eslint-plugin-react": "^6.3.0",
    "extract-text-webpack-plugin": "^2.1.2",
    "file-loader": "^0.9.0",
    "html-loader": "^0.4.4",
    "html-webpack-plugin": "^2.23.0",
    "json-loader": "^0.5.4",
    "less": "^2.7.2",
    "less-loader": "^4.0.4",
    "ncp": "^2.0.0",
    "postcss-base64": "^0.4.1",
    "postcss-custom-media": "^5.0.1",
    "postcss-loader": "^2.0.6",
    "postcss-url": "^5.1.2",
    "raw-loader": "^0.5.1",
    "rimraf": "^2.5.4",
    "script-loader": "^0.7.0",
    "source-map-loader": "^0.1.5",
    "style-loader": "^0.13.0",
    "superstatic": "^4.0.2",
    "surge": "^0.18.0",
    "travis-weigh-in": "^1.0.2",
    "url-loader": "^0.5.7",
    "webpack": "^2.0.0",
    "webpack-dev-server": "^2.5.0"
  },
  "dependencies": {
    "babel-runtime": "6.23.0",
    "blueimp-load-image": "2.12.2",
    "classnames": "2.2.5",
    "countup.js": "1.8.1",
    "deep-equal": "1.0.1",
    "enumerate-devices": "^1.1.0",
    "eventemitter2": "2.1.3",
    "history": "4.5.1",
    "object-loops": "0.8.0",
    "parse-unit": "1.0.1",
<<<<<<< HEAD
    "preact": "6.0.2",
    "preact-compat": "3.16.0",
=======
    "pdfobject": "2.0.201604172",
    "preact": "8.2.1",
    "preact-compat": "3.4.2",
    "query-string": "4.1.0",
>>>>>>> 4da9ea0a
    "raven-js": "3.9.1",
    "react": "15.4.2",
    "react-dom": "15.4.2",
    "react-dropzone": "3.4.0",
    "react-modal-onfido": "1.5.2",
    "react-native-listener": "1.0.1",
    "react-redux": "4.4.6",
    "react-webcam-onfido": "0.0.19",
    "reconnectingwebsocket": "1.0.0",
    "redux": "3.5.2",
    "redux-watch": "1.1.1",
    "reselect": "2.5.1",
    "supports-webp": "1.0.3",
    "visibilityjs": "1.2.4",
<<<<<<< HEAD
    "wpt": "https://github.com/onfido/js-client-tracker/tarball/master",
    "babel-runtime": "6.23.0",
    "deep-equal": "1.0.1",
    "reconnectingwebsocket": "1.0.0",
    "eventemitter2": "2.1.3",
    "query-string": "4.1.0",
    "redux-watch": "1.1.1",
    "reselect": "2.5.1"
=======
    "wpt": "https://github.com/onfido/js-client-tracker/tarball/master"
>>>>>>> 4da9ea0a
  }
}<|MERGE_RESOLUTION|>--- conflicted
+++ resolved
@@ -84,15 +84,10 @@
     "history": "4.5.1",
     "object-loops": "0.8.0",
     "parse-unit": "1.0.1",
-<<<<<<< HEAD
-    "preact": "6.0.2",
-    "preact-compat": "3.16.0",
-=======
     "pdfobject": "2.0.201604172",
     "preact": "8.2.1",
-    "preact-compat": "3.4.2",
+    "preact-compat": "3.16.0",
     "query-string": "4.1.0",
->>>>>>> 4da9ea0a
     "raven-js": "3.9.1",
     "react": "15.4.2",
     "react-dom": "15.4.2",
@@ -107,17 +102,6 @@
     "reselect": "2.5.1",
     "supports-webp": "1.0.3",
     "visibilityjs": "1.2.4",
-<<<<<<< HEAD
-    "wpt": "https://github.com/onfido/js-client-tracker/tarball/master",
-    "babel-runtime": "6.23.0",
-    "deep-equal": "1.0.1",
-    "reconnectingwebsocket": "1.0.0",
-    "eventemitter2": "2.1.3",
-    "query-string": "4.1.0",
-    "redux-watch": "1.1.1",
-    "reselect": "2.5.1"
-=======
     "wpt": "https://github.com/onfido/js-client-tracker/tarball/master"
->>>>>>> 4da9ea0a
   }
 }