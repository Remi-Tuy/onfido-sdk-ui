--- conflicted
+++ resolved
@@ -84,8 +84,6 @@
   def back
     @driver.find_element(:css, '.onfido-sdk-ui-NavigationBar-back')
   end
-<<<<<<< HEAD
-=======
 
   def cross_device_button
     @driver.find_element(:css, '.onfido-sdk-ui-crossDevice-SwitchDevice-container')
@@ -102,7 +100,6 @@
   def modal_button
     @driver.find_element(:id, 'button')
   end
->>>>>>> 70b45b4a
 end
 
 def open_sdk(driver, config)
