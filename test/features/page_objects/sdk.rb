--- conflicted
+++ resolved
@@ -48,11 +48,7 @@
   end
 
   def confirmation_text
-<<<<<<< HEAD
-    @driver.find_element(:css, '.onfido-sdk-ui-Theme-step > div >  div > p')
-=======
     @driver.find_element(:css, '.onfido-sdk-ui-Theme-subTitle')
->>>>>>> 8f37e43b
   end
 
   def uploaded_image
