--- conflicted
+++ resolved
@@ -33,8 +33,6 @@
   @driver.execute_script('window.navigator.mediaDevices.enumerateDevices = () => Promise.resolve([' + devices + '])')
 end
 
-<<<<<<< HEAD
-=======
 Given(/^I am not using a browser with MediaRecorder API$/) do
   @driver.execute_script('window.MediaRecorder = undefined')
 end
@@ -59,7 +57,6 @@
   open_sdk(@driver, { 'oneDoc' => true, 'useWebcam' => false })
 end
 
->>>>>>> 9f545091
 When(/^I try to upload (\w+)(?:\s*)(pdf)?( and then retry)?$/) do |document, file_type, should_retry|
   action_button = should_retry ? "take_again" : "confirm"
   if document.include?('passport') || document.include?('llama')
@@ -122,8 +119,6 @@
   steps %Q{
     Then #{page_element} () should contain "#{text}"
   }
-<<<<<<< HEAD
-=======
 end
 
 Then(/^I wait until (.*) has "([^"]*)"$/) do | page_element, key |
@@ -155,5 +150,4 @@
     When I click on primary_button ()
     Then page_title should include translation for "capture.face.title"
   }
->>>>>>> 9f545091
 end