--- conflicted
+++ resolved
@@ -37,8 +37,6 @@
   @driver.execute_script('window.MediaRecorder = undefined')
 end
 
-<<<<<<< HEAD
-=======
 Given(/^I navigate to the SDK as a modal/) do
   open_sdk(@driver, { 'useModal' => true, 'useWebcam' => false })
 end
@@ -59,7 +57,6 @@
   open_sdk(@driver, { 'oneDoc' => true, 'useWebcam' => false })
 end
 
->>>>>>> 70b45b4a
 When(/^I try to upload (\w+)(?:\s*)(pdf)?( and then retry)?$/) do |document, file_type, should_retry|
   action_button = should_retry ? "take_again" : "confirm"
   if document.include?('passport') || document.include?('llama')
