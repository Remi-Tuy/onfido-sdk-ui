--- conflicted
+++ resolved
@@ -433,13 +433,7 @@
             driver.switchTo().window(browserWindows[tab])
           }
 
-<<<<<<< HEAD
-          it('should succesfully complete cross device e2e flow with selfie upload', async () => {
-            goToPassportUploadScreen(`?language=${lang}&async=false&useWebcam=false`)
-            uploadFileAndClickConfirmButton('passport.jpg')
-=======
           const runThroughCrossDeviceFlow = async () => {
->>>>>>> 58e84a2c
             documentUpload.crossDeviceIcon.click()
             crossDeviceIntro.continueButton.click()
             await copyCrossDeviceLinkAndOpenInNewTab()
@@ -465,20 +459,8 @@
           })
 
           it('should succesfully complete cross device e2e flow with document and selfie upload', async () => {
-<<<<<<< HEAD
-            goToPassportUploadScreen(`?language=${lang}&async=false&useWebcam=false`)
-            documentUpload.crossDeviceIcon.click()
-            crossDeviceIntro.continueButton.click()
-            copyCrossDeviceLinkAndOpenInNewTab()
-            switchBrowserTab(0)
-            driver.sleep(2000)
-            crossDeviceMobileConnected.verifyUIElements(mobileConnectedCopy)
-            switchBrowserTab(1)
-            driver.sleep(1000)
-=======
             goToPassportUploadScreen(`?language=${lang}&?async=false&useWebcam=false`)
             runThroughCrossDeviceFlow()
->>>>>>> 58e84a2c
             uploadFileAndClickConfirmButton('passport.jpg')
             uploadFileAndClickConfirmButton('face.jpeg')
             crossDeviceClientSuccess.verifyUIElements(uploadsSuccessfulCopy)
