import { describe, it } from '../../utils/mochaw'
import { localhostUrl, testDeviceMobileNumber } from '../../config.json'
import { goToPassportUploadScreen, uploadFileAndClickConfirmButton } from './sharedFlows.js'
import { until } from 'selenium-webdriver'
const assert = require('chai').assert

const options = {
  pageObjects: [
    'Welcome',
    'Confirm',
    'Camera',
    'DocumentSelector',
    'DocumentUpload',
    'CrossDeviceClientSuccess',
    'CrossDeviceIntro',
    'CrossDeviceLink',
    'CrossDeviceMobileNotificationSent',
    'CrossDeviceMobileConnected',
    'CrossDeviceSubmit',
    'VerificationComplete',
    'SelfieIntro',
    'BasePage'
  ]
}

export const crossDeviceScenarios = async (lang) => {

  describe(`CROSS DEVICE scenarios in ${lang}`, options, ({driver, pageObjects}) => {
    const {
      welcome,
      confirm,
      camera,
      documentSelector,
      documentUpload,
      crossDeviceClientSuccess,
      crossDeviceIntro,
      crossDeviceLink,
      crossDeviceMobileNotificationSent,
      crossDeviceMobileConnected,
      crossDeviceSubmit,
      verificationComplete,
      selfieIntro,
      basePage
    } = pageObjects

    const copy = basePage.copy(lang)

    const goToCrossDeviceScreen = async () => {
      welcome.primaryBtn().click()
      documentSelector.passportIcon.click()
      documentUpload.switchToCrossDeviceButton.click()
      crossDeviceIntro.continueButton.click()
    }

    const waitForAlertToAppearAndSendSms = async () => {
      driver.wait(until.alertIsPresent())
      driver.switchTo().alert().accept()
      crossDeviceLink.clickOnSendLinkButton()
    }

    const copyCrossDeviceLinkAndOpenInNewTab = async () => {
      const crossDeviceLinkText = crossDeviceLink.copyLinkTextContainer.getText()
      driver.executeScript("window.open('your url','_blank');")
      switchBrowserTab(1)
      driver.get(crossDeviceLinkText)
    }

    const switchBrowserTab = async (tab) => {
      const browserWindows = driver.getAllWindowHandles()
      driver.switchTo().window(browserWindows[tab])
    }

    const runThroughCrossDeviceFlow = async () => {
      documentUpload.switchToCrossDeviceButton.click()
      crossDeviceIntro.continueButton.click()
      copyCrossDeviceLinkAndOpenInNewTab()
      switchBrowserTab(0)
      crossDeviceMobileConnected.tipsHeader().isDisplayed()
      crossDeviceMobileConnected.verifyUIElements(copy)
      switchBrowserTab(1)
      driver.sleep(1000)
    }

    it('should verify UI elements on the cross device intro screen', async () => {
      driver.get(localhostUrl + `?language=${lang}`)
      welcome.primaryBtn().click()
      documentSelector.passportIcon.click()
      documentUpload.switchToCrossDeviceButton.click()
      crossDeviceIntro.verifyTitle(copy)
      crossDeviceIntro.verifyIcons(copy)
      crossDeviceIntro.verifyMessages(copy)
    })

    it('should display cross device intro screen if forceCrossDevice is enabled', async () => {
      goToPassportUploadScreen(
        driver,
        welcome,
        documentSelector,
        `?language=${lang}&useLiveDocumentCapture=true&forceCrossDevice=true`
      )
      crossDeviceIntro.verifyTitle(copy)
    })

    it('should verify UI elements on the cross device sync screen', async () => {
      driver.get(localhostUrl + `?language=${lang}`)
      goToCrossDeviceScreen()
      crossDeviceLink.verifyTitle(copy)
      crossDeviceLink.verifySubtitle(copy)
      crossDeviceLink.verifyNumberInputLabel(copy)
      crossDeviceLink.verifyNumberInput()
      crossDeviceLink.verifySendLinkBtn(copy)
      crossDeviceLink.verifyCopyLinkInsteadLabel(copy)
      crossDeviceLink.verifyCopyToClipboardBtn(copy)
      crossDeviceLink.verifyCopyLinkTextContainer()
      crossDeviceLink.verifyDivider()
    })

    it('should change the state of the copy to clipboard button after clicking', async () => {
      driver.get(localhostUrl + `?language=${lang}`)
      goToCrossDeviceScreen()
      crossDeviceLink.copyToClipboardBtn.click()
      crossDeviceLink.verifyCopyToClipboardBtnChangedState(copy)
    })

    it('should display error when mobile number is not provided', async () => {
      driver.get(localhostUrl + `?language=${lang}`)
      goToCrossDeviceScreen()
      crossDeviceLink.typeMobileNumber('')
      crossDeviceLink.clickOnSendLinkButton()
      crossDeviceLink.verifyCheckNumberCorrectError(copy)
    })

    it('should display error when mobile number is wrong', async () => {
      driver.get(localhostUrl + `?language=${lang}`)
      goToCrossDeviceScreen()
      crossDeviceLink.typeMobileNumber('123456789')
      crossDeviceLink.clickOnSendLinkButton()
      driver.sleep(500)
      crossDeviceLink.verifyCheckNumberCorrectError(copy)
    })

    it('should display error when mobile number is possible but not a valid mobile number', async () => {
      driver.get(localhostUrl + `?language=${lang}`)
      goToCrossDeviceScreen()
      crossDeviceLink.selectCountryOption('HK')
      crossDeviceLink.typeMobileNumber('99999999')
      crossDeviceLink.clickOnSendLinkButton()
      driver.sleep(500)
      crossDeviceLink.verifyCheckNumberCorrectError(copy)
    })

    it('should send sms and navigate to check your mobile screen ', async () => {
      driver.get(localhostUrl + `?language=${lang}`)
      goToCrossDeviceScreen()
      crossDeviceLink.typeMobileNumber(testDeviceMobileNumber)
      crossDeviceLink.clickOnSendLinkButton()
      waitForAlertToAppearAndSendSms()
      crossDeviceMobileNotificationSent.yourMobilePhoneIcon().isDisplayed()
      crossDeviceMobileNotificationSent.verifyTitle(copy)
    })

    it('should verify UI elements of the cross device check your mobile screen', async () => {
      driver.get(localhostUrl + `?language=${lang}`)
      goToCrossDeviceScreen()
      crossDeviceLink.typeMobileNumber(testDeviceMobileNumber)
      crossDeviceLink.clickOnSendLinkButton()
      waitForAlertToAppearAndSendSms()
      crossDeviceMobileNotificationSent.yourMobilePhoneIcon().isDisplayed()
      crossDeviceMobileNotificationSent.verifyTitle(copy)
      if (lang === 'en') {
        crossDeviceMobileNotificationSent.verifySubmessage('We\'ve sent a secure link to +447495023357')
      } else {
        crossDeviceMobileNotificationSent.verifySubmessage('Hemos enviado un enlace seguro a +447495023357')
      }
      crossDeviceMobileNotificationSent.verifyMayTakeFewMinutesMessage(copy)
      crossDeviceMobileNotificationSent.verifyTipsHeader(copy)
      crossDeviceMobileNotificationSent.verifyTips(copy)
      crossDeviceMobileNotificationSent.verifyResendLink(copy)
    })

    it('should be able to resend sms', async () => {
      driver.get(localhostUrl + `?language=${lang}`)
      goToCrossDeviceScreen()
      crossDeviceLink.typeMobileNumber(testDeviceMobileNumber)
      crossDeviceLink.clickOnSendLinkButton()
      waitForAlertToAppearAndSendSms()
      crossDeviceMobileNotificationSent.yourMobilePhoneIcon().isDisplayed()
      crossDeviceMobileNotificationSent.clickResendLink()
      crossDeviceLink.clickOnSendLinkButton()
      waitForAlertToAppearAndSendSms()
      crossDeviceMobileNotificationSent.yourMobilePhoneIcon().isDisplayed()
      crossDeviceMobileNotificationSent.verifyTitle(copy)
    })

    it('should succesfully complete cross device e2e flow with selfie upload', async () => {
      goToPassportUploadScreen(driver, welcome, documentSelector, `?language=${lang}&async=false&useWebcam=false`)
      uploadFileAndClickConfirmButton(documentUpload, confirm, 'passport.jpg')
      runThroughCrossDeviceFlow()
      documentUpload.verifySelfieUploadTitle(copy)
      uploadFileAndClickConfirmButton(documentUpload, confirm, 'face.jpeg')
      crossDeviceClientSuccess.verifyUIElements(copy)
      switchBrowserTab(0)
      crossDeviceSubmit.documentUploadedMessage().isDisplayed()
      crossDeviceSubmit.verifyUIElements(copy)
      crossDeviceSubmit.clickOnSubmitVerificationButton()
      verificationComplete.verifyUIElements(copy)
    })

<<<<<<< HEAD
      it('should succesfully complete cross device e2e flow with selfie upload', async () => {
        goToPassportUploadScreen(driver, welcome, documentSelector, `?language=${lang}&async=false&useWebcam=false`)
        uploadFileAndClickConfirmButton(documentUpload, confirm, 'passport.jpg')
        runThroughCrossDeviceFlow()
        documentUpload.verifySelfieUploadTitle(copy)
        uploadFileAndClickConfirmButton(documentUpload, confirm, 'face.jpeg')
        crossDeviceClientSuccess.verifyUIElements(copy)
        switchBrowserTab(0)
        crossDeviceSubmit.documentUploadedMessage().isDisplayed()
        crossDeviceSubmit.verifyUIElements(copy)
        crossDeviceSubmit.clickOnSubmitVerificationButton()
        verificationComplete.verifyUIElements(copy)
      })

      it('should succesfully complete cross device e2e flow with document and selfie upload', async () => {
        goToPassportUploadScreen(driver, welcome, documentSelector,`?language=${lang}&async=false&useWebcam=false`)
        runThroughCrossDeviceFlow()
        uploadFileAndClickConfirmButton(documentUpload, confirm, 'passport.jpg')
        uploadFileAndClickConfirmButton(documentUpload, confirm, 'face.jpeg')
        crossDeviceClientSuccess.verifyUIElements(copy)
        switchBrowserTab(0)
        driver.sleep(1000)
        crossDeviceSubmit.documentUploadedMessage().isDisplayed()
        crossDeviceSubmit.verifyUIElements(copy)
        crossDeviceSubmit.clickOnSubmitVerificationButton()
        verificationComplete.verifyUIElements(copy)
      })

      it('should check Submit Verification button can only be clicked once when there is no Complete step', async () => {
        driver.get(localhostUrl + `?language=${lang}&noCompleteStep=true`)
        welcome.primaryBtn().click()
        documentSelector.passportIcon.click()
        runThroughCrossDeviceFlow()
        uploadFileAndClickConfirmButton(documentUpload, confirm, 'passport.jpg')
        selfieIntro.verifyUIElementsOnTheSelfieIntroScreen(copy)
        selfieIntro.clickOnContinueButton()
        camera.takeSelfie()
        confirm.confirmBtn().click()
        crossDeviceClientSuccess.verifyUIElements(copy)
        switchBrowserTab(0)
        crossDeviceSubmit.documentUploadedMessage().isDisplayed()
        crossDeviceSubmit.clickOnSubmitVerificationButton()
        const isButtonEnabled = crossDeviceSubmit.submitVerificationButton.isEnabled()
        assert.isFalse(isButtonEnabled)
      })
=======
    it('should succesfully complete cross device e2e flow with document and selfie upload', async () => {
      goToPassportUploadScreen(driver, welcome, documentSelector,`?language=${lang}&async=false&useWebcam=false`)
      runThroughCrossDeviceFlow()
      uploadFileAndClickConfirmButton(documentUpload, confirm, 'passport.jpg')
      uploadFileAndClickConfirmButton(documentUpload, confirm, 'face.jpeg')
      crossDeviceClientSuccess.verifyUIElements(copy)
      switchBrowserTab(0)
      driver.sleep(1000)
      crossDeviceSubmit.documentUploadedMessage().isDisplayed()
      crossDeviceSubmit.verifyUIElements(copy)
      crossDeviceSubmit.clickOnSubmitVerificationButton()
      verificationComplete.verifyUIElements(copy)
    })
>>>>>>> 6c8c8451

    it('should check Submit Verification button can only be clicked once when there is no Complete step', async () => {
      driver.get(localhostUrl + `?language=${lang}&noCompleteStep=true`)
      welcome.primaryBtn().click()
      documentSelector.passportIcon.click()
      runThroughCrossDeviceFlow()
      uploadFileAndClickConfirmButton(documentUpload, confirm, 'passport.jpg')
      camera.takeSelfie()
      confirm.confirmBtn().click()
      crossDeviceClientSuccess.verifyUIElements(copy)
      switchBrowserTab(0)
      crossDeviceSubmit.documentUploadedMessage().isDisplayed()
      crossDeviceSubmit.clickOnSubmitVerificationButton()
      const isButtonEnabled = crossDeviceSubmit.submitVerificationButton.isEnabled()
      assert.isFalse(isButtonEnabled)
    })
  })
}<|MERGE_RESOLUTION|>--- conflicted
+++ resolved
@@ -18,7 +18,6 @@
     'CrossDeviceMobileConnected',
     'CrossDeviceSubmit',
     'VerificationComplete',
-    'SelfieIntro',
     'BasePage'
   ]
 }
@@ -39,7 +38,6 @@
       crossDeviceMobileConnected,
       crossDeviceSubmit,
       verificationComplete,
-      selfieIntro,
       basePage
     } = pageObjects
 
@@ -206,53 +204,6 @@
       verificationComplete.verifyUIElements(copy)
     })
 
-<<<<<<< HEAD
-      it('should succesfully complete cross device e2e flow with selfie upload', async () => {
-        goToPassportUploadScreen(driver, welcome, documentSelector, `?language=${lang}&async=false&useWebcam=false`)
-        uploadFileAndClickConfirmButton(documentUpload, confirm, 'passport.jpg')
-        runThroughCrossDeviceFlow()
-        documentUpload.verifySelfieUploadTitle(copy)
-        uploadFileAndClickConfirmButton(documentUpload, confirm, 'face.jpeg')
-        crossDeviceClientSuccess.verifyUIElements(copy)
-        switchBrowserTab(0)
-        crossDeviceSubmit.documentUploadedMessage().isDisplayed()
-        crossDeviceSubmit.verifyUIElements(copy)
-        crossDeviceSubmit.clickOnSubmitVerificationButton()
-        verificationComplete.verifyUIElements(copy)
-      })
-
-      it('should succesfully complete cross device e2e flow with document and selfie upload', async () => {
-        goToPassportUploadScreen(driver, welcome, documentSelector,`?language=${lang}&async=false&useWebcam=false`)
-        runThroughCrossDeviceFlow()
-        uploadFileAndClickConfirmButton(documentUpload, confirm, 'passport.jpg')
-        uploadFileAndClickConfirmButton(documentUpload, confirm, 'face.jpeg')
-        crossDeviceClientSuccess.verifyUIElements(copy)
-        switchBrowserTab(0)
-        driver.sleep(1000)
-        crossDeviceSubmit.documentUploadedMessage().isDisplayed()
-        crossDeviceSubmit.verifyUIElements(copy)
-        crossDeviceSubmit.clickOnSubmitVerificationButton()
-        verificationComplete.verifyUIElements(copy)
-      })
-
-      it('should check Submit Verification button can only be clicked once when there is no Complete step', async () => {
-        driver.get(localhostUrl + `?language=${lang}&noCompleteStep=true`)
-        welcome.primaryBtn().click()
-        documentSelector.passportIcon.click()
-        runThroughCrossDeviceFlow()
-        uploadFileAndClickConfirmButton(documentUpload, confirm, 'passport.jpg')
-        selfieIntro.verifyUIElementsOnTheSelfieIntroScreen(copy)
-        selfieIntro.clickOnContinueButton()
-        camera.takeSelfie()
-        confirm.confirmBtn().click()
-        crossDeviceClientSuccess.verifyUIElements(copy)
-        switchBrowserTab(0)
-        crossDeviceSubmit.documentUploadedMessage().isDisplayed()
-        crossDeviceSubmit.clickOnSubmitVerificationButton()
-        const isButtonEnabled = crossDeviceSubmit.submitVerificationButton.isEnabled()
-        assert.isFalse(isButtonEnabled)
-      })
-=======
     it('should succesfully complete cross device e2e flow with document and selfie upload', async () => {
       goToPassportUploadScreen(driver, welcome, documentSelector,`?language=${lang}&async=false&useWebcam=false`)
       runThroughCrossDeviceFlow()
@@ -266,7 +217,6 @@
       crossDeviceSubmit.clickOnSubmitVerificationButton()
       verificationComplete.verifyUIElements(copy)
     })
->>>>>>> 6c8c8451
 
     it('should check Submit Verification button can only be clicked once when there is no Complete step', async () => {
       driver.get(localhostUrl + `?language=${lang}&noCompleteStep=true`)
