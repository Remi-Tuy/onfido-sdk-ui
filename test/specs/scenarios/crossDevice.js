import { describe, it } from '../../utils/mochaw'
import { localhostUrl, testDeviceMobileNumber } from '../../config.json'
import { goToPassportUploadScreen, uploadFileAndClickConfirmButton } from './sharedFlows.js'
import { until } from 'selenium-webdriver'

const options = {
  pageObjects: [
    'Welcome',
    'Confirm',
    'DocumentSelector',
    'DocumentUpload',
    'CrossDeviceClientSuccess',
    'CrossDeviceIntro',
    'CrossDeviceLink',
    'CrossDeviceMobileNotificationSent',
    'CrossDeviceMobileConnected',
    'CrossDeviceSubmit',
    'VerificationComplete',
    'BasePage'
  ]
}

export const crossDeviceScenarios = async (lang) => {
  describe(`CROSS DEVICE scenarios in ${lang}`, options, ({driver, pageObjects}) => {
    const {
      welcome,
      confirm,
      documentSelector,
      documentUpload,
      crossDeviceClientSuccess,
      crossDeviceIntro,
      crossDeviceLink,
      crossDeviceMobileNotificationSent,
      crossDeviceMobileConnected,
      crossDeviceSubmit,
      verificationComplete,
      basePage
    } = pageObjects

    const copy = basePage.copy(lang)

    const goToCrossDeviceScreen = async () => {
      welcome.primaryBtn().click()
      documentSelector.passportIcon.click()
      documentUpload.crossDeviceIcon.click()
      crossDeviceIntro.continueButton.click()
    }

    const waitForAlertToAppearAndSendSms = async () => {
      driver.wait(until.alertIsPresent())
      driver.switchTo().alert().accept()
      crossDeviceLink.clickOnSendLinkButton()
    }

    describe('cross device sync intro screen', async () =>  {
      it('should verify UI elements on the cross device intro screen', async () => {
        driver.get(localhostUrl + `?language=${lang}`)
        welcome.primaryBtn().click()
        documentSelector.passportIcon.click()
        documentUpload.crossDeviceIcon.click()
        crossDeviceIntro.verifyTitle(copy)
        crossDeviceIntro.verifyIcons(copy)
        crossDeviceIntro.verifyMessages(copy)
      })
    })

    describe('cross device sync screen', async () => {
      it('should verify UI elements on the cross device sync screen', async () => {
        driver.get(localhostUrl + `?language=${lang}`)
        goToCrossDeviceScreen()
        crossDeviceLink.verifyTitle(copy)
        crossDeviceLink.verifySubtitle(copy)
        crossDeviceLink.verifyNumberInputLabel(copy)
        crossDeviceLink.verifyNumberInput()
        crossDeviceLink.verifySendLinkBtn(copy)
        crossDeviceLink.verifyCopyLinkInsteadLabel(copy)
        crossDeviceLink.verifyCopyToClipboardBtn(copy)
        crossDeviceLink.verifyCopyLinkTextContainer()
        crossDeviceLink.verifyDivider()
      })

      it('should change the state of the copy to clipboard button after clicking', async () => {
        driver.get(localhostUrl + `?language=${lang}`)
        goToCrossDeviceScreen()
        crossDeviceLink.copyToClipboardBtn.click()
        crossDeviceLink.verifyCopyToClipboardBtnChangedState(copy)
      })

      it('should display error when number is not provided', async () => {
        driver.get(localhostUrl + `?language=${lang}`)
        goToCrossDeviceScreen()
        crossDeviceLink.typeMobileNumber('123456789')
        crossDeviceLink.clickOnSendLinkButton()
        crossDeviceLink.verifyCheckNumberCorrectError(copy)
      })

      it('should display error when number is wrong', async () => {
        driver.get(localhostUrl + `?language=${lang}`)
        goToCrossDeviceScreen()
        crossDeviceLink.typeMobileNumber('123456789')
        crossDeviceLink.clickOnSendLinkButton()
        driver.sleep(500)
        crossDeviceLink.verifyCheckNumberCorrectError(copy)
      })

      it('should send sms and navigate to check your mobile screen ', async () => {
        driver.get(localhostUrl + `?language=${lang}`)
        goToCrossDeviceScreen()
        crossDeviceLink.typeMobileNumber(testDeviceMobileNumber)
        crossDeviceLink.clickOnSendLinkButton()
        waitForAlertToAppearAndSendSms()
        crossDeviceMobileNotificationSent.yourMobilePhoneIcon.isDisplayed()
        crossDeviceMobileNotificationSent.verifyTitle(copy)
      })
    })

    describe('cross device check your mobile screen', async () => {
<<<<<<< HEAD
=======
      const yourMobilePhoneIconSelector = crossDeviceMobileNotificationSent.yourMobilePhoneIconSelector
>>>>>>> f522dec1

      it('should verify UI elements of the cross device check your mobile screen', async () => {
        driver.get(localhostUrl + `?language=${lang}`)
        goToCrossDeviceScreen()
        crossDeviceLink.typeMobileNumber(testDeviceMobileNumber)
        crossDeviceLink.clickOnSendLinkButton()
        waitForAlertToAppearAndSendSms()
        crossDeviceMobileNotificationSent.yourMobilePhoneIcon.isDisplayed()
        crossDeviceMobileNotificationSent.verifyTitle(copy)
        if (lang === 'en') {
          crossDeviceMobileNotificationSent.verifySubmessage('We\'ve sent a secure link to +447495023357')
        } else {
          crossDeviceMobileNotificationSent.verifySubmessage('Hemos enviado un enlace seguro a +447495023357')
        }
        crossDeviceMobileNotificationSent.verifyMayTakeFewMinutesMessage(copy)
        crossDeviceMobileNotificationSent.verifyTipsHeader(copy)
        crossDeviceMobileNotificationSent.verifyTips(copy)
        crossDeviceMobileNotificationSent.verifyResendLink(copy)
      })

      it('should be able to resend sms', async () => {
        driver.get(localhostUrl + `?language=${lang}`)
        goToCrossDeviceScreen()
        crossDeviceLink.typeMobileNumber(testDeviceMobileNumber)
        crossDeviceLink.clickOnSendLinkButton()
        waitForAlertToAppearAndSendSms()
        crossDeviceMobileNotificationSent.yourMobilePhoneIcon.isDisplayed()
        crossDeviceMobileNotificationSent.clickResendLink()
        crossDeviceLink.clickOnSendLinkButton()
        waitForAlertToAppearAndSendSms()
        crossDeviceMobileNotificationSent.yourMobilePhoneIcon.isDisplayed()
        crossDeviceMobileNotificationSent.verifyTitle(copy)
      })
    })

    describe('cross device e2e flow', async () => {
      const copyCrossDeviceLinkAndOpenInNewTab = async () => {
        const crossDeviceLinkText = crossDeviceLink.copyLinkTextContainer.getText()
        driver.executeScript("window.open('your url','_blank');")
        switchBrowserTab(1)
        driver.get(crossDeviceLinkText)
      }

      const switchBrowserTab = async (tab) => {
        const browserWindows = driver.getAllWindowHandles()
        driver.switchTo().window(browserWindows[tab])
      }

      const runThroughCrossDeviceFlow = async () => {
        documentUpload.crossDeviceIcon.click()
        crossDeviceIntro.continueButton.click()
        copyCrossDeviceLinkAndOpenInNewTab()
        switchBrowserTab(0)
        crossDeviceMobileConnected.tipsHeader.isDisplayed()
        crossDeviceMobileConnected.verifyUIElements(copy)
        switchBrowserTab(1)
        driver.sleep(1000)
      }

      it('should succesfully complete cross device e2e flow with selfie upload', async () => {
        goToPassportUploadScreen(driver, welcome, documentSelector, `?language=${lang}&async=false&useWebcam=false`)
        uploadFileAndClickConfirmButton(documentUpload, confirm, 'passport.jpg')
        runThroughCrossDeviceFlow()
        documentUpload.verifySelfieUploadTitle(copy)
        uploadFileAndClickConfirmButton(documentUpload, confirm, 'face.jpeg')
        crossDeviceClientSuccess.verifyUIElements(copy)
        switchBrowserTab(0)
        crossDeviceSubmit.documentUploadedMessage.isDisplayed()
        crossDeviceSubmit.verifyUIElements(copy)
        crossDeviceSubmit.clickOnSubmitVerificationButton()
        verificationComplete.verifyUIElements(copy)
      })

      it('should succesfully complete cross device e2e flow with document and selfie upload', async () => {
        goToPassportUploadScreen(driver, welcome, documentSelector,`?language=${lang}&async=false&useWebcam=false`)
        runThroughCrossDeviceFlow()
        uploadFileAndClickConfirmButton(documentUpload, confirm, 'passport.jpg')
        uploadFileAndClickConfirmButton(documentUpload, confirm, 'face.jpeg')
        crossDeviceClientSuccess.verifyUIElements(copy)
        switchBrowserTab(0)
        driver.sleep(1000)
        crossDeviceSubmit.documentUploadedMessage.isDisplayed()
        crossDeviceSubmit.verifyUIElements(copy)
        crossDeviceSubmit.clickOnSubmitVerificationButton()
        verificationComplete.verifyUIElements(copy)
      })
    })
  })
}<|MERGE_RESOLUTION|>--- conflicted
+++ resolved
@@ -39,6 +39,7 @@
 
     const copy = basePage.copy(lang)
 
+
     const goToCrossDeviceScreen = async () => {
       welcome.primaryBtn().click()
       documentSelector.passportIcon.click()
@@ -115,10 +116,6 @@
     })
 
     describe('cross device check your mobile screen', async () => {
-<<<<<<< HEAD
-=======
-      const yourMobilePhoneIconSelector = crossDeviceMobileNotificationSent.yourMobilePhoneIconSelector
->>>>>>> f522dec1
 
       it('should verify UI elements of the cross device check your mobile screen', async () => {
         driver.get(localhostUrl + `?language=${lang}`)
