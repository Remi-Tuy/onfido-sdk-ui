import Base from './BasePage.js'
const path = require('path')
import {locale, verifyElementCopy} from '../utils/mochaw'

class DocumentUpload extends Base {
  get title() { return this.$('.onfido-sdk-ui-PageTitle-titleSpan')}
  get crossDeviceIcon() { return this.$('.onfido-sdk-ui-crossDevice-SwitchDevice-icon')}
  get crossDeviceHeader() { return this.$('.onfido-sdk-ui-crossDevice-SwitchDevice-header')}
  get crossDeviceSubMessage() { return this.$('.onfido-sdk-ui-crossDevice-SwitchDevice-submessage')}
  get crossDeviceArrow() { return this.$('.onfido-sdk-ui-crossDevice-SwitchDevice-chevron')}
  get uploaderIcon() { return this.$('.onfido-sdk-ui-Theme-icon')}
  get uploaderInstructionsMessage() { return this.$('.onfido-sdk-ui-Uploader-instructionsCopy')}
  get uploaderBtn() { return this.$('.onfido-sdk-ui-Uploader-buttons')}
  getUploadInput() { return (async ()=>{
    const input = this.$('.onfido-sdk-ui-CustomFileInput-input')
    // eslint-disable-next-line prefer-arrow-callback
    this.driver.executeScript(function(el) {
      el.setAttribute('style','display: block !important')
    },input)
    return input
  })()}


  upload(filename) {
    const input = this.$('.onfido-sdk-ui-CustomFileInput-input')
    const pathToTestFiles = '../../features/helpers/resources/'
    const sendKeysToElement = input.sendKeys(path.join(__dirname, pathToTestFiles + filename))
    return sendKeysToElement
  }

  copy(lang) { return locale(lang) }

  async verifyCrossDeviceUIElements(copy) {
    const documentUploadCrossDeviceStrings = copy.cross_device.switch_device
    this.crossDeviceIcon.isDisplayed()
    verifyElementCopy(this.crossDeviceHeader, documentUploadCrossDeviceStrings.header)
    verifyElementCopy(this.crossDeviceSubMessage, documentUploadCrossDeviceStrings.submessage)
    this.crossDeviceArrow.isDisplayed()
  }

  async verifyUploaderIcon() {
    this.uploaderIcon.isDisplayed()
  }

  async verifyUploaderButton(copy) {
    const documentUploadStrings = copy.capture
    verifyElementCopy(this.uploaderBtn, documentUploadStrings.upload_file)
  }
  
  async verifyPassportTitle(copy) {
    const documentUploadStrings = copy.capture
    verifyElementCopy(this.title, documentUploadStrings.passport.front.title)
  }

  async verifyPassportInstructionMessage(copy) {
    const documentUploadStrings = copy.capture
    verifyElementCopy(this.uploaderInstructionsMessage, documentUploadStrings.passport.front.instructions)
  }

  async verifyFrontOfDrivingLicenceTitle(copy) {
    const documentUploadStrings = copy.capture
    verifyElementCopy(this.title, documentUploadStrings.driving_licence.front.title)
  }

<<<<<<< HEAD
  async verifyFrontInstructionMessage(copy) {
=======
  async verifyFrontOfDrivingLicenceInstructionMessage(copy) {
>>>>>>> 626758ad
    const documentUploadStrings = copy.capture
    verifyElementCopy(this.uploaderInstructionsMessage, documentUploadStrings.driving_licence.front.instructions)
  }

  async verifyBackOfDrivingLicenceTitle(copy) {
    const documentUploadStrings = copy.capture
    verifyElementCopy(this.title, documentUploadStrings.driving_licence.back.title)
  }

<<<<<<< HEAD
  async verifyBackInstructionMessage(copy) {
=======
  async verifyBackOfDrivingLicenceInstructionMessage(copy) {
>>>>>>> 626758ad
    const documentUploadStrings = copy.capture
    verifyElementCopy(this.uploaderInstructionsMessage, documentUploadStrings.driving_licence.back.instructions)
  }

  async verifyFrontOfIdentityCardTitle(copy) {
    const documentUploadStrings = copy.capture
    verifyElementCopy(this.title, documentUploadStrings.national_identity_card.front.title)
  }

  async verifyFrontOfIdentityCardInstructionMessage(copy) {
    const documentUploadStrings = copy.capture
    verifyElementCopy(this.uploaderInstructionsMessage, documentUploadStrings.national_identity_card.front.instructions)
  }

  async verifyBackOfIdentityCardTitle(copy) {
    const documentUploadStrings = copy.capture
    verifyElementCopy(this.title, documentUploadStrings.national_identity_card.back.title)
  }

  async verifyBackOfIdentityCardInstructionMessage(copy) {
    const documentUploadStrings = copy.capture
    verifyElementCopy(this.uploaderInstructionsMessage, documentUploadStrings.national_identity_card.back.instructions)
  }

  async verifySelfieUploadTitle(copy) {
    const documentUploadStrings = copy.capture
    verifyElementCopy(this.title, documentUploadStrings.face.upload_title)
  }

  async verifySelfieUploadInstructions(copy) {
    const documentUploadStrings = copy.capture
    verifyElementCopy(this.uploaderInstructionsMessage, documentUploadStrings.face.instructions)
  }
}

export default DocumentUpload<|MERGE_RESOLUTION|>--- conflicted
+++ resolved
@@ -19,7 +19,6 @@
     },input)
     return input
   })()}
-
 
   upload(filename) {
     const input = this.$('.onfido-sdk-ui-CustomFileInput-input')
@@ -62,11 +61,7 @@
     verifyElementCopy(this.title, documentUploadStrings.driving_licence.front.title)
   }
 
-<<<<<<< HEAD
-  async verifyFrontInstructionMessage(copy) {
-=======
   async verifyFrontOfDrivingLicenceInstructionMessage(copy) {
->>>>>>> 626758ad
     const documentUploadStrings = copy.capture
     verifyElementCopy(this.uploaderInstructionsMessage, documentUploadStrings.driving_licence.front.instructions)
   }
@@ -76,11 +71,7 @@
     verifyElementCopy(this.title, documentUploadStrings.driving_licence.back.title)
   }
 
-<<<<<<< HEAD
-  async verifyBackInstructionMessage(copy) {
-=======
   async verifyBackOfDrivingLicenceInstructionMessage(copy) {
->>>>>>> 626758ad
     const documentUploadStrings = copy.capture
     verifyElementCopy(this.uploaderInstructionsMessage, documentUploadStrings.driving_licence.back.instructions)
   }
