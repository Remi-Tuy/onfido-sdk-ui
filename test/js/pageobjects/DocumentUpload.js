import Base from './BasePage.js'
const path = require('path')
<<<<<<< HEAD
import {locale, verifyElementCopy} from '../utils/mochaw'

class DocumentUpload extends Base{
    get title() { return this.$('.onfido-sdk-ui-PageTitle-titleSpan')}
    get crossDeviceIcon() { return this.$('.onfido-sdk-ui-crossDevice-SwitchDevice-icon')}
    get crossDeviceHeader() { return this.$('.onfido-sdk-ui-crossDevice-SwitchDevice-header')}
    get crossDeviceSubMessage() { return this.$('.onfido-sdk-ui-crossDevice-SwitchDevice-submessage')}
    get crossDeviceArrow() { return this.$('.onfido-sdk-ui-crossDevice-SwitchDevice-chevron')}
    get uploaderIcon() { return this.$('.onfido-sdk-ui-Theme-icon')}
    get uploaderInstructionsMessage() { return this.$('.onfido-sdk-ui-Uploader-instructionsCopy')}
    get uploaderBtn() { return this.$('.onfido-sdk-ui-Uploader-buttons')}
    getUploadInput() { return (async ()=>{
      const input = this.$('.onfido-sdk-ui-CustomFileInput-input')
      this.driver.executeScript(function(el) {
        el.setAttribute('style','display: block !important')
      },input)
      return input
    })()}

    upload(filename) {
      const input = this.$('.onfido-sdk-ui-CustomFileInput-input')
      const pathToTestFiles = '../../features/helpers/resources/'
      const sendKeysToElement = input.sendKeys(path.join(__dirname, pathToTestFiles + filename))
      return sendKeysToElement
    }

    copy(lang) { return locale(lang) }

    async verifyCrossDeviceUIElements(copy) {
      const documentUploadScreenCrossDeviceStrings = copy.cross_device.switch_device
      this.crossDeviceIcon.isDisplayed()
      verifyElementCopy(this.crossDeviceHeader, documentUploadScreenCrossDeviceStrings.header)
      verifyElementCopy(this.crossDeviceSubMessage, documentUploadScreenCrossDeviceStrings.submessage)
      this.crossDeviceArrow.isDisplayed()
    }

    async verifyUploaderIcon() {
      this.uploaderIcon.isDisplayed()
    }

    async verifyUploaderButton(copy) {
      const documentUploadScreenStrings = copy.capture
      verifyElementCopy(this.uploaderBtn, documentUploadScreenStrings.upload_file)
    }
    
    async verifyDocumentUploadScreenPassportTitle(copy) {
      const documentUploadScreenStrings = copy.capture
      verifyElementCopy(this.title, documentUploadScreenStrings.passport.front.title)
    }

    async verifyDocumentUploadScreenPassportInstructionMessage(copy) {
      const documentUploadScreenStrings = copy.capture
      verifyElementCopy(this.uploaderInstructionsMessage, documentUploadScreenStrings.passport.front.instructions)
    }

    async verifyDocumentUploadScreenFrontOfDrivingLicenceTitle(copy) {
      const documentUploadScreenStrings = copy.capture
      verifyElementCopy(this.title, documentUploadScreenStrings.driving_licence.front.title)
    }

    async verifyDocumentUploadScreenFrontInstructionMessage(copy) {
      const documentUploadScreenStrings = copy.capture
      verifyElementCopy(this.uploaderInstructionsMessage, documentUploadScreenStrings.driving_licence.front.instructions)
    }

    async verifyDocumentUploadScreenBackOfDrivingLicenceTitle(copy) {
      const documentUploadScreenStrings = copy.capture
      verifyElementCopy(this.title, documentUploadScreenStrings.driving_licence.back.title)
    }

    async verifyDocumentUploadScreenBackInstructionMessage(copy) {
      const documentUploadScreenStrings = copy.capture
      verifyElementCopy(this.uploaderInstructionsMessage, documentUploadScreenStrings.driving_licence.back.instructions)
    }

    async verifyDocumentUploadScreenFrontOfIdentityCardTitle(copy) {
      const documentUploadScreenStrings = copy.capture
      verifyElementCopy(this.title, documentUploadScreenStrings.national_identity_card.front.title)
    }

    async verifyDocumentUploadScreenFrontOfIdentityCardInstructionMessage(copy) {
      const documentUploadScreenStrings = copy.capture
      verifyElementCopy(this.uploaderInstructionsMessage, documentUploadScreenStrings.national_identity_card.front.instructions)
    }

    async verifyDocumentUploadScreenBackOfIdentityCardTitle(copy) {
      const documentUploadScreenStrings = copy.capture
      verifyElementCopy(this.title, documentUploadScreenStrings.national_identity_card.back.title)
    }

    async verifyDocumentUploadScreenBackOfIdentityCardInstructionMessage(copy) {
      const documentUploadScreenStrings = copy.capture
      verifyElementCopy(this.uploaderInstructionsMessage, documentUploadScreenStrings.national_identity_card.back.instructions)
    }

    async verifySelfieUploadTitle(copy) {
      const documentUploadScreenStrings = copy.capture
      verifyElementCopy(this.title, documentUploadScreenStrings.face.upload_title)
    }

    async verifySelfieUploadInstructions(copy) {
      const documentUploadScreenStrings = copy.capture
      verifyElementCopy(this.uploaderInstructionsMessage, documentUploadScreenStrings.face.instructions)
    }
=======
import { locale, verifyElementCopy } from '../utils/mochaw'

class DocumentUpload extends Base {
  get title() { return this.$('.onfido-sdk-ui-PageTitle-titleSpan')}
  get crossDeviceIcon() { return this.$('.onfido-sdk-ui-crossDevice-SwitchDevice-icon')}
  get crossDeviceHeader() { return this.$('.onfido-sdk-ui-crossDevice-SwitchDevice-header')}
  get crossDeviceSubMessage() { return this.$('.onfido-sdk-ui-crossDevice-SwitchDevice-submessage')}
  get crossDeviceArrow() { return this.$('.onfido-sdk-ui-crossDevice-SwitchDevice-chevron')}
  get uploaderIcon() { return this.$('.onfido-sdk-ui-Theme-icon')}
  get uploaderInstructionsMessage() { return this.$('.onfido-sdk-ui-Uploader-instructionsCopy')}
  get uploaderBtn() { return this.$('.onfido-sdk-ui-Uploader-buttons')}
  getUploadInput() { return (async ()=>{
    const input = this.$('.onfido-sdk-ui-CustomFileInput-input')
    this.driver.executeScript((el) => {
      el.setAttribute('style','display: block !important')
    },input)
    return input
  })()}

  upload(filename) {
    const input = this.$('.onfido-sdk-ui-CustomFileInput-input')
    const pathToTestFiles = '../../features/helpers/resources/'
    const sendKeysToElement = input.sendKeys(path.join(__dirname, pathToTestFiles + filename))
    return sendKeysToElement
  }

  copy(lang) { return locale(lang) }

  async verifyCrossDeviceUIElements(copy) {
    const documentUploadScreenCrossDeviceStrings = copy.cross_device.switch_device
    this.crossDeviceIcon.isDisplayed()
    verifyElementCopy(this.crossDeviceHeader, documentUploadScreenCrossDeviceStrings.header)
    verifyElementCopy(this.crossDeviceSubMessage, documentUploadScreenCrossDeviceStrings.submessage)
    this.crossDeviceArrow.isDisplayed()
  }

  async verifyUploaderIcon() {
    this.uploaderIcon.isDisplayed()
  }

  async verifyUploaderButton(copy) {
    const documentUploadScreenStrings = copy.capture
    verifyElementCopy(this.uploaderBtn, documentUploadScreenStrings.upload_file)
  }

  async verifyDocumentUploadScreenPassportTitle(copy) {
    const documentUploadScreenStrings = copy.capture
    verifyElementCopy(this.title, documentUploadScreenStrings.passport.front.title)
  }

  async verifyDocumentUploadScreenPassportInstructionMessage(copy) {
    const documentUploadScreenStrings = copy.capture
    verifyElementCopy(this.uploaderInstructionsMessage, documentUploadScreenStrings.passport.front.instructions)
  }

  async verifyDocumentUploadScreenFrontOfDrivingLicenceTitle(copy) {
    const documentUploadScreenStrings = copy.capture
    verifyElementCopy(this.title, documentUploadScreenStrings.driving_licence.front.title)
  }

  async verifyDocumentUploadScreenFrontInstructionMessage(copy) {
    const documentUploadScreenStrings = copy.capture
    verifyElementCopy(this.uploaderInstructionsMessage, documentUploadScreenStrings.driving_licence.front.instructions)
  }

  async verifyDocumentUploadScreenBackOfDrivingLicenceTitle(copy) {
    const documentUploadScreenStrings = copy.capture
    verifyElementCopy(this.title, documentUploadScreenStrings.driving_licence.back.title)
  }

  async verifyDocumentUploadScreenBackInstructionMessage(copy) {
    const documentUploadScreenStrings = copy.capture
    verifyElementCopy(this.uploaderInstructionsMessage, documentUploadScreenStrings.driving_licence.back.instructions)
  }

  async verifyDocumentUploadScreenFrontOfIdentityCardTitle(copy) {
    const documentUploadScreenStrings = copy.capture
    verifyElementCopy(this.title, documentUploadScreenStrings.national_identity_card.front.title)
  }

  async verifyDocumentUploadScreenFrontOfIdentityCardInstructionMessage(copy) {
    const documentUploadScreenStrings = copy.capture
    verifyElementCopy(this.uploaderInstructionsMessage, documentUploadScreenStrings.national_identity_card.front.instructions)
  }

  async verifyDocumentUploadScreenBackOfIdentityCardTitle(copy) {
    const documentUploadScreenStrings = copy.capture
    verifyElementCopy(this.title, documentUploadScreenStrings.national_identity_card.back.title)
  }

  async verifyDocumentUploadScreenBackOfIdentityCardInstructionMessage(copy) {
    const documentUploadScreenStrings = copy.capture
    verifyElementCopy(this.uploaderInstructionsMessage, documentUploadScreenStrings.national_identity_card.back.instructions)
  }
>>>>>>> 415a776f
}

export default DocumentUpload<|MERGE_RESOLUTION|>--- conflicted
+++ resolved
@@ -1,6 +1,5 @@
 import Base from './BasePage.js'
 const path = require('path')
-<<<<<<< HEAD
 import {locale, verifyElementCopy} from '../utils/mochaw'
 
 class DocumentUpload extends Base{
@@ -105,102 +104,6 @@
       const documentUploadScreenStrings = copy.capture
       verifyElementCopy(this.uploaderInstructionsMessage, documentUploadScreenStrings.face.instructions)
     }
-=======
-import { locale, verifyElementCopy } from '../utils/mochaw'
-
-class DocumentUpload extends Base {
-  get title() { return this.$('.onfido-sdk-ui-PageTitle-titleSpan')}
-  get crossDeviceIcon() { return this.$('.onfido-sdk-ui-crossDevice-SwitchDevice-icon')}
-  get crossDeviceHeader() { return this.$('.onfido-sdk-ui-crossDevice-SwitchDevice-header')}
-  get crossDeviceSubMessage() { return this.$('.onfido-sdk-ui-crossDevice-SwitchDevice-submessage')}
-  get crossDeviceArrow() { return this.$('.onfido-sdk-ui-crossDevice-SwitchDevice-chevron')}
-  get uploaderIcon() { return this.$('.onfido-sdk-ui-Theme-icon')}
-  get uploaderInstructionsMessage() { return this.$('.onfido-sdk-ui-Uploader-instructionsCopy')}
-  get uploaderBtn() { return this.$('.onfido-sdk-ui-Uploader-buttons')}
-  getUploadInput() { return (async ()=>{
-    const input = this.$('.onfido-sdk-ui-CustomFileInput-input')
-    this.driver.executeScript((el) => {
-      el.setAttribute('style','display: block !important')
-    },input)
-    return input
-  })()}
-
-  upload(filename) {
-    const input = this.$('.onfido-sdk-ui-CustomFileInput-input')
-    const pathToTestFiles = '../../features/helpers/resources/'
-    const sendKeysToElement = input.sendKeys(path.join(__dirname, pathToTestFiles + filename))
-    return sendKeysToElement
-  }
-
-  copy(lang) { return locale(lang) }
-
-  async verifyCrossDeviceUIElements(copy) {
-    const documentUploadScreenCrossDeviceStrings = copy.cross_device.switch_device
-    this.crossDeviceIcon.isDisplayed()
-    verifyElementCopy(this.crossDeviceHeader, documentUploadScreenCrossDeviceStrings.header)
-    verifyElementCopy(this.crossDeviceSubMessage, documentUploadScreenCrossDeviceStrings.submessage)
-    this.crossDeviceArrow.isDisplayed()
-  }
-
-  async verifyUploaderIcon() {
-    this.uploaderIcon.isDisplayed()
-  }
-
-  async verifyUploaderButton(copy) {
-    const documentUploadScreenStrings = copy.capture
-    verifyElementCopy(this.uploaderBtn, documentUploadScreenStrings.upload_file)
-  }
-
-  async verifyDocumentUploadScreenPassportTitle(copy) {
-    const documentUploadScreenStrings = copy.capture
-    verifyElementCopy(this.title, documentUploadScreenStrings.passport.front.title)
-  }
-
-  async verifyDocumentUploadScreenPassportInstructionMessage(copy) {
-    const documentUploadScreenStrings = copy.capture
-    verifyElementCopy(this.uploaderInstructionsMessage, documentUploadScreenStrings.passport.front.instructions)
-  }
-
-  async verifyDocumentUploadScreenFrontOfDrivingLicenceTitle(copy) {
-    const documentUploadScreenStrings = copy.capture
-    verifyElementCopy(this.title, documentUploadScreenStrings.driving_licence.front.title)
-  }
-
-  async verifyDocumentUploadScreenFrontInstructionMessage(copy) {
-    const documentUploadScreenStrings = copy.capture
-    verifyElementCopy(this.uploaderInstructionsMessage, documentUploadScreenStrings.driving_licence.front.instructions)
-  }
-
-  async verifyDocumentUploadScreenBackOfDrivingLicenceTitle(copy) {
-    const documentUploadScreenStrings = copy.capture
-    verifyElementCopy(this.title, documentUploadScreenStrings.driving_licence.back.title)
-  }
-
-  async verifyDocumentUploadScreenBackInstructionMessage(copy) {
-    const documentUploadScreenStrings = copy.capture
-    verifyElementCopy(this.uploaderInstructionsMessage, documentUploadScreenStrings.driving_licence.back.instructions)
-  }
-
-  async verifyDocumentUploadScreenFrontOfIdentityCardTitle(copy) {
-    const documentUploadScreenStrings = copy.capture
-    verifyElementCopy(this.title, documentUploadScreenStrings.national_identity_card.front.title)
-  }
-
-  async verifyDocumentUploadScreenFrontOfIdentityCardInstructionMessage(copy) {
-    const documentUploadScreenStrings = copy.capture
-    verifyElementCopy(this.uploaderInstructionsMessage, documentUploadScreenStrings.national_identity_card.front.instructions)
-  }
-
-  async verifyDocumentUploadScreenBackOfIdentityCardTitle(copy) {
-    const documentUploadScreenStrings = copy.capture
-    verifyElementCopy(this.title, documentUploadScreenStrings.national_identity_card.back.title)
-  }
-
-  async verifyDocumentUploadScreenBackOfIdentityCardInstructionMessage(copy) {
-    const documentUploadScreenStrings = copy.capture
-    verifyElementCopy(this.uploaderInstructionsMessage, documentUploadScreenStrings.national_identity_card.back.instructions)
-  }
->>>>>>> 415a776f
 }
 
 export default DocumentUpload