import Base from './BasePage.js'
import {locale, verifyElementCopy} from '../utils/mochaw'

class Welcome extends Base{
    getPrimaryBtn() { return this.$('.onfido-sdk-ui-Button-button'); }
    get welcomeTitle() { return this.$('.onfido-sdk-ui-PageTitle-titleSpan')}
    get welcomeSubtitle() { return this.$('.onfido-sdk-ui-Welcome-text')}
    get footer() { return this.$('.onfido-sdk-ui-Theme-footer')}
    get primaryBtn() { return this.$('.onfido-sdk-ui-Button-button')}
    
    copy(lang) {return locale(lang) }
    
    verifyTitle (copy) {
        const welcomeScreenStrings = copy.welcome
        verifyElementCopy(this.welcomeTitle, welcomeScreenStrings.title)
        return this.welcomeTitle
    }

    verifySubtitle(copy) {
        const welcomeScreenStrings = copy.welcome
        verifyElementCopy(this.welcomeSubtitle, welcomeScreenStrings.description_p_1 + "\n" + welcomeScreenStrings.description_p_2)
    }

    verifyIdentityButton(copy) {
        const welcomeScreenStrings = copy.welcome
        verifyElementCopy(this.primaryBtn, welcomeScreenStrings.next_button)
    }

<<<<<<< HEAD
    verifyFooter() {
        verifyElementCopy(this.footer)
=======
    async verifyFooter() {
        this.footer.isDisplayed()
>>>>>>> e01329c6
    }
}

export default Welcome;<|MERGE_RESOLUTION|>--- conflicted
+++ resolved
@@ -26,13 +26,8 @@
         verifyElementCopy(this.primaryBtn, welcomeScreenStrings.next_button)
     }
 
-<<<<<<< HEAD
-    verifyFooter() {
-        verifyElementCopy(this.footer)
-=======
     async verifyFooter() {
         this.footer.isDisplayed()
->>>>>>> e01329c6
     }
 }
 
