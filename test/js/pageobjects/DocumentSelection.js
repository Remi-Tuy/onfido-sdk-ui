import Base from './BasePage.js'
import {locale, verifyElementCopy} from '../utils/mochaw'

class DocumentSelection extends Base{
    getTitle() { return this.$('.onfido-sdk-ui-PageTitle-titleSpan'); }
    getPassport() { return this.$('.onfido-sdk-ui-DocumentSelector-icon-passport')}
    get title() { return this.$('.onfido-sdk-ui-PageTitle-titleSpan')}
    get subtitle() { return this.$('.onfido-sdk-ui-PageTitle-subTitle')}
    get passportIcon() { return this.$('.onfido-sdk-ui-DocumentSelector-icon-passport')}
    get documentSelectionLabel() { return this.$('.onfido-sdk-ui-DocumentSelector-label')}
    get documentSelectionHint() { return this.$('.onfido-sdk-ui-DocumentSelector-hint')}
    get drivingLicenceIcon() { return this.$('.onfido-sdk-ui-DocumentSelector-icon-driving-licence')}
    get drivingLicenceLabel() { return this.$('li:nth-child(2) .onfido-sdk-ui-DocumentSelector-label')}
    get drivingLicenceHint() { return this.$('li:nth-child(2) .onfido-sdk-ui-DocumentSelector-hint')}
    get identityCardIcon() { return this.$('.onfido-sdk-ui-DocumentSelector-icon-national-identity-card')}
    get identityCardLabel() { return this.$('li:nth-child(3) .onfido-sdk-ui-DocumentSelector-label')}
    get identityCardHint() { return this.$('li:nth-child(3) .onfido-sdk-ui-DocumentSelector-hint')}

    copy(lang) { return locale(lang) }

<<<<<<< HEAD
    verifyDocumentSelectionScreenTitle(copy) {
=======
    async verifyDocumentSelectionScreenTitle(copy) {
>>>>>>> e01329c6
        const documentSelectionScreenStrings = copy.document_selector.identity
        verifyElementCopy(this.title, documentSelectionScreenStrings.title)
    }

<<<<<<< HEAD
    verifyDocumentSelectionScreenSubtitle(copy) {
=======
    async verifyDocumentSelectionScreenSubtitle(copy) {
>>>>>>> e01329c6
        const documentSelectionScreenStrings = copy.document_selector.identity
        verifyElementCopy(this.subtitle, documentSelectionScreenStrings.hint)
    }

<<<<<<< HEAD
    verifyDocumentSelectionScreenDocumentsLabels(copy) {
        const documentTypesStrings = copy.document_selector.identity
=======
    async verifyDocumentSelectionScreenDocumentsLabels(copy) {
        const documentTypesStrings = copy
>>>>>>> e01329c6
        verifyElementCopy(this.documentSelectionLabel, documentTypesStrings.passport)
        verifyElementCopy(this.drivingLicenceLabel, documentTypesStrings.driving_licence)
        verifyElementCopy(this.identityCardLabel, documentTypesStrings.national_identity_card)
    }

<<<<<<< HEAD
    verifyDocumentSelectionScreenDocumentsHints(copy) {
=======
    async verifyDocumentSelectionScreenDocumentsHints(copy) {
>>>>>>> e01329c6
        const documentSelectionScreenStrings = copy.document_selector.identity
        verifyElementCopy(this.documentSelectionHint, documentSelectionScreenStrings.passport_hint)
        verifyElementCopy(this.drivingLicenceHint, documentSelectionScreenStrings.driving_licence_hint)
        verifyElementCopy(this.identityCardHint, documentSelectionScreenStrings.national_identity_card_hint)
    }

<<<<<<< HEAD
    verifyDocumentSelectionScreenDocumentsIcons() {
        verifyElementCopy(this.passportIcon)
        verifyElementCopy(this.drivingLicenceIcon)
        verifyElementCopy(this.identityCardIcon)
=======
    async verifyDocumentSelectionScreenDocumentsIcons() {
        this.passportIcon.isDisplayed()
        this.drivingLicenceIcon.isDisplayed()
        this.identityCardIcon.isDisplayed()
>>>>>>> e01329c6
    }
}

export default DocumentSelection;<|MERGE_RESOLUTION|>--- conflicted
+++ resolved
@@ -5,7 +5,7 @@
     getTitle() { return this.$('.onfido-sdk-ui-PageTitle-titleSpan'); }
     getPassport() { return this.$('.onfido-sdk-ui-DocumentSelector-icon-passport')}
     get title() { return this.$('.onfido-sdk-ui-PageTitle-titleSpan')}
-    get subtitle() { return this.$('.onfido-sdk-ui-PageTitle-subTitle')}
+    get subtitle() { return this.$('.onfido-sdk-ui-PageTitle-titleWrapper > div:nth-child(2)')}
     get passportIcon() { return this.$('.onfido-sdk-ui-DocumentSelector-icon-passport')}
     get documentSelectionLabel() { return this.$('.onfido-sdk-ui-DocumentSelector-label')}
     get documentSelectionHint() { return this.$('.onfido-sdk-ui-DocumentSelector-hint')}
@@ -18,58 +18,34 @@
 
     copy(lang) { return locale(lang) }
 
-<<<<<<< HEAD
-    verifyDocumentSelectionScreenTitle(copy) {
-=======
     async verifyDocumentSelectionScreenTitle(copy) {
->>>>>>> e01329c6
         const documentSelectionScreenStrings = copy.document_selector.identity
         verifyElementCopy(this.title, documentSelectionScreenStrings.title)
     }
 
-<<<<<<< HEAD
-    verifyDocumentSelectionScreenSubtitle(copy) {
-=======
     async verifyDocumentSelectionScreenSubtitle(copy) {
->>>>>>> e01329c6
         const documentSelectionScreenStrings = copy.document_selector.identity
         verifyElementCopy(this.subtitle, documentSelectionScreenStrings.hint)
     }
 
-<<<<<<< HEAD
-    verifyDocumentSelectionScreenDocumentsLabels(copy) {
-        const documentTypesStrings = copy.document_selector.identity
-=======
     async verifyDocumentSelectionScreenDocumentsLabels(copy) {
         const documentTypesStrings = copy
->>>>>>> e01329c6
         verifyElementCopy(this.documentSelectionLabel, documentTypesStrings.passport)
         verifyElementCopy(this.drivingLicenceLabel, documentTypesStrings.driving_licence)
         verifyElementCopy(this.identityCardLabel, documentTypesStrings.national_identity_card)
     }
 
-<<<<<<< HEAD
-    verifyDocumentSelectionScreenDocumentsHints(copy) {
-=======
     async verifyDocumentSelectionScreenDocumentsHints(copy) {
->>>>>>> e01329c6
         const documentSelectionScreenStrings = copy.document_selector.identity
         verifyElementCopy(this.documentSelectionHint, documentSelectionScreenStrings.passport_hint)
         verifyElementCopy(this.drivingLicenceHint, documentSelectionScreenStrings.driving_licence_hint)
         verifyElementCopy(this.identityCardHint, documentSelectionScreenStrings.national_identity_card_hint)
     }
 
-<<<<<<< HEAD
-    verifyDocumentSelectionScreenDocumentsIcons() {
-        verifyElementCopy(this.passportIcon)
-        verifyElementCopy(this.drivingLicenceIcon)
-        verifyElementCopy(this.identityCardIcon)
-=======
     async verifyDocumentSelectionScreenDocumentsIcons() {
         this.passportIcon.isDisplayed()
         this.drivingLicenceIcon.isDisplayed()
         this.identityCardIcon.isDisplayed()
->>>>>>> e01329c6
     }
 }
 
