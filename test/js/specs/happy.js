const path = require('path')
const expect = require('chai').expect
import {describe, it} from '../utils/mochaw'

const options = {
  pageObjects: ['DocumentSelection', 'Welcome', 'DocumentUpload']
}

const localhostUrl = 'https://localhost:8080/'

describe('Happy Paths', options, ({driver, $, pageObjects}) => {
  const {documentSelection, welcome, documentUpload} = pageObjects

<<<<<<< HEAD
  //Welcome Screen Tests
  const copyWelcome = welcome.copyWelcome()

  it('test website title', async () => {
    driver.get(localhostUrl)
    const title = driver.getTitle()
    expect(title).to.equal('Onfido SDK Demo')
  })

  it('test welcome screen title', async () => {
    const welcomeTitleText = welcome.welcomeTitle.getText()
    expect(welcomeTitleText).to.equal(copyWelcome["title"])
    welcome.welcomeTitle.isDisplayed()
  })

  it('test welcome screen subtitle', async () => {
    const welcomeSubtitleText = welcome.welcomeSubtitle.getText()
    expect(welcomeSubtitleText).to.equal(copyWelcome["description_p_1"] + "\n" + copyWelcome["description_p_2"])
    welcome.welcomeSubtitle.isDisplayed()
  })

  it('test verify identity button', async () => {
    const verifyIdentityBtnText = welcome.primaryBtn.getText()
    expect(verifyIdentityBtnText).to.equal(copyWelcome["next_button"])
    welcome.primaryBtn.isDisplayed()
  })

  it('test footer is displayed', async () => {
    welcome.footer.isDisplayed()
   })

  //Document selection screen
  const copyDocumentSelection = documentSelection.copyDocumentSelection()
  const copyDocuments = documentSelection.copyDocuments()

  it('test document selection title', async () => {
    driver.get(localhostUrl)
    welcome.primaryBtn.click()
    const documentSelectionTitleText = documentSelection.title.getText()
    expect(documentSelectionTitleText).to.equal(copyDocumentSelection["title"])
    documentSelection.title.isDisplayed()
  })

  it('test document selection subtitle', async () => {
    driver.get(localhostUrl)
    welcome.primaryBtn.click()
    const documentSelectionSubtitleText = documentSelection.subtitle.getText()
    expect(documentSelectionSubtitleText).to.equal(copyDocumentSelection["hint"])
    documentSelection.subtitle.isDisplayed()
  })

  it('test passport icon presence', async () => {
    driver.get(localhostUrl)
    welcome.primaryBtn.click()
    documentSelection.passportIcon.isDisplayed()
  })

  it('test passport label', async () => {
    driver.get(localhostUrl)
    welcome.primaryBtn.click()
    const documentSelectionPassportLabelText = documentSelection.documentSelectionLabel.getText()
    expect(documentSelectionPassportLabelText).to.equal(copyDocuments["passport"])
    documentSelection.documentSelectionLabel.isDisplayed()
  })

  it('test passport hint', async () => {
    driver.get(localhostUrl)
    welcome.primaryBtn.click()
    const documentSelectionPassportHintText = documentSelection.documentSelectionHint.getText()
    expect(documentSelectionPassportHintText).to.equal(copyDocumentSelection["passport_hint"])
    documentSelection.documentSelectionHint.isDisplayed()
  })

  it('test driving licence icon presence', async () => {
    driver.get(localhostUrl)
    welcome.primaryBtn.click()
    documentSelection.drivingLicenceIcon.isDisplayed()
  })

  it('test driving licence label', async () => {
    driver.get(localhostUrl)
    welcome.primaryBtn.click()
    const drivingLicenceLabelText = documentSelection.drivingLicenceLabel.getText()
    expect(drivingLicenceLabelText).to.equal(copyDocuments["driving_licence"])
    documentSelection.drivingLicenceLabel.isDisplayed()
  })

  it('test driving licence hint', async () => {
    driver.get(localhostUrl)
    welcome.primaryBtn.click()
    const drivingLicenceHintText = documentSelection.drivingLicenceHint.getText()
    expect(drivingLicenceHintText).to.equal(copyDocumentSelection["driving_licence_hint"])
    documentSelection.drivingLicenceHint.isDisplayed()
  })

  it('test identity card icon presence', async () => {
    driver.get(localhostUrl)
    welcome.primaryBtn.click()
    documentSelection.identityCardIcon.isDisplayed()
  })

  it('test identity card label', async () => {
    driver.get(localhostUrl)
    welcome.primaryBtn.click()
    const identityCardLabelText = documentSelection.identityCardLabel.getText()
    expect(identityCardLabelText).to.equal(copyDocuments["national_identity_card"])
    documentSelection.identityCardLabel.isDisplayed()
  })

  it('test identity card hint', async () => {
    driver.get(localhostUrl)
    welcome.primaryBtn.click()
    const identityCardHintText = documentSelection.identityCardHint.getText()
    expect(identityCardHintText).to.equal(copyDocumentSelection["national_identity_card_hint"])
    documentSelection.identityCardHint.isDisplayed()
=======
  describe('welcome screen', function () {
    const copy = welcome.copy()

    it('test website title', async () => {
      await driver.get(localhostUrl)
      const title = driver.getTitle()
      expect(title).to.equal('Onfido SDK Demo')
    })

    it('test welcome screen title', async () => {
      const welcomeTitleText = welcome.welcomeTitle.getText()
      expect(welcomeTitleText).to.equal(copy["title"])
      welcome.welcomeTitle.isDisplayed()
    })

    it('test welcome screen subtitle', async () => {
      const welcomeSubtitleText = welcome.welcomeSubtitle.getText()
      expect(welcomeSubtitleText).to.equal(copy["description_p_1"] + "\n" + copy["description_p_2"])
      welcome.welcomeSubtitle.isDisplayed()
    })

    it('test verify identity button', async () => {
      const verifyIdentityBtnText = welcome.primaryBtn.getText()
      expect(verifyIdentityBtnText).to.equal(copy["next_button"])
      welcome.primaryBtn.isDisplayed()
    })

    it('test footer is displayed', async () => {
      welcome.footer.isDisplayed()
    })
>>>>>>> 451c73f3
  })

  describe('upload screen', function () {
    it('should upload a file', async () => {
      driver.get(localhostUrl)
      welcome.getPrimaryBtn().click()
      documentSelection.getPassport().click()
      const input = documentUpload.getUploadInput()
      input.sendKeys(path.join(__dirname, '../../features/helpers/resources/passport.jpg'))
    })
  })
})<|MERGE_RESOLUTION|>--- conflicted
+++ resolved
@@ -8,42 +8,43 @@
 
 const localhostUrl = 'https://localhost:8080/'
 
-describe('Happy Paths', options, ({driver, $, pageObjects}) => {
+describe('Happy Paths', options, ({driver,$,pageObjects}) => {
   const {documentSelection, welcome, documentUpload} = pageObjects
 
-<<<<<<< HEAD
-  //Welcome Screen Tests
-  const copyWelcome = welcome.copyWelcome()
+  describe('welcome screen', function () {
+    const copy = welcome.copyWelcome()
 
-  it('test website title', async () => {
-    driver.get(localhostUrl)
-    const title = driver.getTitle()
-    expect(title).to.equal('Onfido SDK Demo')
+    it('test website title', async () => {
+      await driver.get(localhostUrl)
+      const title = driver.getTitle()
+      expect(title).to.equal('Onfido SDK Demo')
+    })
+
+    it('test welcome screen title', async () => {
+      const welcomeTitleText = welcome.welcomeTitle.getText()
+      expect(welcomeTitleText).to.equal(copy["title"])
+      welcome.welcomeTitle.isDisplayed()
+    })
+
+    it('test welcome screen subtitle', async () => {
+      const welcomeSubtitleText = welcome.welcomeSubtitle.getText()
+      expect(welcomeSubtitleText).to.equal(copy["description_p_1"] + "\n" + copy["description_p_2"])
+      welcome.welcomeSubtitle.isDisplayed()
+    })
+
+    it('test verify identity button', async () => {
+      const verifyIdentityBtnText = welcome.primaryBtn.getText()
+      expect(verifyIdentityBtnText).to.equal(copy["next_button"])
+      welcome.primaryBtn.isDisplayed()
+    })
+
+    it('test footer is displayed', async () => {
+      welcome.footer.isDisplayed()
+    })
   })
 
-  it('test welcome screen title', async () => {
-    const welcomeTitleText = welcome.welcomeTitle.getText()
-    expect(welcomeTitleText).to.equal(copyWelcome["title"])
-    welcome.welcomeTitle.isDisplayed()
-  })
-
-  it('test welcome screen subtitle', async () => {
-    const welcomeSubtitleText = welcome.welcomeSubtitle.getText()
-    expect(welcomeSubtitleText).to.equal(copyWelcome["description_p_1"] + "\n" + copyWelcome["description_p_2"])
-    welcome.welcomeSubtitle.isDisplayed()
-  })
-
-  it('test verify identity button', async () => {
-    const verifyIdentityBtnText = welcome.primaryBtn.getText()
-    expect(verifyIdentityBtnText).to.equal(copyWelcome["next_button"])
-    welcome.primaryBtn.isDisplayed()
-  })
-
-  it('test footer is displayed', async () => {
-    welcome.footer.isDisplayed()
-   })
-
   //Document selection screen
+  describe('document selection screen', function () {
   const copyDocumentSelection = documentSelection.copyDocumentSelection()
   const copyDocuments = documentSelection.copyDocuments()
 
@@ -127,39 +128,8 @@
     const identityCardHintText = documentSelection.identityCardHint.getText()
     expect(identityCardHintText).to.equal(copyDocumentSelection["national_identity_card_hint"])
     documentSelection.identityCardHint.isDisplayed()
-=======
-  describe('welcome screen', function () {
-    const copy = welcome.copy()
-
-    it('test website title', async () => {
-      await driver.get(localhostUrl)
-      const title = driver.getTitle()
-      expect(title).to.equal('Onfido SDK Demo')
-    })
-
-    it('test welcome screen title', async () => {
-      const welcomeTitleText = welcome.welcomeTitle.getText()
-      expect(welcomeTitleText).to.equal(copy["title"])
-      welcome.welcomeTitle.isDisplayed()
-    })
-
-    it('test welcome screen subtitle', async () => {
-      const welcomeSubtitleText = welcome.welcomeSubtitle.getText()
-      expect(welcomeSubtitleText).to.equal(copy["description_p_1"] + "\n" + copy["description_p_2"])
-      welcome.welcomeSubtitle.isDisplayed()
-    })
-
-    it('test verify identity button', async () => {
-      const verifyIdentityBtnText = welcome.primaryBtn.getText()
-      expect(verifyIdentityBtnText).to.equal(copy["next_button"])
-      welcome.primaryBtn.isDisplayed()
-    })
-
-    it('test footer is displayed', async () => {
-      welcome.footer.isDisplayed()
-    })
->>>>>>> 451c73f3
   })
+})
 
   describe('upload screen', function () {
     it('should upload a file', async () => {
