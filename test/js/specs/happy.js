--- conflicted
+++ resolved
@@ -51,21 +51,6 @@
   const copy = locale("en")
   const documentSelectionLocale = copy
 
-<<<<<<< HEAD
-    it('should display document selection title', async () => {
-      driver.get(localhostUrl)
-      welcome.primaryBtn.click()
-      const documentSelectionTitleText = documentSelection.title.getText()
-      expect(documentSelectionTitleText).to.equal(copyDocumentSelection["title"])
-      documentSelection.title.isDisplayed()
-    })
-
-    it('should display document selection subtitle', async () => {
-      const documentSelectionSubtitleText = documentSelection.subtitle.getText()
-      expect(documentSelectionSubtitleText).to.equal(copyDocumentSelection["hint"])
-      documentSelection.subtitle.isDisplayed()
-    })
-=======
   it('test document selection title', async () => {
     driver.get(localhostUrl)
     welcome.primaryBtn.click()
@@ -79,25 +64,11 @@
     expect(documentSelectionSubtitleText).to.equal(documentSelectionLocale["document_selector"]["identity"]["hint"])
     documentSelection.subtitle.isDisplayed()
   })
->>>>>>> 164f97fa
 
     it('should display passport icon', async () => {
       documentSelection.passportIcon.isDisplayed()
     })
 
-<<<<<<< HEAD
-    it('should display passport label', async () => {
-      const documentSelectionPassportLabelText = documentSelection.documentSelectionLabel.getText()
-      expect(documentSelectionPassportLabelText).to.equal(copyDocuments["passport"])
-      documentSelection.documentSelectionLabel.isDisplayed()
-    })
-
-    it('should display passport hint', async () => {
-      const documentSelectionPassportHintText = documentSelection.documentSelectionHint.getText()
-      expect(documentSelectionPassportHintText).to.equal(copyDocumentSelection["passport_hint"])
-      documentSelection.documentSelectionHint.isDisplayed()
-    })
-=======
   it('test passport label', async () => {
     const documentSelectionPassportLabelText = documentSelection.documentSelectionLabel.getText()
     expect(documentSelectionPassportLabelText).to.equal(documentSelectionLocale["passport"])
@@ -109,25 +80,11 @@
     expect(documentSelectionPassportHintText).to.equal(documentSelectionLocale["document_selector"]["identity"]["passport_hint"])
     documentSelection.documentSelectionHint.isDisplayed()
   })
->>>>>>> 164f97fa
 
     it('should display driving licence icon', async () => {
       documentSelection.drivingLicenceIcon.isDisplayed()
     })
 
-<<<<<<< HEAD
-    it('should display driving licence label', async () => {
-      const drivingLicenceLabelText = documentSelection.drivingLicenceLabel.getText()
-      expect(drivingLicenceLabelText).to.equal(copyDocuments["driving_licence"])
-      documentSelection.drivingLicenceLabel.isDisplayed()
-    })
-
-    it('should display driving licence hint', async () => {
-      const drivingLicenceHintText = documentSelection.drivingLicenceHint.getText()
-      expect(drivingLicenceHintText).to.equal(copyDocumentSelection["driving_licence_hint"])
-      documentSelection.drivingLicenceHint.isDisplayed()
-    })
-=======
   it('test driving licence label', async () => {
     const drivingLicenceLabelText = documentSelection.drivingLicenceLabel.getText()
     expect(drivingLicenceLabelText).to.equal(documentSelectionLocale["driving_licence"])
@@ -139,25 +96,11 @@
     expect(drivingLicenceHintText).to.equal(documentSelectionLocale["document_selector"]["identity"]["driving_licence_hint"])
     documentSelection.drivingLicenceHint.isDisplayed()
   })
->>>>>>> 164f97fa
 
     it('should display identity card icon', async () => {
       documentSelection.identityCardIcon.isDisplayed()
     })
 
-<<<<<<< HEAD
-    it('should display identity card label', async () => {
-      const identityCardLabelText = documentSelection.identityCardLabel.getText()
-      expect(identityCardLabelText).to.equal(copyDocuments["national_identity_card"])
-      documentSelection.identityCardLabel.isDisplayed()
-    })
-
-    it('should display identity card hint', async () => {
-      const identityCardHintText = documentSelection.identityCardHint.getText()
-      expect(identityCardHintText).to.equal(copyDocumentSelection["national_identity_card_hint"])
-      documentSelection.identityCardHint.isDisplayed()
-    })
-=======
   it('test identity card label', async () => {
     const identityCardLabelText = documentSelection.identityCardLabel.getText()
     expect(identityCardLabelText).to.equal(documentSelectionLocale["national_identity_card"])
@@ -168,7 +111,6 @@
     const identityCardHintText = documentSelection.identityCardHint.getText()
     expect(identityCardHintText).to.equal(documentSelectionLocale["document_selector"]["identity"]["national_identity_card_hint"])
     documentSelection.identityCardHint.isDisplayed()
->>>>>>> 164f97fa
   })
 
   //Document upload screen
