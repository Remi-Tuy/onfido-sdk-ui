--- conflicted
+++ resolved
@@ -4,23 +4,13 @@
 const supportedLanguage = ["en", "es"]
 
 const options = {
-<<<<<<< HEAD
-  pageObjects: ['DocumentSelection', 'Welcome', 'DocumentUpload', 'DocumentUploadConfirmation', 'VerificationComplete', 'CrossDeviceIntro', 'CrossDevice', 'CrossDeviceCheckYourMobile', 'CrossDeviceConnectedToMobile', 'CrossDeviceUploadsSuccessful', 'CrossDeviceEverythingWeNeed', 'PoAIntro']
-=======
-  pageObjects: ['DocumentSelector', 'Welcome', 'DocumentUpload', 'DocumentUploadConfirmation', 'VerificationComplete', 'CrossDeviceIntro', 'CrossDeviceLink', 'CrossDeviceMobileNotificationSent', 'CrossDeviceMobileConnected', 'CrossDeviceClientSuccess', `CrossDeviceSubmit`]
->>>>>>> 421023e3
+  pageObjects: ['DocumentSelector', 'Welcome', 'DocumentUpload', 'DocumentUploadConfirmation', 'VerificationComplete', 'CrossDeviceIntro', 'CrossDeviceLink', 'CrossDeviceMobileNotificationSent', 'CrossDeviceMobileConnected', 'CrossDeviceClientSuccess', `CrossDeviceSubmit`, `PoaIntro`]
 }
 
 const localhostUrl = 'https://localhost:8080/'
 
 describe('Happy Paths', options, ({driver, pageObjects}) => {
-<<<<<<< HEAD
-  const {documentSelection, welcome, documentUpload, documentUploadConfirmation, verificationComplete, crossDeviceIntro, crossDevice, crossDeviceCheckYourMobile, crossDeviceConnectedToMobile, crossDeviceUploadsSuccessful, crossDeviceEverythingWeNeed, poAIntro} = pageObjects
-
-  describe('welcome screen', function () {
-=======
-  const {documentSelector, welcome, documentUpload, documentUploadConfirmation, verificationComplete, crossDeviceIntro, crossDeviceLink, crossDeviceMobileNotificationSent, crossDeviceMobileConnected, crossDeviceClientSuccess, crossDeviceSubmit} = pageObjects
->>>>>>> 421023e3
+  const {documentSelector, welcome, documentUpload, documentUploadConfirmation, verificationComplete, crossDeviceIntro, crossDeviceLink, crossDeviceMobileNotificationSent, crossDeviceMobileConnected, crossDeviceClientSuccess, crossDeviceSubmit, poaIntro} = pageObjects
 
   describe('welcome screen', () => {
     supportedLanguage.forEach( (lang) => {
@@ -419,26 +409,19 @@
       })
     })
   })
-<<<<<<< HEAD
-})
-
-describe('PROOF OF ADDRESS', function () {
-
-  it('should verify UIPoA Intro Screen', async () => {
-    const poaIntroCopy = poAIntro.copy()
-    driver.get(localhostUrl + `?poa=true`)
-    welcome.primaryBtn.click()
-    driver.sleep(3000)
-    poAIntro.verifyPoaIntroTitle('Let’s verify your UK address')
-    poAIntro.verifyPoaIntroRequirementsHeader(poaIntroCopy)
-    poAIntro.verifyPoaIntroFirstRequirement('Shows your current address')
-    poAIntro.verifyPoaIntroSecondRequirement('Matches the address you used on signup')
-    poAIntro.verifyPoaIntroThirdRequirement('Is your most recent document')
-    poAIntro.verifyPoaIntroStartVerificationButton(poaIntroCopy)
+  describe('PROOF OF ADDRESS', async () => {
+
+    it('should verify UIPoA Intro Screen', async () => {
+      const poaIntroCopy = poaIntro.copy()
+      driver.get(localhostUrl + `?poa=true`)
+      welcome.primaryBtn.click()
+      driver.sleep(3000)
+      poaIntro.verifyPoaIntroTitle('Let’s verify your UK address')
+      poaIntro.verifyPoaIntroRequirementsHeader(poaIntroCopy)
+      poaIntro.verifyPoaIntroFirstRequirement('Shows your current address')
+      poaIntro.verifyPoaIntroSecondRequirement('Matches the address you used on signup')
+      poaIntro.verifyPoaIntroThirdRequirement('Is your most recent document')
+      poaIntro.verifyPoaIntroStartVerificationButton(poaIntroCopy)
+    })
   })
-})
-
-})})})})
-=======
-})
->>>>>>> 421023e3
+})