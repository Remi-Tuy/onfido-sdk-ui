import {Builder} from 'selenium-webdriver'
import remote from 'selenium-webdriver/remote'
import config from './config.json'
import Mocha from 'mocha'
import {createBrowserStackLocal,stopBrowserstackLocal} from './utils/browserstack'
import {eachP,asyncForEach} from './utils/async'
import {spawnP, spawnPrinter, SHELL_COLOR_BLUE} from './utils/misc'
import {exec} from 'child_process'

// Input capabilities
const bsCapabilitiesDefault = {
  'acceptSslCerts' : 'true',
  'browserstack.debug': 'true',
   project: 'JS SDK',
  'browserstack.user' : process.env.BROWSERSTACK_USERNAME,
  'browserstack.key' : process.env.BROWSERSTACK_ACCESS_KEY,
  'browserstack.local' : 'true',
<<<<<<< HEAD
  "unexpectedAlertBehaviour": "dismiss",
  "unexpectedPromptBehaviour": "dismiss",
  'browserstack.ie.enablePopups' : 'false'
=======
  'browserstack.ie.enablePopups' : 'false',
  'unexpectedAlertBehaviour': 'dismiss',
  'unexpectedPromptBehaviour': 'dismiss'
>>>>>>> 2907d8e0
}

// replace <browserstack-accesskey> with your key. You can also set an environment variable - "BROWSERSTACK_ACCESS_KEY".
const browserstackLocalDefault = {
  'key': bsCapabilitiesDefault['browserstack.key']
};

const currentDate = Date.now().toString();
const random = () => Math.random().toString(36).substring(7)

const createDriver = ({name,localIdentifier}) => browser =>
  browser.remote ?
    new Builder()
      .usingServer('http://hub-cloud.browserstack.com/wd/hub')
      .withCapabilities({
        ...bsCapabilitiesDefault,
        ...browser,
        name,
        build: currentDate,
        'browserstack.localIdentifier' : localIdentifier
      })
    : new Builder().forBrowser(browser.browserName)


const createBrowser = async (browser, testCase) => {
  const localIdentifier = random();

  const bsLocal = browser.remote ? await createBrowserStackLocal({
		...browserstackLocalDefault,
    localIdentifier
  }) : null

  const driver = await createDriver({name:testCase.file,localIdentifier})(browser)
    .build();
  await driver.manage().setTimeouts({
    implicit: 10000,
    pageLoad: 10000
  })
  if (browser.remote) driver.setFileDetector(new remote.FileDetector);

  driver.finish = async () => {
    console.log("finishing browser")
    await Promise.all([
      driver.quit(),
      ...(bsLocal ? [stopBrowserstackLocal(bsLocal)] : [])
    ]).then(()=>{console.log("finished browser")})
    .catch(e=>{console.log("error finishing browser",e)})
  };

  return driver;
}

const createMocha = (driver, testCase) => {
  // Create our Mocha instance
  const mocha = new Mocha({
    timeout: testCase.timeout
  });
  // By default `require` caches files, making it impossible to require the same file multiple times.
  // Since we want to execute the same tests against many browsers we need to prevent this behaviour by
  // clearing the require cache.
  mocha.suite.on('require', (global, file) => {
    delete require.cache[file];
  });

  mocha.addFile(`${testCase.file}`);
  mocha.suite.ctx.driver = driver

  mocha.runP = () => new Promise(async (resolve) => {
    mocha.run(resolve)
  })
  return mocha
}

const printTestInfo = (browser, testCase) => {
  console.log(! browser.device ?
    `Running ${testCase.file} against ${browser.browserName} (${browser.browser_version}) on ${browser.os} (${browser.os_version})`
    : `Running ${testCase.file} on ${browser.device}`
  );
}

const runner = async () => {
  let totalFailures = 0;

  const rubyTestSpawn = (command, args, options={}, optionCallback) =>
    spawnP(command, args, {cwd: __dirname+"/../",...options}, optionCallback)

  const rubyTestPrinter = outFilter =>
    spawnPrinter(SHELL_COLOR_BLUE, {
        prefix:"Ruby:",
        ...(outFilter && {filter:outFilter})
      },
      "Ruby Error:"
    )

  await rubyTestSpawn('bundle', ['install'], {
      env: {...process.env, GIT_SSH_COMMAND: process.env.CI === "true" ? "ssh -i ~/.ssh/monster_rsa" : ""}
    },
    rubyTestPrinter()
  )
  const rubyTestPromise = rubyTestSpawn(
    'bundle',
    [
      'exec', 'rake',
      `CI=${process.env.CI}`,
      `BS_USERNAME=${process.env.BROWSERSTACK_USERNAME}`, `BROWSERSTACK_ACCESS_KEY=${process.env.BROWSERSTACK_ACCESS_KEY}`,
      `SDK_URL=https://localhost:8080/?async=false`,
      'USE_SECRETS=false', 'SEED_PATH=false', 'DEBUG=false'
    ],
    {},
    rubyTestPrinter(data=>data.includes("scenarios"))
  )

  await eachP(config.tests, async testCase => {
    await asyncForEach(testCase.browsers, async browser => {
      let driver;
      try {
        console.log("Browser:", browser.browserName)
        driver = await createBrowser(browser, testCase)
        const mocha = createMocha(driver, testCase)

        printTestInfo(browser, testCase)

        const failures = await mocha.runP()
        totalFailures += failures
        console.log("Number of failures in tests:", failures)
        await driver.finish()
      } catch (e) {
        console.log("Error executing test case",e)
        if (driver) driver.finish()
      }
    });
    console.log("Finished test")
  });

  try {
    const result = await rubyTestPromise
    console.log("result of ruby test:", result)
    if (result > 0) totalFailures += 1
  }
  catch (e){
    console.log("Ruby error:", e)
    totalFailures += 1
  }

  console.log("finished")
  process.exit(totalFailures > 0 ? 1 : 0);
}

const server = exec("npm run travis")
const killServer = ()=> {
  console.log("Killing server")
  if (!server.killed){
    server.kill()
    console.log("Kill signal sent")
  }
  else {
    console.log("Kill signal already sent")
  }
}

server.stdout.on('data', function(data) {
  if (data.includes("Available on:")){
    runner()
  }
});

process.on('exit', function () {
  killServer()
});


//ref: https://nehalist.io/selenium-tests-with-mocha-and-chai-in-javascript/
//ref: https://github.com/mochajs/mocha/wiki/Using-mocha-programmatically<|MERGE_RESOLUTION|>--- conflicted
+++ resolved
@@ -15,15 +15,9 @@
   'browserstack.user' : process.env.BROWSERSTACK_USERNAME,
   'browserstack.key' : process.env.BROWSERSTACK_ACCESS_KEY,
   'browserstack.local' : 'true',
-<<<<<<< HEAD
-  "unexpectedAlertBehaviour": "dismiss",
-  "unexpectedPromptBehaviour": "dismiss",
-  'browserstack.ie.enablePopups' : 'false'
-=======
   'browserstack.ie.enablePopups' : 'false',
   'unexpectedAlertBehaviour': 'dismiss',
   'unexpectedPromptBehaviour': 'dismiss'
->>>>>>> 2907d8e0
 }
 
 // replace <browserstack-accesskey> with your key. You can also set an environment variable - "BROWSERSTACK_ACCESS_KEY".
