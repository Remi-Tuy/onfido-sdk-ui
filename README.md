--- conflicted
+++ resolved
@@ -84,11 +84,7 @@
 
 #### Example app
 
-<<<<<<< HEAD
 [JsFiddle example here.](https://jsfiddle.net/4xqtt6fL/1769/)
-=======
-[JsFiddle example here.](https://jsfiddle.net/4xqtt6fL/1758/)
->>>>>>> b841cc41
 Simple example using script tags.
 
 #### 4.2 NPM style import
