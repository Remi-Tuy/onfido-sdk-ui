--- conflicted
+++ resolved
@@ -77,15 +77,11 @@
 - Internal: Changed the way that blob/base64 files and images are rendered and passed through the system
 - Internal: Changed CSS units to be consistently `em` (but still tied to `px` at our root, until we can fix our media queries)
 - Public: More meaningful error message for upload fallback disabled on face step
-<<<<<<< HEAD
-- Internal: The cross-device flow now prefers `?link_id` (if it exists) over the path name, when trying to extract the cross-device room ID
-=======
 - Internal: Map colours and use less variables instead of hard-coding colour values
 - UI: Fixed issue with footer overlapping content, prevent buttons from disappearing below viewport, prevent images from overlapping buttons.
 - Internal: Rebranding of background, border and primary colors.
 - Internal: Woopra tracker now points at the latest tag of https://github.com/Woopra/js-client-tracker
 - Internal: Upgraded to webpack 4, removed import/export transpilation. Reduced bundle size as result.
->>>>>>> 1d310f6b
 
 ### Fixed
 - Public: Users entering the cross-device flow twice would have been able to request an SMS message without re-entering their mobile number correctly (the form could submit when still blank)
