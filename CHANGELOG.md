--- conflicted
+++ resolved
@@ -9,20 +9,14 @@
 
 ### Added
 - Public: Accessibility - Make H1 readable by screen readers
-<<<<<<< HEAD
+- Public: Accessibility - Make buttons/links readable by screen readers, allow tabbing to them
 - Public: Accessibility - Announce page transition when screen changes
 
 ### Fixed
 - Public: Handle non JSON error responses and return a `Connection Lost` error to the user
-=======
-- Public: Accessibility - Make buttons/links readable by screen readers, allow tabbing to them
->>>>>>> 2907d8e0
 
 ### Changed
 - Internal: Make Permission screen and Recovery screen buttons visible on small devices
-
-### Fixed
-- Public: Handle non JSON error responses and return a `Connection Lost` error to the user
 
 ## [5.0.0] - 2019-04-01
 
