--- conflicted
+++ resolved
@@ -20,11 +20,8 @@
 ### Fixed
 - Public: Users entering the cross-device flow twice would have been able to request an SMS message without re-entering their mobile number correctly (the form could submit when still blank)
 - Internal: Fix a bug that potentially allowed 3rd party tracking scripts to (in some very specific conditions) continue to send Onfido tracking events, after calling `.tearDown()`
-<<<<<<< HEAD
 - Public: Users could previously see a flicker of other screens when loading any flow involving the camera. This should now no longer occur, except in rare circumstances (where permissions/capabilities have changed since last render)
-=======
 - Public: Workaround an iOS Safari issue that causes a possible browser crash when mounting the webcam component multiple times
->>>>>>> 58ec2fe9
 
 ## [3.1.0] - 2019-01-28
 
