--- conflicted
+++ resolved
@@ -20,11 +20,9 @@
 ### Changed
 - Public: Unbundled dependencies for npm
 - UI: Changed camera permission screen design
-<<<<<<< HEAD
 - Internal: Disable source maps for NPM build. Source maps will still be enabled for `/dist` build
-=======
 - Internal: Upgraded Preact for compatibility with latest version of React DevTools
->>>>>>> e32a2967
+
 
 ### Fixed
 - Public: Fixed user seeing the video capture intro screen, followed by selfie capture screen instead of x-device intro screen when video capture is enabled but device has no camera
