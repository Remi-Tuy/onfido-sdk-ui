--- conflicted
+++ resolved
@@ -15,11 +15,8 @@
 ### Changed
 - Internal: Updated `react-webcam-onfido` to get check(s) for stream before calling getVideoTracks/getAudioTracks method
 - Internal: Removed `libphonenumber-js` from main bundle. Reduced bundle size limit by 20%.
-<<<<<<< HEAD
+- Internal: Use @sentry/browser instead of raven to track Sentry events
 - UI: New Document Upload screen (**Note:** *changes introduced with this UI update include possible breaking changes for integrators with custom translations or copy*)
-=======
-- Internal: Use @sentry/browser instead of raven to track Sentry events
->>>>>>> b3df891d
 
 ### Fixed
 - Internal: Latest Surge link gets updated only on release of a full version, not release candidates or beta releases
