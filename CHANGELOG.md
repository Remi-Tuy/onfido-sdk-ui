--- conflicted
+++ resolved
@@ -13,11 +13,8 @@
 
 ### Changed
 - Internal: Changed the way that blob/base64 files and images are rendered and passed through the system
-<<<<<<< HEAD
+- Internal: Changed the way that the copyright footer is rendered to stay at the bottom of the page, for older `-webkit-box-flex` browsers
 - Public: More meaningful error message for upload fallback disabled on face step
-=======
-- Internal: Changed the way that the copyright footer is rendered to stay at the bottom of the page, for older `-webkit-box-flex` browsers
->>>>>>> 2ca92300
 
 ### Fixed
 - Public: Users entering the cross-device flow twice would have been able to request an SMS message without re-entering their mobile number correctly (the form could submit when still blank)
