# Changelog
All notable changes to this project will be documented in this file.

This change log file is based on best practices from [Keep a Changelog](http://keepachangelog.com/).
This project adheres to [Semantic Versioning](http://semver.org/). Breaking changes result in a different MAJOR version. UI changes that might break customizations on top of the SDK will be treated as breaking changes too.
This project adheres to the Node [default version scheme](https://docs.npmjs.com/misc/semver).

<<<<<<< HEAD
## [2.6.0] - 2018-08-08
=======
## [2.6.0] - 2018-08-06
>>>>>>> 533fe831

### Changed
- Internal: Changed assets url to point at https://assets.onfido.com/

<<<<<<< HEAD

=======
>>>>>>> 533fe831
## [2.5.0] - 2018-07-27

### Added
- UI: Added a permission priming screen to inform the user that camera permissions must be enabled.
- UI: Added a permission recovering screen in case user media permissions are denied.
- UI: Added intro screen when entering cross device flow.

### Changed
- UI: Changed UI for face capture step. On small screens it will display a full screen camera component.
- UI: Desktop - If webcam is not available, a cross device intro screen will be shown to allow the user to take a live photo on their mobile phones.

## [2.4.1] - 2018-05-18

### Fixed
- Public: Fixed bug where hitting Enter key on the SMS input number was causing page reload.

## [2.4.0] - 2018-05-17

### Added
- Public: Added `documentTypes` to the `document` step options, which allows to filter the document types.

### Changed
- Internal: Refactored layout to better handle presence of header and footer elements.
- Internal: On cross device client clear error message when configuration is received.

## [2.3.0] - 2018-04-17

### Added
- Public: Added `onModalRequestClose` options, which is a callback that fires when the user attempts to close the modal.

### Fixed
- Public: Fixed `complete` step to allow string customization at initialization time.
- Internal: Fixed the `tearDown` method to clear the onComplete callback functions. (issue [#306](https://github.com/onfido/onfido-sdk-ui/issues/306))

### Deprecated
- Internal: Removed references to `useWebcam` option from README.md and return console warning if the option is used.

## [2.2.0] - 2018-02-13

### Added
- Public: Added support for internationalisation. The SDK can now be displayed in Spanish by adding `{language: 'es'}` to the initialization options. It can also be displayed in a custom language by passing an object containing the custom phrases and the locale. If `language` is not present or the wrong locale tag is provided, the language locale will default to `en`.
- Public: Added support for Spanish language on the SMS body.
- Public: Added webcam support on Safari and IE Edge.

### Changed
- UI: If the webcam is facing the user it will be mirrored

## [2.1.0] - 2017-11-30

### Added
- UI: The cross device feature now supports sending the link via SMS. Users will still be able to copy the link to clipboard.
- UI: Introduced a back button that allows the user  to navigate to the previous screen.
- Internal: Introduced code splitting and lazy loading

## [2.0.0] - 2017-11-08

In this version, we're introducting cross-device flow that allows to continue verification on mobile in order to take photos of your document and face.

**Note:**
* This version is not backwards-compatible. Migration notes can be found in [MIGRATION.md](MIGRATION.md)

### Removed

- Public: Removed `onDocumentCapture` that used to be fired when the document had been successfully captured, confirmed by the user and uploaded to the Onfido API
- Public: Removed `onFaceCapture` callbacks that used to be fired when the face has beed successfully captured, confirmed by the user and uploaded to the Onfido API.
- Public: Removed `getCaptures` function that used to return the document and face files captured during the flow.
- Internal: Removed confirm action

### Changed
- Public: Changed the behaviour of `onComplete` callback. It used to return an object that contained all captures, now it doesn't return any data.

## [1.1.0]

### Added
- UI: Introducing glare detection feature for documents. Not available for documents in PDF format yet.
- Internal: Added confirm step to router history and tracking

### Changed
- UI: Improved how errors and warnings are displayed on the UI
- UI: Improved navigation between steps when using the browser navigation buttons
- Internal: Improved event tracking
- Internal: Upgraded Preact to latest version

## [1.0.0]

### Note
Bumping version to 1.0.0 because SDK has already been implemented in production integrations. Also SDK now integrates with [Onfido API](https://documentation.onfido.com).

### Changed
- Public: Support uploading documents and live photos to the Onfido API through use of new SDK tokens (JWT v2)

### Removed
- Public: Face no longer supports PDF upload in order to align with the Onfido API.

## [0.15.1]

### Fixed
- Internal: Fixed problem on certain versions of Firefox that no longer supported the old version of getUserMedia
- Internal: Fixed the `tearDown` method to clear the documents and faces currently in the store
- Internal: Fixed PDF preview issues on IE Edge, IE11 and mobile browsers.
- Internal: Fixed lower resolution webcams not working on Firefox

### Changed
- Internal: replaced the has_webcam checker with a more robust version that periodically checks if the state changed
- Internal: Increased the file size upper limit to 10 MB.

## [0.15.0]

### Changed
- Internal: Use HTTP protocol to post documents to the server instead of websockets

### Fixed
- Public: Fixed intermittent connection problem

## [0.14.0]

### Changed

- Public: Document and face captures will be returned by callbacks as File or Blob instead of base64.
- Internal: Callbacks are now linked to the flow rather than the Redux store.

### Added

- Public: Capture the reverse side of driving licenses and ID cards.
- Public: Add a file size limit of 4 MB in line with the Onfido API.

### Fixed
- Internal: Read exif tags to orientate images correctly.

## [0.13.0]

### Changed

- Public: Change the default to use file upload rather than the webcam for document captures.
- Internal: Fix dependencies to avoid bugs due to changes in minor updates.

## [0.12.0-rc.1]

Install with `npm install onfido-sdk-ui@0.12.0-rc.1`

### Changed
- Internal: Change the signature expected from the websockets server.

### Fixed
- Public: The documentType in the capture object now corresponds to the API document_types.
- Public: Fixed bug where URL path was removed between steps.

## [0.11.1] - Hotfix

### Fixed
- Public: Fixed bug where `Onfido.getCaptures()` and `onComplete(hash)` was returning a broken hash.
- Internal: Froze dependencies which were causing the upload document and pdf preview not to work.


## [0.11.0]

### Changed
- Internal: Removed `preact-router`.
- Public: Removed URL routes for each step of the SDK flow.
- Internal: Removed unused components - Dropdown and ActionBar.
- Internal: Use the staging backend when in development.
- Updated version of onfido-sdk-core to 0.7.1.

### Added
- Public: tearDown method to remove the SDK elements.

## [0.10.0]

### Changed
- Internal: Use `visibilityjs` to pause captures when the tab is inactive.
- Internal: The copy of the document not found error message was changed.
- Internal: Changed the order of the document selection to passport, driver's license and identity card.
- Public: The returned webcam captures now have a resolution of 960x720, or lower if the webcam does not support it.
- Internal: The confirmation step for webcam captures now displays the new high resolution images.
- Internal: Updated `react-webcam-onfido` in order to get the higher resolution functionality.

### Added
- Public: Uploaded PDF files are now supported and returned by the callbacks as base64.
- Internal: PDF files are displayed in the confirmation step as an embedded object, which means the browser needs to support pdf files in order for them to be visible.

## [0.9.0]

### Changed
- Public: document and face callback are now passed only their respective capture, instead of both their captures.
- Public: document and face callback are now only called after the user has confirmed the capture
- Public: document, face and complete callback can be called multiple times, if the condition that triggers them is met more than once (eg. if the user goes back to redo the capture steps)
- Internal: callbacks' returned value now have no impact on the event dispatcher.

### Fixed
- All captures have now a default no op function. This fixes an exception raise (in case some callbacks where not defined), which caused the rest of the callbacks not to be called after the exception was raised.

## [0.8.4]

### Fixed
- Updated `react-webcam` to the onfido fork, this fixes the issue where the webcam canvas (used to obtain screenshots) has 0 height under certain circumstances (namely on windows machines running Chrome). This bug, when it happened, caused the document capture step not to work.

## [0.8.3]

### Added
- Started tracking fatal exceptions and page views of the SDK.

## [0.8.2]

## Fixed
- Fixed bug of a broken layout on the document selection step. Always reproducible on IE and on other browsers too, but only when going back a step on certain conditions.
- Fixed bug where on IE an unnecessary scrollbar appeared and the scrolling area was bigger than it should have been.

### Added
- Public: An error message is now shown if the upload file has as unsupported file type.

## [0.8.1]

## Fixed
- `Object.assign` was being used but not polyfilled. Its occurrence was replaced with an es6 object construction.
- UI disappeared if the browser's windows width was smaller than 481px;

## [0.8.0]

### Changed
- Public: Captures are now returned as `png` instead of `webp`, although `webp` is still used internally for streaming to the server.
- Public: the captures returned by `Onfido.getCaptures()` have a simplified signature of just `{id,image,documentType}`.
- Public: It's now possible to open and close the modal by calling `.setOptions({isModalOpen:boolean})`
- Internal: The modal has been refactored to be fully reactive, `vanilla-modal` has been replaced with a fork of `react-modal`.
- Internal: Updated to `onfido-sdk-core@0.6.0`, selectors are now more general as in they are no longer specific to each capture type, some new selectors are also being used.
- Internal: `Camera`, `Capture` and `Uploader` have been refactored, the pure part of the components have been separated from the state logic part. This adds flexibility and encapsulation.
- Internal: The `Capture` component now orchestrates all the state logic of the `Uploader` component, this allows to join the camera and uploader state logic together.

### Added
- Public: The capture screen UI now includes an upload button fallback, for whenever the user experiences problems with the webcam.
- Internal: When requesting to validate documents there is now a strategy to cope with slow responses from the server. If the number of unprocessed documents is 3+, the client stops sending more requests until a response is given.
- Internal: `webp` falls back to `jpeg` in case the browser does not support it.


## [0.7.0]

### Changed
- Public: `onComplete` event now fires only after both the document and face captures have been confirmed in the UI
- Internal: updated `onfido-sdk-core` to 0.5.0 which causes the all capture event to be triggered when captured are both valid and confirmed
- Internal: made the confirm button change the state of the capture to confirmed

### Fixed
- Internal: sometimes when document was retaken multiple times the capture ended up squashed. This was fixed by upgrading to `react-webcam@0.0.14`.
- Internal: fixed [Bug #36](https://github.com/onfido/onfido-sdk-ui/issues/36), it caused the face to be captured every second after a document retake.


## [0.6.1]

### Changed
- Public: `Onfido.init()` now returns an object.
- Internal: `isDesktop` detection is now based on [DetectRTC][detectrtc]'s `isMobile` detection
- Internal: improved Webcam Detection, it now takes into account wether a Webcam exists and if it the user has given the website permission to use it. Before it was only checking whether the **getUserMedia** API is supported by the browser or not. [DetectRTC][detectrtc] is used for this detection.

### Added
- Public: it's now possible to change the init options at runtime by calling `setOptions()` on the object returned by `Onfido.init()`
- Public: `useWebcam` option added to the facial and document capture step

[detectrtc]: https://github.com/muaz-khan/DetectRTC

## [0.5.1]
### Fix
- SDK Core dependency update, fixes issue https://github.com/onfido/onfido-sdk-ui/issues/25
**Note:** This update only changes the dist folder release, npm releases get the dependency update if they do `npm install`


## [0.5.0]
### Added
- API: Flow customization option `steps:[]`
- UI: Overlay to the webcam document capture (**Possibly breaking change**)
- DOC: Integration examples to documentation
### Fixed
- NPM (commonjs2) style of importing the library now works


[next-version]: https://github.com/onfido/onfido-sdk-ui/compare/2.6.0...development
[2.6.0]: https://github.com/onfido/onfido-sdk-ui/compare/2.5.1...2.6.0
[2.5.0]: https://github.com/onfido/onfido-sdk-ui/compare/2.4.1...2.5.0
[2.4.1]: https://github.com/onfido/onfido-sdk-ui/compare/2.4.0...2.4.1
[2.4.0]: https://github.com/onfido/onfido-sdk-ui/compare/2.3.0...2.4.0
[2.3.0]: https://github.com/onfido/onfido-sdk-ui/compare/2.2.0...2.3.0
[2.2.0]: https://github.com/onfido/onfido-sdk-ui/compare/2.1.0...2.2.0
[2.1.0]: https://github.com/onfido/onfido-sdk-ui/compare/2.0.0...2.1.0
[2.0.0]: https://github.com/onfido/onfido-sdk-ui/compare/1.1.0...2.0.0
[1.1.0]: https://github.com/onfido/onfido-sdk-ui/compare/1.0.0...1.1.0
[1.0.0]: https://github.com/onfido/onfido-sdk-ui/compare/0.15.1...1.0.0
[0.15.1]: https://github.com/onfido/onfido-sdk-ui/compare/0.15.0...0.15.1
[0.15.0]: https://github.com/onfido/onfido-sdk-ui/compare/0.14.0...0.15.0
[0.14.0]: https://github.com/onfido/onfido-sdk-ui/compare/0.13.0...0.14.0
[0.13.0]: https://github.com/onfido/onfido-sdk-ui/compare/0.12.0-rc.1...0.13.0
[0.12.0-rc.1]: https://github.com/onfido/onfido-sdk-ui/compare/0.11.1...0.12.0-rc.1
[0.11.1]: https://github.com/onfido/onfido-sdk-ui/compare/0.11.0...0.11.1
[0.11.0]: https://github.com/onfido/onfido-sdk-ui/compare/0.10.0...0.11.0
[0.10.0]: https://github.com/onfido/onfido-sdk-ui/compare/0.9.0...0.10.0
[0.9.0]: https://github.com/onfido/onfido-sdk-ui/compare/0.8.4...0.9.0
[0.8.4]: https://github.com/onfido/onfido-sdk-ui/compare/0.8.3...0.8.4
[0.8.3]: https://github.com/onfido/onfido-sdk-ui/compare/0.8.2...0.8.3
[0.8.2]: https://github.com/onfido/onfido-sdk-ui/compare/0.8.1...0.8.2
[0.8.1]: https://github.com/onfido/onfido-sdk-ui/compare/0.8.0...0.8.1
[0.8.0]: https://github.com/onfido/onfido-sdk-ui/compare/0.7.0...0.8.0
[0.7.0]: https://github.com/onfido/onfido-sdk-ui/compare/0.6.1...0.7.0
[0.6.1]: https://github.com/onfido/onfido-sdk-ui/compare/0.5.1...0.6.1
[0.5.1]: https://github.com/onfido/onfido-sdk-ui/compare/0.5.0...0.5.1
[0.5.0]: https://github.com/onfido/onfido-sdk-ui/compare/0.4.0...0.5.0<|MERGE_RESOLUTION|>--- conflicted
+++ resolved
@@ -5,19 +5,11 @@
 This project adheres to [Semantic Versioning](http://semver.org/). Breaking changes result in a different MAJOR version. UI changes that might break customizations on top of the SDK will be treated as breaking changes too.
 This project adheres to the Node [default version scheme](https://docs.npmjs.com/misc/semver).
 
-<<<<<<< HEAD
 ## [2.6.0] - 2018-08-08
-=======
-## [2.6.0] - 2018-08-06
->>>>>>> 533fe831
 
 ### Changed
 - Internal: Changed assets url to point at https://assets.onfido.com/
 
-<<<<<<< HEAD
-
-=======
->>>>>>> 533fe831
 ## [2.5.0] - 2018-07-27
 
 ### Added
