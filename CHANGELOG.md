# Changelog
All notable changes to this project will be documented in this file.

This change log file is based on best practices from [Keep a Changelog](http://keepachangelog.com/).
This project adheres to [Semantic Versioning](http://semver.org/). Breaking changes result in a different MAJOR version. UI changes that might break customizations on top of the SDK will be treated as breaking changes too.
This project adheres to the Node [default version scheme](https://docs.npmjs.com/misc/semver).

## [3.1.0-rc.3]

### Added
- Public: Added Proof of address `poa` step where users can capture their proof of address documents. This is a beta feature.
- Internal: Send camera and microphone labels to Onfido API as metadata

### Changed
<<<<<<< HEAD
- Internal: Users using the cross device flow on desktop (instead of mobile) are now blocked from continuing
=======
- Public: Users using the cross device flow on desktop (instead of mobile) are now blocked from continuing
- Internal: Removed unused development dependencies which had known vulnerabilities
>>>>>>> f613db3d

## [3.0.0] - 2018-10-31

### Added
- Internal: Introduce Jest unit testing framework
- Public: Added support for default SMS number country code. The default country for the SMS number input can be customised by passing the `smsNumberCountryCode` option when the SDK is initialised. The value should be a 2-characters long ISO Country code string. If empty, the SMS number country code will default to `GB`.
- UI: UI improvements including adding back icon with hover state and icon to close the modal

### Changed
- Public: Remove support for `buttonId` initialization option
- Internal: Use imports-loader instead of script-loader to import Woopra
- Internal: Ensures only onfido related events are included as part of the payloads sent to Sentry
- Internal: Stop sentry tracking after tearDown
- Internal: Prevent Raven from using console.log output for breadcrumbs by setting autoBreadcrumbs: { console: false }

## [2.8.0] - 2018-09-20

### Changed
- UI: Documents can be enlarged for inspection
- UI: Camera warnings are now dismissible
- UI: Title copy change on video confirmation screen

### Fixed
- Public: Fixed error with missing stream recording
- UI: Fixed document selector UI on IE11
- UI: Fixed overlapping footer and buttons on confirmation screen on Firefox

## [2.7.0] - 2018-09-03

### Added
- Public: Introduced ability to capture videos on the face step. Developers can now request a preferred variant for the face step, by adding the option `requestedVariant: 'standard' | 'video'`. If empty, it will default to `standard` and a photo will be captured. If the `requestedVariant` is `video`, we will try to fulfil this request depending on camera availability and device/browser support. In case a video cannot be taken the face step will fallback to the `standard` option. At the end of the flow, the `onComplete` callback will return the `variant` used to capture face and this can be used to initiate the facial_similarity check.

### Changed
- Public: The `onComplete` callback now returns an object including the `variant` used for the capture step. The variant can be used to initiate the facial_similarity check. Data returned: `{face: {variant: 'standard' | 'video'}}`.
- UI: Selfie UI to adopt full container layout on desktop.
- Internal: CSS namespacing now includes the full path of the component, to mitigate chances of name collision. Only impacts components nested in another component folder.


## [2.6.0] - 2018-08-08

### Changed
- Internal: Changed assets url to point at https://assets.onfido.com/

## [2.5.0] - 2018-07-27

### Added
- UI: Added a permission priming screen to inform the user that camera permissions must be enabled.
- UI: Added a permission recovering screen in case user media permissions are denied.
- UI: Added intro screen when entering cross device flow.

### Changed
- UI: Changed UI for face capture step. On small screens it will display a full screen camera component.
- UI: Desktop - If webcam is not available, a cross device intro screen will be shown to allow the user to take a live photo on their mobile phones.

## [2.4.1] - 2018-05-18

### Fixed
- Public: Fixed bug where hitting Enter key on the SMS input number was causing page reload.

## [2.4.0] - 2018-05-17

### Added
- Public: Added `documentTypes` to the `document` step options, which allows to filter the document types.

### Changed
- Internal: Refactored layout to better handle presence of header and footer elements.
- Internal: On cross device client clear error message when configuration is received.

## [2.3.0] - 2018-04-17

### Added
- Public: Added `onModalRequestClose` options, which is a callback that fires when the user attempts to close the modal.

### Fixed
- Public: Fixed `complete` step to allow string customization at initialization time.
- Internal: Fixed the `tearDown` method to clear the onComplete callback functions. (issue [#306](https://github.com/onfido/onfido-sdk-ui/issues/306))

### Deprecated
- Internal: Removed references to `useWebcam` option from README.md and return console warning if the option is used.

## [2.2.0] - 2018-02-13

### Added
- Public: Added support for internationalisation. The SDK can now be displayed in Spanish by adding `{language: 'es'}` to the initialization options. It can also be displayed in a custom language by passing an object containing the custom phrases and the locale. If `language` is not present or the wrong locale tag is provided, the language locale will default to `en`.
- Public: Added support for Spanish language on the SMS body.
- Public: Added webcam support on Safari and IE Edge.

### Changed
- UI: If the webcam is facing the user it will be mirrored

## [2.1.0] - 2017-11-30

### Added
- UI: The cross device feature now supports sending the link via SMS. Users will still be able to copy the link to clipboard.
- UI: Introduced a back button that allows the user  to navigate to the previous screen.
- Internal: Introduced code splitting and lazy loading

## [2.0.0] - 2017-11-08

In this version, we're introducting cross-device flow that allows to continue verification on mobile in order to take photos of your document and face.

**Note:**
* This version is not backwards-compatible. Migration notes can be found in [MIGRATION.md](MIGRATION.md)

### Removed

- Public: Removed `onDocumentCapture` that used to be fired when the document had been successfully captured, confirmed by the user and uploaded to the Onfido API
- Public: Removed `onFaceCapture` callbacks that used to be fired when the face has beed successfully captured, confirmed by the user and uploaded to the Onfido API.
- Public: Removed `getCaptures` function that used to return the document and face files captured during the flow.
- Internal: Removed confirm action

### Changed
- Public: Changed the behaviour of `onComplete` callback. It used to return an object that contained all captures, now it doesn't return any data.

## [1.1.0]

### Added
- UI: Introducing glare detection feature for documents. Not available for documents in PDF format yet.
- Internal: Added confirm step to router history and tracking

### Changed
- UI: Improved how errors and warnings are displayed on the UI
- UI: Improved navigation between steps when using the browser navigation buttons
- Internal: Improved event tracking
- Internal: Upgraded Preact to latest version

## [1.0.0]

### Note
Bumping version to 1.0.0 because SDK has already been implemented in production integrations. Also SDK now integrates with [Onfido API](https://documentation.onfido.com).

### Changed
- Public: Support uploading documents and live photos to the Onfido API through use of new SDK tokens (JWT v2)

### Removed
- Public: Face no longer supports PDF upload in order to align with the Onfido API.

## [0.15.1]

### Fixed
- Internal: Fixed problem on certain versions of Firefox that no longer supported the old version of getUserMedia
- Internal: Fixed the `tearDown` method to clear the documents and faces currently in the store
- Internal: Fixed PDF preview issues on IE Edge, IE11 and mobile browsers.
- Internal: Fixed lower resolution webcams not working on Firefox

### Changed
- Internal: replaced the has_webcam checker with a more robust version that periodically checks if the state changed
- Internal: Increased the file size upper limit to 10 MB.

## [0.15.0]

### Changed
- Internal: Use HTTP protocol to post documents to the server instead of websockets

### Fixed
- Public: Fixed intermittent connection problem

## [0.14.0]

### Changed

- Public: Document and face captures will be returned by callbacks as File or Blob instead of base64.
- Internal: Callbacks are now linked to the flow rather than the Redux store.

### Added

- Public: Capture the reverse side of driving licenses and ID cards.
- Public: Add a file size limit of 4 MB in line with the Onfido API.

### Fixed
- Internal: Read exif tags to orientate images correctly.

## [0.13.0]

### Changed

- Public: Change the default to use file upload rather than the webcam for document captures.
- Internal: Fix dependencies to avoid bugs due to changes in minor updates.

## [0.12.0-rc.1]

Install with `npm install onfido-sdk-ui@0.12.0-rc.1`

### Changed
- Internal: Change the signature expected from the websockets server.

### Fixed
- Public: The documentType in the capture object now corresponds to the API document_types.
- Public: Fixed bug where URL path was removed between steps.

## [0.11.1] - Hotfix

### Fixed
- Public: Fixed bug where `Onfido.getCaptures()` and `onComplete(hash)` was returning a broken hash.
- Internal: Froze dependencies which were causing the upload document and pdf preview not to work.


## [0.11.0]

### Changed
- Internal: Removed `preact-router`.
- Public: Removed URL routes for each step of the SDK flow.
- Internal: Removed unused components - Dropdown and ActionBar.
- Internal: Use the staging backend when in development.
- Updated version of onfido-sdk-core to 0.7.1.

### Added
- Public: tearDown method to remove the SDK elements.

## [0.10.0]

### Changed
- Internal: Use `visibilityjs` to pause captures when the tab is inactive.
- Internal: The copy of the document not found error message was changed.
- Internal: Changed the order of the document selection to passport, driver's license and identity card.
- Public: The returned webcam captures now have a resolution of 960x720, or lower if the webcam does not support it.
- Internal: The confirmation step for webcam captures now displays the new high resolution images.
- Internal: Updated `react-webcam-onfido` in order to get the higher resolution functionality.

### Added
- Public: Uploaded PDF files are now supported and returned by the callbacks as base64.
- Internal: PDF files are displayed in the confirmation step as an embedded object, which means the browser needs to support pdf files in order for them to be visible.

## [0.9.0]

### Changed
- Public: document and face callback are now passed only their respective capture, instead of both their captures.
- Public: document and face callback are now only called after the user has confirmed the capture
- Public: document, face and complete callback can be called multiple times, if the condition that triggers them is met more than once (eg. if the user goes back to redo the capture steps)
- Internal: callbacks' returned value now have no impact on the event dispatcher.

### Fixed
- All captures have now a default no op function. This fixes an exception raise (in case some callbacks where not defined), which caused the rest of the callbacks not to be called after the exception was raised.

## [0.8.4]

### Fixed
- Updated `react-webcam` to the onfido fork, this fixes the issue where the webcam canvas (used to obtain screenshots) has 0 height under certain circumstances (namely on windows machines running Chrome). This bug, when it happened, caused the document capture step not to work.

## [0.8.3]

### Added
- Started tracking fatal exceptions and page views of the SDK.

## [0.8.2]

## Fixed
- Fixed bug of a broken layout on the document selection step. Always reproducible on IE and on other browsers too, but only when going back a step on certain conditions.
- Fixed bug where on IE an unnecessary scrollbar appeared and the scrolling area was bigger than it should have been.

### Added
- Public: An error message is now shown if the upload file has as unsupported file type.

## [0.8.1]

## Fixed
- `Object.assign` was being used but not polyfilled. Its occurrence was replaced with an es6 object construction.
- UI disappeared if the browser's windows width was smaller than 481px;

## [0.8.0]

### Changed
- Public: Captures are now returned as `png` instead of `webp`, although `webp` is still used internally for streaming to the server.
- Public: the captures returned by `Onfido.getCaptures()` have a simplified signature of just `{id,image,documentType}`.
- Public: It's now possible to open and close the modal by calling `.setOptions({isModalOpen:boolean})`
- Internal: The modal has been refactored to be fully reactive, `vanilla-modal` has been replaced with a fork of `react-modal`.
- Internal: Updated to `onfido-sdk-core@0.6.0`, selectors are now more general as in they are no longer specific to each capture type, some new selectors are also being used.
- Internal: `Camera`, `Capture` and `Uploader` have been refactored, the pure part of the components have been separated from the state logic part. This adds flexibility and encapsulation.
- Internal: The `Capture` component now orchestrates all the state logic of the `Uploader` component, this allows to join the camera and uploader state logic together.

### Added
- Public: The capture screen UI now includes an upload button fallback, for whenever the user experiences problems with the webcam.
- Internal: When requesting to validate documents there is now a strategy to cope with slow responses from the server. If the number of unprocessed documents is 3+, the client stops sending more requests until a response is given.
- Internal: `webp` falls back to `jpeg` in case the browser does not support it.


## [0.7.0]

### Changed
- Public: `onComplete` event now fires only after both the document and face captures have been confirmed in the UI
- Internal: updated `onfido-sdk-core` to 0.5.0 which causes the all capture event to be triggered when captured are both valid and confirmed
- Internal: made the confirm button change the state of the capture to confirmed

### Fixed
- Internal: sometimes when document was retaken multiple times the capture ended up squashed. This was fixed by upgrading to `react-webcam@0.0.14`.
- Internal: fixed [Bug #36](https://github.com/onfido/onfido-sdk-ui/issues/36), it caused the face to be captured every second after a document retake.


## [0.6.1]

### Changed
- Public: `Onfido.init()` now returns an object.
- Internal: `isDesktop` detection is now based on [DetectRTC][detectrtc]'s `isMobile` detection
- Internal: improved Webcam Detection, it now takes into account wether a Webcam exists and if it the user has given the website permission to use it. Before it was only checking whether the **getUserMedia** API is supported by the browser or not. [DetectRTC][detectrtc] is used for this detection.

### Added
- Public: it's now possible to change the init options at runtime by calling `setOptions()` on the object returned by `Onfido.init()`
- Public: `useWebcam` option added to the facial and document capture step

[detectrtc]: https://github.com/muaz-khan/DetectRTC

## [0.5.1]
### Fix
- SDK Core dependency update, fixes issue https://github.com/onfido/onfido-sdk-ui/issues/25
**Note:** This update only changes the dist folder release, npm releases get the dependency update if they do `npm install`


## [0.5.0]
### Added
- API: Flow customization option `steps:[]`
- UI: Overlay to the webcam document capture (**Possibly breaking change**)
- DOC: Integration examples to documentation
### Fixed
- NPM (commonjs2) style of importing the library now works


[next-version]:
https://github.com/onfido/onfido-sdk-ui/compare/3.1.0...development
[3.1.0]: https://github.com/onfido/onfido-sdk-ui/compare/3.0.0...3.1.0
[3.0.0]: https://github.com/onfido/onfido-sdk-ui/compare/2.8.0...3.0.0
[2.8.0]: https://github.com/onfido/onfido-sdk-ui/compare/2.7.0...2.8.0
[2.7.0]: https://github.com/onfido/onfido-sdk-ui/compare/2.6.0...2.7.0
[2.6.0]: https://github.com/onfido/onfido-sdk-ui/compare/2.5.0...2.6.0
[2.5.0]: https://github.com/onfido/onfido-sdk-ui/compare/2.4.1...2.5.0
[2.4.1]: https://github.com/onfido/onfido-sdk-ui/compare/2.4.0...2.4.1
[2.4.0]: https://github.com/onfido/onfido-sdk-ui/compare/2.3.0...2.4.0
[2.3.0]: https://github.com/onfido/onfido-sdk-ui/compare/2.2.0...2.3.0
[2.2.0]: https://github.com/onfido/onfido-sdk-ui/compare/2.1.0...2.2.0
[2.1.0]: https://github.com/onfido/onfido-sdk-ui/compare/2.0.0...2.1.0
[2.0.0]: https://github.com/onfido/onfido-sdk-ui/compare/1.1.0...2.0.0
[1.1.0]: https://github.com/onfido/onfido-sdk-ui/compare/1.0.0...1.1.0
[1.0.0]: https://github.com/onfido/onfido-sdk-ui/compare/0.15.1...1.0.0
[0.15.1]: https://github.com/onfido/onfido-sdk-ui/compare/0.15.0...0.15.1
[0.15.0]: https://github.com/onfido/onfido-sdk-ui/compare/0.14.0...0.15.0
[0.14.0]: https://github.com/onfido/onfido-sdk-ui/compare/0.13.0...0.14.0
[0.13.0]: https://github.com/onfido/onfido-sdk-ui/compare/0.12.0-rc.1...0.13.0
[0.12.0-rc.1]: https://github.com/onfido/onfido-sdk-ui/compare/0.11.1...0.12.0-rc.1
[0.11.1]: https://github.com/onfido/onfido-sdk-ui/compare/0.11.0...0.11.1
[0.11.0]: https://github.com/onfido/onfido-sdk-ui/compare/0.10.0...0.11.0
[0.10.0]: https://github.com/onfido/onfido-sdk-ui/compare/0.9.0...0.10.0
[0.9.0]: https://github.com/onfido/onfido-sdk-ui/compare/0.8.4...0.9.0
[0.8.4]: https://github.com/onfido/onfido-sdk-ui/compare/0.8.3...0.8.4
[0.8.3]: https://github.com/onfido/onfido-sdk-ui/compare/0.8.2...0.8.3
[0.8.2]: https://github.com/onfido/onfido-sdk-ui/compare/0.8.1...0.8.2
[0.8.1]: https://github.com/onfido/onfido-sdk-ui/compare/0.8.0...0.8.1
[0.8.0]: https://github.com/onfido/onfido-sdk-ui/compare/0.7.0...0.8.0
[0.7.0]: https://github.com/onfido/onfido-sdk-ui/compare/0.6.1...0.7.0
[0.6.1]: https://github.com/onfido/onfido-sdk-ui/compare/0.5.1...0.6.1
[0.5.1]: https://github.com/onfido/onfido-sdk-ui/compare/0.5.0...0.5.1
[0.5.0]: https://github.com/onfido/onfido-sdk-ui/compare/0.4.0...0.5.0<|MERGE_RESOLUTION|>--- conflicted
+++ resolved
@@ -5,19 +5,15 @@
 This project adheres to [Semantic Versioning](http://semver.org/). Breaking changes result in a different MAJOR version. UI changes that might break customizations on top of the SDK will be treated as breaking changes too.
 This project adheres to the Node [default version scheme](https://docs.npmjs.com/misc/semver).
 
-## [3.1.0-rc.3]
+## [Next version - ^3.1.0-rc.3]
 
 ### Added
 - Public: Added Proof of address `poa` step where users can capture their proof of address documents. This is a beta feature.
 - Internal: Send camera and microphone labels to Onfido API as metadata
 
 ### Changed
-<<<<<<< HEAD
 - Internal: Users using the cross device flow on desktop (instead of mobile) are now blocked from continuing
-=======
-- Public: Users using the cross device flow on desktop (instead of mobile) are now blocked from continuing
 - Internal: Removed unused development dependencies which had known vulnerabilities
->>>>>>> f613db3d
 
 ## [3.0.0] - 2018-10-31
 
