--- conflicted
+++ resolved
@@ -13,11 +13,8 @@
 ### Fixed
 - Public: Fixed bug where iPads on iOS13 were detected as desktop devices.
 - Public: Fixed video recording in liveness capture step not working for Firefox >= 71
-<<<<<<< HEAD
+- Internal: Fix flaky modal UI tests
 - Public: Fixed bug where blob was not handled correctly when an upload event was fired on IE11
-=======
-- Internal: Fix flaky modal UI tests
->>>>>>> b4bf4817
 
 ## [5.7.0]
 
