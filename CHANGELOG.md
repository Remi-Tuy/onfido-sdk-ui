--- conflicted
+++ resolved
@@ -9,11 +9,8 @@
 
 ### Added
 - Public: Added German translation and Lokalise integration. The expected language tags are now `en_US`, `es_ES`, `de_DE`. For backward compatibility, the SDK can also be initialised with tags that do not include the region, e.g.`en`, `es`, `de`.
-<<<<<<< HEAD
+- Public: Added information on api/token regions to documentation.
 - Internal: Added `CA` region in demo app. The region can be selected in the previewer or by using a query string.
-=======
-- Public: Added information on api/token regions to documentation.
->>>>>>> a2700014
 
 ### Changed
 - Public: Updated to `react-webcam-onfido@0.1.18` to have fix for camera stream not getting on some Android devices, e.g. Motorola G5, Samsung Galaxy A6
