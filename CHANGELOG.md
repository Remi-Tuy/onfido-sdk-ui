--- conflicted
+++ resolved
@@ -16,11 +16,8 @@
 - UI: Accessibility - Announce enlargement of captured image in preview
 - UI: Accessibility - Announce camera alerts
 - UI: Accessibility - Announce validation errors and warnings on confirm screen
-<<<<<<< HEAD
 - UI: Accessibility - Announce validation error on cross device SMS link screen
-=======
 - UI: Accessibility - Update all visually obvious lists to use the relevant HTML list elements
->>>>>>> be69c90a
 
 ### Changed
 - Internal: Make Permission screen and Recovery screen buttons visible on small devices
