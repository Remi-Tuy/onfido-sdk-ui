# Changelog
All notable changes to this project will be documented in this file.

This change log file is based on best practices from [Keep a Changelog](http://keepachangelog.com/).
This project adheres to [Semantic Versioning](http://semver.org/). Breaking changes result in a different MAJOR version. UI changes that might break customizations on top of the SDK will be treated as breaking changes too.
This project adheres to the Node [default version scheme](https://docs.npmjs.com/misc/semver).

## [Next version]

<<<<<<< HEAD
### Added
- Public: `useLiveDocumentCapture` option added to the document capture step
=======
### Fixed
- UI: Accessibility - Non-interactive Header elements do not get announced with "Double tap to activate" by Android Talkback
>>>>>>> f685d52c

## [5.4.0]

### Added
- UI: Added hover and active state styles for clickable UI elements (buttons, links)
- Public: Added `onError` callback. Callback that fires when one of the following errors occurs: timeout errors, authorization errors, server errors and invalid and expired token errors.

### Changed
- Public: Disable console warning for client integrations that override only some strings for a supported language. If they provide partial translations for an unsupported language, warning is still displayed.
- Public: Only upgrade to patch versions of `socket.io-client`. See issue [here](https://github.com/socketio/socket.io-client/issues/1325)

### Fixed
- UI: Accessibility - Make camera feed view accessible to screen readers
- UI: Accessibility - More descriptive ARIA label for camera shutter button
- Public: Fixed user being able to submit verification multiple times on coming back to desktop from the cross device flow if integrator has opted to exclude the `complete` step in SDK setup
- Public: Fix wrong cross device redirection when user is already on mobile (iOS 10)

## [5.3.0] - 2019-09-03

### Added
- UI: User can now drag and drop images on desktop uploader
- Public: option to configure click on overlay behaviour when SDK presented modally using `shouldCloseOnOverlayClick` option
- Internal: Added basic automated tests for accessibility features
- UI: Accessibility - Make Liveness screens accessible to screen readers
- UI: Accessibility - Make Cross Device phone number input accessible to screen readers
- Internal: Added automated testing for features using camera stream
- Public: Added `useMultipleSelfieCapture` option for the `face` step. By enabling this configuration, the SDK will attempt to take multiple applicant selfie snapshots to help improve face similarity check accuracy.
- Internal: Fetch URLs from JWT when present, otherwise use defaults

### Changed
- Public: Unbundled dependencies for npm. This also fixes the current issue with imports (tested on Next.js, Create-react-app and Storybook) and solves [#615](https://github.com/onfido/onfido-sdk-ui/issues/615), [#668](https://github.com/onfido/onfido-sdk-ui/issues/668), [#733](https://github.com/onfido/onfido-sdk-ui/issues/733)
- UI: Changed camera permission screen design
- Internal: Disable source maps for NPM build. Source maps will still be enabled for `/dist` build
- Internal: Upgraded Preact for compatibility with latest version of React DevTools


### Fixed
- Public: Fixed user seeing the video capture intro screen, followed by selfie capture screen instead of x-device intro screen when video capture is enabled but device has no camera
- Public: Fixed wrong message displaying on the Cross Device "End of Flow" screen
- Public: Fixed footer overlapping Proof of Address document type list at the bottom of the container
- Public: Fixed user seeing front side of previously uploaded 2-sided document in Proof of Address upload step

## [5.2.3] - 2019-07-18

### Fixed
- Public: Removed tarball as a way to import wpt library. The package is now imported as a dev-dependecy and is pointing at the new Woopra repository on github.

## [5.2.2] - 2019-06-19

### Added
- Internal: Better automation of the release process
- UI: Accessibility - Make screenreader navigation work in modal mode

### Changed
- Public: Use tarball when importing wpt library

### Fixed
- Public: Fixed bug where double clicking on Send Link button then skips straight to Complete screen
- Public: Fixed scrollbar appearing on some machines/devices

## [5.2.1] - 2019-05-30

### Added
- UI: Accessibility - Announce validation error on cross device SMS link screen

### Changed
- UI: Accessibility - Update all visually obvious lists to use the relevant HTML list elements

### Fixed
- Public: When glare is detected, onComplete callback returns doc id

## [5.1.0] - 2019-05-23

### Added
- UI: Accessibility - Make H1 readable by screen readers
- UI: Accessibility - Make buttons/links readable by screen readers, allow tabbing to them
- UI: Accessibility - Sort out order of items when tabbing through the content of each step
- UI: Accessibility - Announce page transition when screen changes
- UI: Accessibility - Make capture previews readable by screen readers
- UI: Accessibility - Announce enlargement of captured image in preview
- UI: Accessibility - Announce camera alerts
- UI: Accessibility - Announce validation errors and warnings on confirm screen

### Changed
- Internal: Make Permission screen and Recovery screen buttons visible on small devices
- Internal: The third party analytics (Woopra) is now imported via a dummy window in order not to pollute the shared global window

### Fixed
- Public: Handle non JSON error responses and return a `Connection Lost` error to the user
- UI: Make sure "full screen" mode is off when navigating away from enlarged preview
- UI: Make sure all buttons have a type of a "button" set
- Internal: Fixed vulnerabilities on some dev dependencies

## [5.0.0] - 2019-04-01

### Fixed
- Public: Fixed issue where the user is prompted to submit the same document capture twice and fixed broken custom input UI by adding higher CSS specificity
- Internal: We are using an updated version of socket.io server, which allows for better horizontal scalling.

### Changed
- Public: If the SDK is initialised with only one document type, users will not see the document selection screen, instead they will see the capture screen straight away.
- Internal: Woopra is no longer polluting the global window object

## [4.0.0] - 2019-03-18

### Added
- Public: Prepopulate the user's mobile phone number, when specified through the `userDetails.smsNumber` option
- Public: Send through details (such as `id`s) of the uploaded files, in the `onComplete` event
- Public: Added `forceCrossDevice` option to `document` step. The feature forces users to use their mobile to capture the document image. It defaults to `false`. Not available on the Proof of Address flow.
- Public: Upload fallback for the `face` step can be disabled by using the option `{ uploadFallback: false }`. The default value is `true` (feature released in `3.1.0` as Internal)
- Internal: Add an internal-only warning for internal-users of the cross-device flow (a warning entirely stripped in production)

### Changed
- Public: ES style import interface has been changed to a more standard one
- Internal: Changed the way that blob/base64 files and images are rendered and passed through the system
- Internal: Changed CSS units to be consistently `em` (but still tied to `px` at our root, until we can fix our media queries)
- Public: More meaningful error message for upload fallback disabled on face step
- Internal: Map colours and use less variables instead of hard-coding colour values
- UI: Fixed issue with footer overlapping content, prevent buttons from disappearing below viewport, prevent images from overlapping buttons.
- Internal: Rebranding of background, border and primary colors.
- Internal: Woopra tracker now points at the latest tag of https://github.com/Woopra/js-client-tracker
- Internal: Upgraded to webpack 4, removed import/export transpilation. Reduced bundle size as result.

### Fixed
- Public: Users entering the cross-device flow twice would have been able to request an SMS message without re-entering their mobile number correctly (the form could submit when still blank)
- Internal: Fix a bug that potentially allowed 3rd party tracking scripts to (in some very specific conditions) continue to send Onfido tracking events, after calling `.tearDown()`
- Public: Users could previously see a flicker of other screens when loading any flow involving the camera. This should now no longer occur, except in rare circumstances (where permissions/capabilities have changed since last render)
- Public: Workaround an iOS Safari issue that causes a possible browser crash when mounting the webcam component multiple times

## [3.1.0] - 2019-01-28

### Added
- Public: Added Proof of address `poa` step where users can capture their proof of address documents. This is a beta feature.
- Internal: Further device metadata submitted to Onfido API
- Internal: Upload fallback for the `face` step can be disabled by using the option `{ uploadFallback: false }`. The default value is `true`
- Internal: Added multi-frame capture for the `standard` variant of the face step (only for camera capture).


### Changed
- Internal: Cross device client can now only be opened on mobile browsers. Users trying to open the link on a desktop browsers will see an error.
- Internal: Removed unused development dependencies which had known vulnerabilities


## [3.0.1] - 2018-12-19

### Fixed
- Internal: Fixed an infinite loading loop that happened when video liveness is enabled and if, and only if, users transitioned from a desktop browser that support video liveness to a mobile browser that does not support video liveness


## [3.0.0] - 2018-10-31

### Added
- Internal: Introduce Jest unit testing framework
- Public: Added support for default SMS number country code. The default country for the SMS number input can be customised by passing the `smsNumberCountryCode` option when the SDK is initialised. The value should be a 2-characters long ISO Country code string. If empty, the SMS number country code will default to `GB`.
- UI: UI improvements including adding back icon with hover state and icon to close the modal

### Changed
- Public: Remove support for `buttonId` initialization option
- Internal: Use imports-loader instead of script-loader to import Woopra
- Internal: Ensures only onfido related events are included as part of the payloads sent to Sentry
- Internal: Stop sentry tracking after tearDown
- Internal: Prevent Raven from using console.log output for breadcrumbs by setting autoBreadcrumbs: { console: false }

## [2.8.0] - 2018-09-20

### Changed
- UI: Documents can be enlarged for inspection
- UI: Camera warnings are now dismissible
- UI: Title copy change on video confirmation screen

### Fixed
- Public: Fixed error with missing stream recording
- UI: Fixed document selector UI on IE11
- UI: Fixed overlapping footer and buttons on confirmation screen on Firefox

## [2.7.0] - 2018-09-03

### Added
- Public: Introduced ability to capture videos on the face step. Developers can now request a preferred variant for the face step, by adding the option `requestedVariant: 'standard' | 'video'`. If empty, it will default to `standard` and a photo will be captured. If the `requestedVariant` is `video`, we will try to fulfil this request depending on camera availability and device/browser support. In case a video cannot be taken the face step will fallback to the `standard` option. At the end of the flow, the `onComplete` callback will return the `variant` used to capture face and this can be used to initiate the facial_similarity check.

### Changed
- Public: The `onComplete` callback now returns an object including the `variant` used for the capture step. The variant can be used to initiate the facial_similarity check. Data returned: `{face: {variant: 'standard' | 'video'}}`.
- UI: Selfie UI to adopt full container layout on desktop.
- Internal: CSS namespacing now includes the full path of the component, to mitigate chances of name collision. Only impacts components nested in another component folder.


## [2.6.0] - 2018-08-08

### Changed
- Internal: Changed assets url to point at https://assets.onfido.com/

## [2.5.0] - 2018-07-27

### Added
- UI: Added a permission priming screen to inform the user that camera permissions must be enabled.
- UI: Added a permission recovering screen in case user media permissions are denied.
- UI: Added intro screen when entering cross device flow.

### Changed
- UI: Changed UI for face capture step. On small screens it will display a full screen camera component.
- UI: Desktop - If webcam is not available, a cross device intro screen will be shown to allow the user to take a live photo on their mobile phones.

## [2.4.1] - 2018-05-18

### Fixed
- Public: Fixed bug where hitting Enter key on the SMS input number was causing page reload.

## [2.4.0] - 2018-05-17

### Added
- Public: Added `documentTypes` to the `document` step options, which allows to filter the document types.

### Changed
- Internal: Refactored layout to better handle presence of header and footer elements.
- Internal: On cross device client clear error message when configuration is received.

## [2.3.0] - 2018-04-17

### Added
- Public: Added `onModalRequestClose` options, which is a callback that fires when the user attempts to close the modal.

### Fixed
- Public: Fixed `complete` step to allow string customization at initialization time.
- Internal: Fixed the `tearDown` method to clear the onComplete callback functions. (issue [#306](https://github.com/onfido/onfido-sdk-ui/issues/306))

### Deprecated
- Internal: Removed references to `useWebcam` option from README.md and return console warning if the option is used.

## [2.2.0] - 2018-02-13

### Added
- Public: Added support for internationalisation. The SDK can now be displayed in Spanish by adding `{language: 'es'}` to the initialization options. It can also be displayed in a custom language by passing an object containing the custom phrases and the locale. If `language` is not present or the wrong locale tag is provided, the language locale will default to `en`.
- Public: Added support for Spanish language on the SMS body.
- Public: Added webcam support on Safari and IE Edge.

### Changed
- UI: If the webcam is facing the user it will be mirrored

## [2.1.0] - 2017-11-30

### Added
- UI: The cross device feature now supports sending the link via SMS. Users will still be able to copy the link to clipboard.
- UI: Introduced a back button that allows the user  to navigate to the previous screen.
- Internal: Introduced code splitting and lazy loading

## [2.0.0] - 2017-11-08

In this version, we're introducting cross-device flow that allows to continue verification on mobile in order to take photos of your document and face.

**Note:**
* This version is not backwards-compatible. Migration notes can be found in [MIGRATION.md](MIGRATION.md)

### Removed

- Public: Removed `onDocumentCapture` that used to be fired when the document had been successfully captured, confirmed by the user and uploaded to the Onfido API
- Public: Removed `onFaceCapture` callbacks that used to be fired when the face has beed successfully captured, confirmed by the user and uploaded to the Onfido API.
- Public: Removed `getCaptures` function that used to return the document and face files captured during the flow.
- Internal: Removed confirm action

### Changed
- Public: Changed the behaviour of `onComplete` callback. It used to return an object that contained all captures, now it doesn't return any data.

## [1.1.0]

### Added
- UI: Introducing glare detection feature for documents. Not available for documents in PDF format yet.
- Internal: Added confirm step to router history and tracking

### Changed
- UI: Improved how errors and warnings are displayed on the UI
- UI: Improved navigation between steps when using the browser navigation buttons
- Internal: Improved event tracking
- Internal: Upgraded Preact to latest version

## [1.0.0]

### Note
Bumping version to 1.0.0 because SDK has already been implemented in production integrations. Also SDK now integrates with [Onfido API](https://documentation.onfido.com).

### Changed
- Public: Support uploading documents and live photos to the Onfido API through use of new SDK tokens (JWT v2)

### Removed
- Public: Face no longer supports PDF upload in order to align with the Onfido API.

## [0.15.1]

### Fixed
- Internal: Fixed problem on certain versions of Firefox that no longer supported the old version of getUserMedia
- Internal: Fixed the `tearDown` method to clear the documents and faces currently in the store
- Internal: Fixed PDF preview issues on IE Edge, IE11 and mobile browsers.
- Internal: Fixed lower resolution webcams not working on Firefox

### Changed
- Internal: replaced the has_webcam checker with a more robust version that periodically checks if the state changed
- Internal: Increased the file size upper limit to 10 MB.

## [0.15.0]

### Changed
- Internal: Use HTTP protocol to post documents to the server instead of websockets

### Fixed
- Public: Fixed intermittent connection problem

## [0.14.0]

### Changed

- Public: Document and face captures will be returned by callbacks as File or Blob instead of base64.
- Internal: Callbacks are now linked to the flow rather than the Redux store.

### Added

- Public: Capture the reverse side of driving licenses and ID cards.
- Public: Add a file size limit of 4 MB in line with the Onfido API.

### Fixed
- Internal: Read exif tags to orientate images correctly.

## [0.13.0]

### Changed

- Public: Change the default to use file upload rather than the webcam for document captures.
- Internal: Fix dependencies to avoid bugs due to changes in minor updates.

## [0.12.0-rc.1]

Install with `npm install onfido-sdk-ui@0.12.0-rc.1`

### Changed
- Internal: Change the signature expected from the websockets server.

### Fixed
- Public: The documentType in the capture object now corresponds to the API document_types.
- Public: Fixed bug where URL path was removed between steps.

## [0.11.1] - Hotfix

### Fixed
- Public: Fixed bug where `Onfido.getCaptures()` and `onComplete(hash)` was returning a broken hash.
- Internal: Froze dependencies which were causing the upload document and pdf preview not to work.


## [0.11.0]

### Changed
- Internal: Removed `preact-router`.
- Public: Removed URL routes for each step of the SDK flow.
- Internal: Removed unused components - Dropdown and ActionBar.
- Internal: Use the staging backend when in development.
- Updated version of onfido-sdk-core to 0.7.1.

### Added
- Public: tearDown method to remove the SDK elements.

## [0.10.0]

### Changed
- Internal: Use `visibilityjs` to pause captures when the tab is inactive.
- Internal: The copy of the document not found error message was changed.
- Internal: Changed the order of the document selection to passport, driver's license and identity card.
- Public: The returned webcam captures now have a resolution of 960x720, or lower if the webcam does not support it.
- Internal: The confirmation step for webcam captures now displays the new high resolution images.
- Internal: Updated `react-webcam-onfido` in order to get the higher resolution functionality.

### Added
- Public: Uploaded PDF files are now supported and returned by the callbacks as base64.
- Internal: PDF files are displayed in the confirmation step as an embedded object, which means the browser needs to support pdf files in order for them to be visible.

## [0.9.0]

### Changed
- Public: document and face callback are now passed only their respective capture, instead of both their captures.
- Public: document and face callback are now only called after the user has confirmed the capture
- Public: document, face and complete callback can be called multiple times, if the condition that triggers them is met more than once (eg. if the user goes back to redo the capture steps)
- Internal: callbacks' returned value now have no impact on the event dispatcher.

### Fixed
- All captures have now a default no op function. This fixes an exception raise (in case some callbacks where not defined), which caused the rest of the callbacks not to be called after the exception was raised.

## [0.8.4]

### Fixed
- Updated `react-webcam` to the onfido fork, this fixes the issue where the webcam canvas (used to obtain screenshots) has 0 height under certain circumstances (namely on windows machines running Chrome). This bug, when it happened, caused the document capture step not to work.

## [0.8.3]

### Added
- Started tracking fatal exceptions and page views of the SDK.

## [0.8.2]

## Fixed
- Fixed bug of a broken layout on the document selection step. Always reproducible on IE and on other browsers too, but only when going back a step on certain conditions.
- Fixed bug where on IE an unnecessary scrollbar appeared and the scrolling area was bigger than it should have been.

### Added
- Public: An error message is now shown if the upload file has as unsupported file type.

## [0.8.1]

## Fixed
- `Object.assign` was being used but not polyfilled. Its occurrence was replaced with an es6 object construction.
- UI disappeared if the browser's windows width was smaller than 481px;

## [0.8.0]

### Changed
- Public: Captures are now returned as `png` instead of `webp`, although `webp` is still used internally for streaming to the server.
- Public: the captures returned by `Onfido.getCaptures()` have a simplified signature of just `{id,image,documentType}`.
- Public: It's now possible to open and close the modal by calling `.setOptions({isModalOpen:boolean})`
- Internal: The modal has been refactored to be fully reactive, `vanilla-modal` has been replaced with a fork of `react-modal`.
- Internal: Updated to `onfido-sdk-core@0.6.0`, selectors are now more general as in they are no longer specific to each capture type, some new selectors are also being used.
- Internal: `Camera`, `Capture` and `Uploader` have been refactored, the pure part of the components have been separated from the state logic part. This adds flexibility and encapsulation.
- Internal: The `Capture` component now orchestrates all the state logic of the `Uploader` component, this allows to join the camera and uploader state logic together.

### Added
- Public: The capture screen UI now includes an upload button fallback, for whenever the user experiences problems with the webcam.
- Internal: When requesting to validate documents there is now a strategy to cope with slow responses from the server. If the number of unprocessed documents is 3+, the client stops sending more requests until a response is given.
- Internal: `webp` falls back to `jpeg` in case the browser does not support it.


## [0.7.0]

### Changed
- Public: `onComplete` event now fires only after both the document and face captures have been confirmed in the UI
- Internal: updated `onfido-sdk-core` to 0.5.0 which causes the all capture event to be triggered when captured are both valid and confirmed
- Internal: made the confirm button change the state of the capture to confirmed

### Fixed
- Internal: sometimes when document was retaken multiple times the capture ended up squashed. This was fixed by upgrading to `react-webcam@0.0.14`.
- Internal: fixed [Bug #36](https://github.com/onfido/onfido-sdk-ui/issues/36), it caused the face to be captured every second after a document retake.


## [0.6.1]

### Changed
- Public: `Onfido.init()` now returns an object.
- Internal: `isDesktop` detection is now based on [DetectRTC][detectrtc]'s `isMobile` detection
- Internal: improved Webcam Detection, it now takes into account wether a Webcam exists and if it the user has given the website permission to use it. Before it was only checking whether the **getUserMedia** API is supported by the browser or not. [DetectRTC][detectrtc] is used for this detection.

### Added
- Public: it's now possible to change the init options at runtime by calling `setOptions()` on the object returned by `Onfido.init()`
- Public: `useWebcam` option added to the facial and document capture step

[detectrtc]: https://github.com/muaz-khan/DetectRTC

## [0.5.1]
### Fix
- SDK Core dependency update, fixes issue https://github.com/onfido/onfido-sdk-ui/issues/25
**Note:** This update only changes the dist folder release, npm releases get the dependency update if they do `npm install`


## [0.5.0]
### Added
- API: Flow customization option `steps:[]`
- UI: Overlay to the webcam document capture (**Possibly breaking change**)
- DOC: Integration examples to documentation
### Fixed
- NPM (commonjs2) style of importing the library now works


[next-version]:
https://github.com/onfido/onfido-sdk-ui/compare/5.4.0...development
[5.4.0]: https://github.com/onfido/onfido-sdk-ui/compare/5.3.0...5.4.0
[5.3.0]: https://github.com/onfido/onfido-sdk-ui/compare/5.2.3...5.3.0
[5.2.3]: https://github.com/onfido/onfido-sdk-ui/compare/5.2.2...5.2.3
[5.2.2]: https://github.com/onfido/onfido-sdk-ui/compare/5.2.1...5.2.2
[5.2.1]: https://github.com/onfido/onfido-sdk-ui/compare/5.1.0...5.2.1
[5.1.0]: https://github.com/onfido/onfido-sdk-ui/compare/5.0.0...5.1.0
[5.0.0]: https://github.com/onfido/onfido-sdk-ui/compare/4.0.0...5.0.0
[4.0.0]: https://github.com/onfido/onfido-sdk-ui/compare/3.1.0...4.0.0
[3.1.0]: https://github.com/onfido/onfido-sdk-ui/compare/3.0.1...3.1.0
[3.0.1]: https://github.com/onfido/onfido-sdk-ui/compare/3.0.0...3.0.1
[3.0.0]: https://github.com/onfido/onfido-sdk-ui/compare/2.8.0...3.0.0
[2.8.0]: https://github.com/onfido/onfido-sdk-ui/compare/2.7.0...2.8.0
[2.7.0]: https://github.com/onfido/onfido-sdk-ui/compare/2.6.0...2.7.0
[2.6.0]: https://github.com/onfido/onfido-sdk-ui/compare/2.5.0...2.6.0
[2.5.0]: https://github.com/onfido/onfido-sdk-ui/compare/2.4.1...2.5.0
[2.4.1]: https://github.com/onfido/onfido-sdk-ui/compare/2.4.0...2.4.1
[2.4.0]: https://github.com/onfido/onfido-sdk-ui/compare/2.3.0...2.4.0
[2.3.0]: https://github.com/onfido/onfido-sdk-ui/compare/2.2.0...2.3.0
[2.2.0]: https://github.com/onfido/onfido-sdk-ui/compare/2.1.0...2.2.0
[2.1.0]: https://github.com/onfido/onfido-sdk-ui/compare/2.0.0...2.1.0
[2.0.0]: https://github.com/onfido/onfido-sdk-ui/compare/1.1.0...2.0.0
[1.1.0]: https://github.com/onfido/onfido-sdk-ui/compare/1.0.0...1.1.0
[1.0.0]: https://github.com/onfido/onfido-sdk-ui/compare/0.15.1...1.0.0
[0.15.1]: https://github.com/onfido/onfido-sdk-ui/compare/0.15.0...0.15.1
[0.15.0]: https://github.com/onfido/onfido-sdk-ui/compare/0.14.0...0.15.0
[0.14.0]: https://github.com/onfido/onfido-sdk-ui/compare/0.13.0...0.14.0
[0.13.0]: https://github.com/onfido/onfido-sdk-ui/compare/0.12.0-rc.1...0.13.0
[0.12.0-rc.1]: https://github.com/onfido/onfido-sdk-ui/compare/0.11.1...0.12.0-rc.1
[0.11.1]: https://github.com/onfido/onfido-sdk-ui/compare/0.11.0...0.11.1
[0.11.0]: https://github.com/onfido/onfido-sdk-ui/compare/0.10.0...0.11.0
[0.10.0]: https://github.com/onfido/onfido-sdk-ui/compare/0.9.0...0.10.0
[0.9.0]: https://github.com/onfido/onfido-sdk-ui/compare/0.8.4...0.9.0
[0.8.4]: https://github.com/onfido/onfido-sdk-ui/compare/0.8.3...0.8.4
[0.8.3]: https://github.com/onfido/onfido-sdk-ui/compare/0.8.2...0.8.3
[0.8.2]: https://github.com/onfido/onfido-sdk-ui/compare/0.8.1...0.8.2
[0.8.1]: https://github.com/onfido/onfido-sdk-ui/compare/0.8.0...0.8.1
[0.8.0]: https://github.com/onfido/onfido-sdk-ui/compare/0.7.0...0.8.0
[0.7.0]: https://github.com/onfido/onfido-sdk-ui/compare/0.6.1...0.7.0
[0.6.1]: https://github.com/onfido/onfido-sdk-ui/compare/0.5.1...0.6.1
[0.5.1]: https://github.com/onfido/onfido-sdk-ui/compare/0.5.0...0.5.1
[0.5.0]: https://github.com/onfido/onfido-sdk-ui/compare/0.4.0...0.5.0<|MERGE_RESOLUTION|>--- conflicted
+++ resolved
@@ -7,13 +7,11 @@
 
 ## [Next version]
 
-<<<<<<< HEAD
-### Added
-- Public: `useLiveDocumentCapture` option added to the document capture step
-=======
+### Added
+- Public: `useLiveDocumentCapture` option added to the document capture step (BETA feature)
+
 ### Fixed
 - UI: Accessibility - Non-interactive Header elements do not get announced with "Double tap to activate" by Android Talkback
->>>>>>> f685d52c
 
 ## [5.4.0]
 
