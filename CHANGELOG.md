--- conflicted
+++ resolved
@@ -18,12 +18,8 @@
 - Internal: Changed CSS units to be consistently `em` (but still tied to `px` at our root, until we can fix our media queries)
 - Public: More meaningful error message for upload fallback disabled on face step
 - Internal: Map colours and use less variables instead of hard-coding colour values
-<<<<<<< HEAD
-- Internal: Rebranding of primary colors.
 - UI: Fixed issue with footer overlapping content, prevent buttons from disappearing below viewport, prevent images from overlapping buttons.
-=======
 - Internal: Rebranding of background, border and primary colors.
->>>>>>> c27aff02
 
 ### Fixed
 - Public: Users entering the cross-device flow twice would have been able to request an SMS message without re-entering their mobile number correctly (the form could submit when still blank)
