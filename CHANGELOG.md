# Changelog
All notable changes to this project will be documented in this file.

This change log file is based on best practices from [Keep a Changelog](http://keepachangelog.com/).
This project adheres to [Semantic Versioning](http://semver.org/). Breaking changes result in a different MAJOR version. UI changes that might break customizations on top of the SDK will be treated as breaking changes too.
This project adheres to the Node [default version scheme](https://docs.npmjs.com/misc/semver).

## [next-version]

<<<<<<< HEAD
## [5.8.0] - 2020-03-19
=======
### Fixed
- Public: Fix moderate vulnerabilities in `minimist`, a sub-dependecy used by `@babel/cli` and `@babel/register`.

## [5.8.0] - To Be Released
>>>>>>> 70090c48

### Added
- Public: Changes to allow hybrid desktop/mobile devices  with environment facing cameras (e.g. Surface Pro) to use the `useLiveDocumentCapture` feature (BETA feature)
- Public: Added a `userAnalyticsEvent` to existing analytics calls for integrators to listen for.
- Internal: Analytics can now be disabled via the `disableAnalytics` option
- Internal: Test coverage for snapshot feature
- Internal: Send additional properties to back-end in `sdkMetadata` object
  - `isCrossDeviceFlow` (true|false)
  - `deviceType` (mobile|desktop)
  - `captureMethod` (live|html5)

### Changed
- Internal: Use `v2/snapshots` endpoint to upload additional selfie frames.
- Internal: Split Confirm component into multiple files.
- UI: Accessibility - Update font colours and weight following DAC Audit report feedback
- Internal: Pushing `dist` files to S3 and publishing the release to NPM has been automated using GitHub Actions
- Internal: Improve UI tests stability when looking for and clicking on UI elements
- Public: Documentation should use `v3` for API endpoints and include links to migration guide.

### Fixed
- Public: Fixed bug where iPads on iOS13 were detected as desktop devices.
- Public: Made fallback error message appropriate for both face and document verification
- Public: Fixed video recording in liveness capture step not working for Firefox >= 71
- Internal: Fix flaky modal UI tests
- Public: Fixed bug where blob was not handled correctly when an upload event was fired on IE11
- Public: Fixed camera permission screen layout issue on desktop Safari where buttons disappears below view height
- Public: Prevent "submit" event from being emitted when selecting a document

## [5.7.1] - 2020-02-25

### Fixed
- Public: Cross-device client and link now works when desktop SDK configured with US JWT

## [5.7.0] - 2020-01-22

### Added
- Public: Added a troubleshooting section to the documentation with details about solving CSP related issues
- UI: Added selfie intro screen
- UI: Option to send cross device secure link using QR code (**Note:** *changes introduced with this UI update include possible breaking changes for integrators with custom translations or copy*)

### Changed
- UI: Unsupported browser message for mobile browsers without getUserMedia API support when `uploadFallback` option is disabled for live document capture and selfie/liveness capture steps
- Internal: Redux and EventEmitter are not in the global scope anymore. The `tearDown` function will only unmount the SDK.
- UI: As part of work to add the QR code option for cross device secure link the UX has been updated for the copy link and SMS options

### Fixed
- Internal: Fixed Latest Surge link version not getting updated during release process
- UI: Fixed Liveness capture staying darkened after x-device message dismissed
- Accessibility: Changed Liveness background colour from 66% to 80%

## [5.6.0] - 2019-12-09
**Note:** This version might be a breaking change if you are providing customised language translations. Please see [MIGRATION](https://github.com/onfido/onfido-sdk-ui/blob/master/MIGRATION.md).

### Added
- Internal: Added UI test to check Submit Verification button is not clickable multiple times if Complete step is excluded
- Internal: Deploy source maps to Sentry using @sentry/cli within our deployment script

### Changed
- Internal: Updated `react-webcam-onfido` to get check(s) for stream before calling getVideoTracks/getAudioTracks method
- Internal: Removed `libphonenumber-js` from main bundle. Reduced bundle size limit by 20%.
- Internal: Use `@sentry/browser` instead of `raven` to track Sentry events
- UI: New Document Upload screen (**Note:** *changes introduced with this UI update include possible breaking changes for integrators with custom translations or copy*)

### Fixed
- Internal: Latest Surge link gets updated only on release of a full version, not release candidates or beta releases
- UI: Fixed missing "basic camera mode" link style on "Camera not working" timeout error message when going through flow on mobile
- UI: Fixed Back button not taking user to the right place during liveness recording
- UI: Fixed invalid but possible number error blocking subsequent retries
- UI: Users should not be able to click or tap on confirmation buttons or camera buttons multiple times. This will prevent callbacks (such as the onComplete callback) or click events to be fired multiple times.

## [5.5.0] - 2019-10-31

### Added
- Public: `useLiveDocumentCapture` option added to the document capture step (BETA feature)
- Internal: Added `bundlesize` script to fail the build if our bundle becomes bigger than 400kb. It also tests that cross-device chunk does not exceeds 3kb.
- Internal: Added `npm audit` script to the build using `audit-ci` to detect dependencies vulnerabilities at PR level.

### Fixed
- UI: Accessibility - Non-interactive Header elements do not get announced with "Double tap to activate" by Android Talkback
- UI: Custom string `nextButton` set for the `welcome` step is now displayed
- Internal: Fixed flaky UI tests by adding functions that wait until the elements are located or clickable

## [5.4.0] - 2019-10-03

### Added
- UI: Added hover and active state styles for clickable UI elements (buttons, links)
- Public: Added `onError` callback. Callback that fires when one of the following errors occurs: timeout errors, authorization errors, server errors and invalid and expired token errors.

### Changed
- Public: Disable console warning for client integrations that override only some strings for a supported language. If they provide partial translations for an unsupported language, warning is still displayed.
- Public: Only upgrade to patch versions of `socket.io-client`. See issue [here](https://github.com/socketio/socket.io-client/issues/1325)

### Fixed
- UI: Accessibility - Make camera feed view accessible to screen readers
- UI: Accessibility - More descriptive ARIA label for camera shutter button
- Public: Fixed user being able to submit verification multiple times on coming back to desktop from the cross device flow if integrator has opted to exclude the `complete` step in SDK setup
- Public: Fix wrong cross device redirection when user is already on mobile (iOS 10)

## [5.3.0] - 2019-09-03

### Added
- UI: User can now drag and drop images on desktop uploader
- Public: option to configure click on overlay behaviour when SDK presented modally using `shouldCloseOnOverlayClick` option
- Internal: Added basic automated tests for accessibility features
- UI: Accessibility - Make Liveness screens accessible to screen readers
- UI: Accessibility - Make Cross Device phone number input accessible to screen readers
- Internal: Added automated testing for features using camera stream
- Public: Added `useMultipleSelfieCapture` option for the `face` step. By enabling this configuration, the SDK will attempt to take multiple applicant selfie snapshots to help improve face similarity check accuracy.
- Internal: Fetch URLs from JWT when present, otherwise use defaults

### Changed
- Public: Unbundled dependencies for npm. This also fixes the current issue with imports (tested on Next.js, Create-react-app and Storybook) and solves [#615](https://github.com/onfido/onfido-sdk-ui/issues/615), [#668](https://github.com/onfido/onfido-sdk-ui/issues/668), [#733](https://github.com/onfido/onfido-sdk-ui/issues/733)
- UI: Changed camera permission screen design
- Internal: Disable source maps for NPM build. Source maps will still be enabled for `/dist` build
- Internal: Upgraded Preact for compatibility with latest version of React DevTools

### Fixed
- Public: Fixed user seeing the video capture intro screen, followed by selfie capture screen instead of x-device intro screen when video capture is enabled but device has no camera
- Public: Fixed wrong message displaying on the Cross Device "End of Flow" screen
- Public: Fixed footer overlapping Proof of Address document type list at the bottom of the container
- Public: Fixed user seeing front side of previously uploaded 2-sided document in Proof of Address upload step

## [5.2.3] - 2019-07-18

### Fixed
- Public: Removed tarball as a way to import wpt library. The package is now imported as a dev-dependecy and is pointing at the new Woopra repository on github.

## [5.2.2] - 2019-06-19

### Added
- Internal: Better automation of the release process
- UI: Accessibility - Make screenreader navigation work in modal mode

### Changed
- Public: Use tarball when importing wpt library

### Fixed
- Public: Fixed bug where double clicking on Send Link button then skips straight to Complete screen
- Public: Fixed scrollbar appearing on some machines/devices

## [5.2.1] - 2019-05-30

### Added
- UI: Accessibility - Announce validation error on cross device SMS link screen

### Changed
- UI: Accessibility - Update all visually obvious lists to use the relevant HTML list elements

### Fixed
- Public: When glare is detected, onComplete callback returns doc id

## [5.1.0] - 2019-05-23

### Added
- UI: Accessibility - Make H1 readable by screen readers
- UI: Accessibility - Make buttons/links readable by screen readers, allow tabbing to them
- UI: Accessibility - Sort out order of items when tabbing through the content of each step
- UI: Accessibility - Announce page transition when screen changes
- UI: Accessibility - Make capture previews readable by screen readers
- UI: Accessibility - Announce enlargement of captured image in preview
- UI: Accessibility - Announce camera alerts
- UI: Accessibility - Announce validation errors and warnings on confirm screen

### Changed
- Internal: Make Permission screen and Recovery screen buttons visible on small devices
- Internal: The third party analytics (Woopra) is now imported via a dummy window in order not to pollute the shared global window

### Fixed
- Public: Handle non JSON error responses and return a `Connection Lost` error to the user
- UI: Make sure "full screen" mode is off when navigating away from enlarged preview
- UI: Make sure all buttons have a type of a "button" set
- Internal: Fixed vulnerabilities on some dev dependencies

## [5.0.0] - 2019-04-01

### Fixed
- Public: Fixed issue where the user is prompted to submit the same document capture twice and fixed broken custom input UI by adding higher CSS specificity
- Internal: We are using an updated version of socket.io server, which allows for better horizontal scalling.

### Changed
- Public: If the SDK is initialised with only one document type, users will not see the document selection screen, instead they will see the capture screen straight away.
- Internal: Woopra is no longer polluting the global window object

## [4.0.0] - 2019-03-18

### Added
- Public: Prepopulate the user's mobile phone number, when specified through the `userDetails.smsNumber` option
- Public: Send through details (such as `id`s) of the uploaded files, in the `onComplete` event
- Public: Added `forceCrossDevice` option to `document` step. The feature forces users to use their mobile to capture the document image. It defaults to `false`. Not available on the Proof of Address flow.
- Public: Upload fallback for the `face` step can be disabled by using the option `{ uploadFallback: false }`. The default value is `true` (feature released in `3.1.0` as Internal)
- Internal: Add an internal-only warning for internal-users of the cross-device flow (a warning entirely stripped in production)

### Changed
- Public: ES style import interface has been changed to a more standard one
- Internal: Changed the way that blob/base64 files and images are rendered and passed through the system
- Internal: Changed CSS units to be consistently `em` (but still tied to `px` at our root, until we can fix our media queries)
- Public: More meaningful error message for upload fallback disabled on face step
- Internal: Map colours and use less variables instead of hard-coding colour values
- UI: Fixed issue with footer overlapping content, prevent buttons from disappearing below viewport, prevent images from overlapping buttons.
- Internal: Rebranding of background, border and primary colors.
- Internal: Woopra tracker now points at the latest tag of https://github.com/Woopra/js-client-tracker
- Internal: Upgraded to webpack 4, removed import/export transpilation. Reduced bundle size as result.

### Fixed
- Public: Users entering the cross-device flow twice would have been able to request an SMS message without re-entering their mobile number correctly (the form could submit when still blank)
- Internal: Fix a bug that potentially allowed 3rd party tracking scripts to (in some very specific conditions) continue to send Onfido tracking events, after calling `.tearDown()`
- Public: Users could previously see a flicker of other screens when loading any flow involving the camera. This should now no longer occur, except in rare circumstances (where permissions/capabilities have changed since last render)
- Public: Workaround an iOS Safari issue that causes a possible browser crash when mounting the webcam component multiple times

## [3.1.0] - 2019-01-28

### Added
- Public: Added Proof of address `poa` step where users can capture their proof of address documents. This is a beta feature.
- Internal: Further device metadata submitted to Onfido API
- Internal: Upload fallback for the `face` step can be disabled by using the option `{ uploadFallback: false }`. The default value is `true`
- Internal: Added multi-frame capture for the `standard` variant of the face step (only for camera capture).

### Changed
- Internal: Cross device client can now only be opened on mobile browsers. Users trying to open the link on a desktop browsers will see an error.
- Internal: Removed unused development dependencies which had known vulnerabilities

## [3.0.1] - 2018-12-19

### Fixed
- Internal: Fixed an infinite loading loop that happened when video liveness is enabled and if, and only if, users transitioned from a desktop browser that support video liveness to a mobile browser that does not support video liveness

## [3.0.0] - 2018-10-31

### Added
- Internal: Introduce Jest unit testing framework
- Public: Added support for default SMS number country code. The default country for the SMS number input can be customised by passing the `smsNumberCountryCode` option when the SDK is initialised. The value should be a 2-characters long ISO Country code string. If empty, the SMS number country code will default to `GB`.
- UI: UI improvements including adding back icon with hover state and icon to close the modal

### Changed
- Public: Remove support for `buttonId` initialization option
- Internal: Use imports-loader instead of script-loader to import Woopra
- Internal: Ensures only onfido related events are included as part of the payloads sent to Sentry
- Internal: Stop sentry tracking after tearDown
- Internal: Prevent Raven from using console.log output for breadcrumbs by setting autoBreadcrumbs: { console: false }

## [2.8.0] - 2018-09-20

### Changed
- UI: Documents can be enlarged for inspection
- UI: Camera warnings are now dismissible
- UI: Title copy change on video confirmation screen

### Fixed
- Public: Fixed error with missing stream recording
- UI: Fixed document selector UI on IE11
- UI: Fixed overlapping footer and buttons on confirmation screen on Firefox

## [2.7.0] - 2018-09-03

### Added
- Public: Introduced ability to capture videos on the face step. Developers can now request a preferred variant for the face step, by adding the option `requestedVariant: 'standard' | 'video'`. If empty, it will default to `standard` and a photo will be captured. If the `requestedVariant` is `video`, we will try to fulfil this request depending on camera availability and device/browser support. In case a video cannot be taken the face step will fallback to the `standard` option. At the end of the flow, the `onComplete` callback will return the `variant` used to capture face and this can be used to initiate the facial_similarity check.

### Changed
- Public: The `onComplete` callback now returns an object including the `variant` used for the capture step. The variant can be used to initiate the facial_similarity check. Data returned: `{face: {variant: 'standard' | 'video'}}`.
- UI: Selfie UI to adopt full container layout on desktop.
- Internal: CSS namespacing now includes the full path of the component, to mitigate chances of name collision. Only impacts components nested in another component folder.

## [2.6.0] - 2018-08-08

### Changed
- Internal: Changed assets url to point at https://assets.onfido.com/

## [2.5.0] - 2018-07-27

### Added
- UI: Added a permission priming screen to inform the user that camera permissions must be enabled.
- UI: Added a permission recovering screen in case user media permissions are denied.
- UI: Added intro screen when entering cross device flow.

### Changed
- UI: Changed UI for face capture step. On small screens it will display a full screen camera component.
- UI: Desktop - If webcam is not available, a cross device intro screen will be shown to allow the user to take a live photo on their mobile phones.

## [2.4.1] - 2018-05-18

### Fixed
- Public: Fixed bug where hitting Enter key on the SMS input number was causing page reload.

## [2.4.0] - 2018-05-17

### Added
- Public: Added `documentTypes` to the `document` step options, which allows to filter the document types.

### Changed
- Internal: Refactored layout to better handle presence of header and footer elements.
- Internal: On cross device client clear error message when configuration is received.

## [2.3.0] - 2018-04-17

### Added
- Public: Added `onModalRequestClose` options, which is a callback that fires when the user attempts to close the modal.

### Fixed
- Public: Fixed `complete` step to allow string customization at initialization time.
- Internal: Fixed the `tearDown` method to clear the onComplete callback functions. (issue [#306](https://github.com/onfido/onfido-sdk-ui/issues/306))

### Deprecated
- Internal: Removed references to `useWebcam` option from README.md and return console warning if the option is used.

## [2.2.0] - 2018-02-13

### Added
- Public: Added support for internationalisation. The SDK can now be displayed in Spanish by adding `{language: 'es'}` to the initialization options. It can also be displayed in a custom language by passing an object containing the custom phrases and the locale. If `language` is not present or the wrong locale tag is provided, the language locale will default to `en`.
- Public: Added support for Spanish language on the SMS body.
- Public: Added webcam support on Safari and IE Edge.

### Changed
- UI: If the webcam is facing the user it will be mirrored

## [2.1.0] - 2017-11-30

### Added
- UI: The cross device feature now supports sending the link via SMS. Users will still be able to copy the link to clipboard.
- UI: Introduced a back button that allows the user  to navigate to the previous screen.
- Internal: Introduced code splitting and lazy loading

## [2.0.0] - 2017-11-08

In this version, we're introducting cross-device flow that allows to continue verification on mobile in order to take photos of your document and face.

**Note:**
- This version is not backwards-compatible. Migration notes can be found in [MIGRATION.md](MIGRATION.md)

### Removed

- Public: Removed `onDocumentCapture` that used to be fired when the document had been successfully captured, confirmed by the user and uploaded to the Onfido API
- Public: Removed `onFaceCapture` callbacks that used to be fired when the face has beed successfully captured, confirmed by the user and uploaded to the Onfido API.
- Public: Removed `getCaptures` function that used to return the document and face files captured during the flow.
- Internal: Removed confirm action

### Changed
- Public: Changed the behaviour of `onComplete` callback. It used to return an object that contained all captures, now it doesn't return any data.

## [1.1.0]

### Added
- UI: Introducing glare detection feature for documents. Not available for documents in PDF format yet.
- Internal: Added confirm step to router history and tracking

### Changed
- UI: Improved how errors and warnings are displayed on the UI
- UI: Improved navigation between steps when using the browser navigation buttons
- Internal: Improved event tracking
- Internal: Upgraded Preact to latest version

## [1.0.0]

### Note
Bumping version to 1.0.0 because SDK has already been implemented in production integrations. Also SDK now integrates with [Onfido API](https://documentation.onfido.com).

### Changed
- Public: Support uploading documents and live photos to the Onfido API through use of new SDK tokens (JWT v2)

### Removed
- Public: Face no longer supports PDF upload in order to align with the Onfido API.

## [0.15.1]

### Fixed
- Internal: Fixed problem on certain versions of Firefox that no longer supported the old version of getUserMedia
- Internal: Fixed the `tearDown` method to clear the documents and faces currently in the store
- Internal: Fixed PDF preview issues on IE Edge, IE11 and mobile browsers.
- Internal: Fixed lower resolution webcams not working on Firefox

### Changed
- Internal: replaced the has_webcam checker with a more robust version that periodically checks if the state changed
- Internal: Increased the file size upper limit to 10 MB.

## [0.15.0]

### Changed
- Internal: Use HTTP protocol to post documents to the server instead of websockets

### Fixed
- Public: Fixed intermittent connection problem

## [0.14.0]

### Changed

- Public: Document and face captures will be returned by callbacks as File or Blob instead of base64.
- Internal: Callbacks are now linked to the flow rather than the Redux store.

### Added

- Public: Capture the reverse side of driving licenses and ID cards.
- Public: Add a file size limit of 4 MB in line with the Onfido API.

### Fixed
- Internal: Read exif tags to orientate images correctly.

## [0.13.0]

### Changed

- Public: Change the default to use file upload rather than the webcam for document captures.
- Internal: Fix dependencies to avoid bugs due to changes in minor updates.

## [0.12.0-rc.1]

Install with `npm install onfido-sdk-ui@0.12.0-rc.1`

### Changed
- Internal: Change the signature expected from the websockets server.

### Fixed
- Public: The documentType in the capture object now corresponds to the API document_types.
- Public: Fixed bug where URL path was removed between steps.

## [0.11.1] - Hotfix

### Fixed
- Public: Fixed bug where `Onfido.getCaptures()` and `onComplete(hash)` was returning a broken hash.
- Internal: Froze dependencies which were causing the upload document and pdf preview not to work.


## [0.11.0]

### Changed
- Internal: Removed `preact-router`.
- Public: Removed URL routes for each step of the SDK flow.
- Internal: Removed unused components - Dropdown and ActionBar.
- Internal: Use the staging backend when in development.
- Updated version of onfido-sdk-core to 0.7.1.

### Added
- Public: tearDown method to remove the SDK elements.

## [0.10.0]

### Changed
- Internal: Use `visibilityjs` to pause captures when the tab is inactive.
- Internal: The copy of the document not found error message was changed.
- Internal: Changed the order of the document selection to passport, driver's license and identity card.
- Public: The returned webcam captures now have a resolution of 960x720, or lower if the webcam does not support it.
- Internal: The confirmation step for webcam captures now displays the new high resolution images.
- Internal: Updated `react-webcam-onfido` in order to get the higher resolution functionality.

### Added
- Public: Uploaded PDF files are now supported and returned by the callbacks as base64.
- Internal: PDF files are displayed in the confirmation step as an embedded object, which means the browser needs to support pdf files in order for them to be visible.

## [0.9.0]

### Changed
- Public: document and face callback are now passed only their respective capture, instead of both their captures.
- Public: document and face callback are now only called after the user has confirmed the capture
- Public: document, face and complete callback can be called multiple times, if the condition that triggers them is met more than once (eg. if the user goes back to redo the capture steps)
- Internal: callbacks' returned value now have no impact on the event dispatcher.

### Fixed
- All captures have now a default no op function. This fixes an exception raise (in case some callbacks where not defined), which caused the rest of the callbacks not to be called after the exception was raised.

## [0.8.4]

### Fixed
- Updated `react-webcam` to the onfido fork, this fixes the issue where the webcam canvas (used to obtain screenshots) has 0 height under certain circumstances (namely on windows machines running Chrome). This bug, when it happened, caused the document capture step not to work.

## [0.8.3]

### Added
- Started tracking fatal exceptions and page views of the SDK.

## [0.8.2]

## Fixed
- Fixed bug of a broken layout on the document selection step. Always reproducible on IE and on other browsers too, but only when going back a step on certain conditions.
- Fixed bug where on IE an unnecessary scrollbar appeared and the scrolling area was bigger than it should have been.

### Added
- Public: An error message is now shown if the upload file has as unsupported file type.

## [0.8.1]

## Fixed
- `Object.assign` was being used but not polyfilled. Its occurrence was replaced with an es6 object construction.
- UI disappeared if the browser's windows width was smaller than 481px;

## [0.8.0]

### Changed
- Public: Captures are now returned as `png` instead of `webp`, although `webp` is still used internally for streaming to the server.
- Public: the captures returned by `Onfido.getCaptures()` have a simplified signature of just `{id,image,documentType}`.
- Public: It's now possible to open and close the modal by calling `.setOptions({isModalOpen:boolean})`
- Internal: The modal has been refactored to be fully reactive, `vanilla-modal` has been replaced with a fork of `react-modal`.
- Internal: Updated to `onfido-sdk-core@0.6.0`, selectors are now more general as in they are no longer specific to each capture type, some new selectors are also being used.
- Internal: `Camera`, `Capture` and `Uploader` have been refactored, the pure part of the components have been separated from the state logic part. This adds flexibility and encapsulation.
- Internal: The `Capture` component now orchestrates all the state logic of the `Uploader` component, this allows to join the camera and uploader state logic together.

### Added
- Public: The capture screen UI now includes an upload button fallback, for whenever the user experiences problems with the webcam.
- Internal: When requesting to validate documents there is now a strategy to cope with slow responses from the server. If the number of unprocessed documents is 3+, the client stops sending more requests until a response is given.
- Internal: `webp` falls back to `jpeg` in case the browser does not support it.

## [0.7.0]

### Changed
- Public: `onComplete` event now fires only after both the document and face captures have been confirmed in the UI
- Internal: updated `onfido-sdk-core` to 0.5.0 which causes the all capture event to be triggered when captured are both valid and confirmed
- Internal: made the confirm button change the state of the capture to confirmed

### Fixed
- Internal: sometimes when document was retaken multiple times the capture ended up squashed. This was fixed by upgrading to `react-webcam@0.0.14`.
- Internal: fixed [Bug #36](https://github.com/onfido/onfido-sdk-ui/issues/36), it caused the face to be captured every second after a document retake.

## [0.6.1]

### Changed
- Public: `Onfido.init()` now returns an object.
- Internal: `isDesktop` detection is now based on [DetectRTC][detectrtc]'s `isMobile` detection
- Internal: improved Webcam Detection, it now takes into account wether a Webcam exists and if it the user has given the website permission to use it. Before it was only checking whether the **getUserMedia** API is supported by the browser or not. [DetectRTC][detectrtc] is used for this detection.

### Added
- Public: it's now possible to change the init options at runtime by calling `setOptions()` on the object returned by `Onfido.init()`
- Public: `useWebcam` option added to the facial and document capture step

[detectrtc]: https://github.com/muaz-khan/DetectRTC

## [0.5.1]
### Fix
- SDK Core dependency update, fixes issue https://github.com/onfido/onfido-sdk-ui/issues/25
**Note:** This update only changes the dist folder release, npm releases get the dependency update if they do `npm install`

## [0.5.0]
### Added
- API: Flow customization option `steps:[]`
- UI: Overlay to the webcam document capture (**Possibly breaking change**)
- DOC: Integration examples to documentation
### Fixed
- NPM (commonjs2) style of importing the library now works

[next-version]:
https://github.com/onfido/onfido-sdk-ui/compare/5.8.0...development
[5.8.0]: https://github.com/onfido/onfido-sdk-ui/compare/5.7.1...5.8.0
[5.7.1]: https://github.com/onfido/onfido-sdk-ui/compare/5.7.0...5.7.1
[5.7.0]: https://github.com/onfido/onfido-sdk-ui/compare/5.6.0...5.7.0
[5.6.0]: https://github.com/onfido/onfido-sdk-ui/compare/5.5.0...5.6.0
[5.5.0]: https://github.com/onfido/onfido-sdk-ui/compare/5.4.0...5.5.0
[5.4.0]: https://github.com/onfido/onfido-sdk-ui/compare/5.3.0...5.4.0
[5.3.0]: https://github.com/onfido/onfido-sdk-ui/compare/5.2.3...5.3.0
[5.2.3]: https://github.com/onfido/onfido-sdk-ui/compare/5.2.2...5.2.3
[5.2.2]: https://github.com/onfido/onfido-sdk-ui/compare/5.2.1...5.2.2
[5.2.1]: https://github.com/onfido/onfido-sdk-ui/compare/5.1.0...5.2.1
[5.1.0]: https://github.com/onfido/onfido-sdk-ui/compare/5.0.0...5.1.0
[5.0.0]: https://github.com/onfido/onfido-sdk-ui/compare/4.0.0...5.0.0
[4.0.0]: https://github.com/onfido/onfido-sdk-ui/compare/3.1.0...4.0.0
[3.1.0]: https://github.com/onfido/onfido-sdk-ui/compare/3.0.1...3.1.0
[3.0.1]: https://github.com/onfido/onfido-sdk-ui/compare/3.0.0...3.0.1
[3.0.0]: https://github.com/onfido/onfido-sdk-ui/compare/2.8.0...3.0.0
[2.8.0]: https://github.com/onfido/onfido-sdk-ui/compare/2.7.0...2.8.0
[2.7.0]: https://github.com/onfido/onfido-sdk-ui/compare/2.6.0...2.7.0
[2.6.0]: https://github.com/onfido/onfido-sdk-ui/compare/2.5.0...2.6.0
[2.5.0]: https://github.com/onfido/onfido-sdk-ui/compare/2.4.1...2.5.0
[2.4.1]: https://github.com/onfido/onfido-sdk-ui/compare/2.4.0...2.4.1
[2.4.0]: https://github.com/onfido/onfido-sdk-ui/compare/2.3.0...2.4.0
[2.3.0]: https://github.com/onfido/onfido-sdk-ui/compare/2.2.0...2.3.0
[2.2.0]: https://github.com/onfido/onfido-sdk-ui/compare/2.1.0...2.2.0
[2.1.0]: https://github.com/onfido/onfido-sdk-ui/compare/2.0.0...2.1.0
[2.0.0]: https://github.com/onfido/onfido-sdk-ui/compare/1.1.0...2.0.0
[1.1.0]: https://github.com/onfido/onfido-sdk-ui/compare/1.0.0...1.1.0
[1.0.0]: https://github.com/onfido/onfido-sdk-ui/compare/0.15.1...1.0.0
[0.15.1]: https://github.com/onfido/onfido-sdk-ui/compare/0.15.0...0.15.1
[0.15.0]: https://github.com/onfido/onfido-sdk-ui/compare/0.14.0...0.15.0
[0.14.0]: https://github.com/onfido/onfido-sdk-ui/compare/0.13.0...0.14.0
[0.13.0]: https://github.com/onfido/onfido-sdk-ui/compare/0.12.0-rc.1...0.13.0
[0.12.0-rc.1]: https://github.com/onfido/onfido-sdk-ui/compare/0.11.1...0.12.0-rc.1
[0.11.1]: https://github.com/onfido/onfido-sdk-ui/compare/0.11.0...0.11.1
[0.11.0]: https://github.com/onfido/onfido-sdk-ui/compare/0.10.0...0.11.0
[0.10.0]: https://github.com/onfido/onfido-sdk-ui/compare/0.9.0...0.10.0
[0.9.0]: https://github.com/onfido/onfido-sdk-ui/compare/0.8.4...0.9.0
[0.8.4]: https://github.com/onfido/onfido-sdk-ui/compare/0.8.3...0.8.4
[0.8.3]: https://github.com/onfido/onfido-sdk-ui/compare/0.8.2...0.8.3
[0.8.2]: https://github.com/onfido/onfido-sdk-ui/compare/0.8.1...0.8.2
[0.8.1]: https://github.com/onfido/onfido-sdk-ui/compare/0.8.0...0.8.1
[0.8.0]: https://github.com/onfido/onfido-sdk-ui/compare/0.7.0...0.8.0
[0.7.0]: https://github.com/onfido/onfido-sdk-ui/compare/0.6.1...0.7.0
[0.6.1]: https://github.com/onfido/onfido-sdk-ui/compare/0.5.1...0.6.1
[0.5.1]: https://github.com/onfido/onfido-sdk-ui/compare/0.5.0...0.5.1
[0.5.0]: https://github.com/onfido/onfido-sdk-ui/compare/0.4.0...0.5.0<|MERGE_RESOLUTION|>--- conflicted
+++ resolved
@@ -7,14 +7,10 @@
 
 ## [next-version]
 
-<<<<<<< HEAD
+### Fixed
+- Public: Fix moderate vulnerabilities in `minimist`, a sub-dependecy used by `@babel/cli` and `@babel/register`.
+
 ## [5.8.0] - 2020-03-19
-=======
-### Fixed
-- Public: Fix moderate vulnerabilities in `minimist`, a sub-dependecy used by `@babel/cli` and `@babel/register`.
-
-## [5.8.0] - To Be Released
->>>>>>> 70090c48
 
 ### Added
 - Public: Changes to allow hybrid desktop/mobile devices  with environment facing cameras (e.g. Surface Pro) to use the `useLiveDocumentCapture` feature (BETA feature)
