--- conflicted
+++ resolved
@@ -13,11 +13,8 @@
 
 ### Changed
 - Internal: Updated `react-webcam-onfido` to get check(s) for stream before calling getVideoTracks/getAudioTracks method
-<<<<<<< HEAD
+- Internal: Removed `libphonenumber-js` from main bundle. Reduced bundle size limit by 20%.
 - UI: New Document Upload screen (**Note:** *changes introduced with this UI update include possible breaking changes for integrators with custom translations or copy*)
-=======
-- Internal: Removed `libphonenumber-js` from main bundle. Reduced bundle size limit by 20%.
->>>>>>> 5ae1b104
 
 ### Fixed
 - Internal: Latest Surge link gets updated only on release of a full version, not release candidates or beta releases
