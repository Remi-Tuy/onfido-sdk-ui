--- conflicted
+++ resolved
@@ -6,10 +6,6 @@
 This project adheres to the Node [default version scheme](https://docs.npmjs.com/misc/semver).
 
 ## [Next version]
-<<<<<<< HEAD
-=======
-**Note:** This version might be a breaking change if you are providing customised language translations. Please see [MIGRATION](https://github.com/onfido/onfido-sdk-ui/blob/master/MIGRATION.md).
->>>>>>> 266fab0d
 
 ### Added
 - Public: Added a troubleshooting section to the documentation with details about solving CSP related issues
@@ -18,18 +14,12 @@
 
 ### Changed
 - UI: Unsupported browser message for mobile browsers without getUserMedia API support when `uploadFallback` option is disabled for live document capture and selfie/liveness capture steps
-<<<<<<< HEAD
 - Internal: Redux and EventEmitter are not in the global scope anymore. The `tearDown` function will only unmount the SDK.
 
 ### Fixed
 - Internal: Fixed Latest Surge link version not getting updated during release process
-=======
-- Internal: Redux and EventEmitter are not in the global scope anymore. The `tearDown` function will only unmount the SDK
-- Accessibility: Changed Liveness background colour to 80%
-
-### Fixed
 - UI: Fixed Liveness capture staying darkened after x-device message dismissed
->>>>>>> 266fab0d
+- Accessibility: Changed Liveness background colour from 66% to 80%
 
 ## [5.6.0] - 2019-12-09
 **Note:** This version might be a breaking change if you are providing customised language translations. Please see [MIGRATION](https://github.com/onfido/onfido-sdk-ui/blob/master/MIGRATION.md).
