# Change Log
All notable changes to this project will be documented in this file.
This project adheres to the Node default version scheme, meaning It's safe to use with the caret ^ dependency definition.
The standard for the caret can [be found here](https://docs.npmjs.com/misc/semver#caret-ranges-123-025-004).
Breaking changes result in a different major. UI changes that might break customizations on top of the sdk, will be treated as breaking changes too.

<<<<<<< HEAD
## [next release]

### Changed
- Update the URL of the websockets server.
=======
## [new-version]

### Changed
- Internal: Removed lodash, 50KB reduced from minified JS bundle file.

>>>>>>> 26029722

## [0.7.0]

### Changed
- Events are only dispatched when condition has been met and also changed. Before events were getting dispatched every time the condition was met and the store changed (even if the condition hadn't changed).
- The events '(document|face)Capture' now gets called only when the capture has been confirmed.


## [0.6.0]

### Changed
- The action `validCapture` has been changed to `validateCapture`.
- The payload of the action `createCapture` has changed from `{...data: object}` to `{...capture: object}`.
- All selectors have now been changed from having identical pairs of selectors for both `document` and `face` to be capture type agnostic selectors, meaning they are now mapped into the captures hash which includes all capture types as keys.
- `faceSelector|documentSelector:[Object]` changed to `validCaptures:{string:[Object]}`
- `documentCaptured|faceCaptured:boolean` changed to `isThereAValidCapture:{string:boolean}`.
- `faceValidAndConfirmed|documentValidAndConfirmed:boolean` changed to `isThereAValidAndConfirmedCapture:{string:boolean}`


### Added
- The action `validateCapture` now also changes the value in the capture of the property `processed` to `true` whenever the action is called.
- The action `createCapture` can now accept a new optional parameter called `maxCaptures: int`, which determines how many captures are stored. The default of `maxCaptures` is `3`.
- The payload of the action `validateCapture` can have an extra parameter called `valid: boolean` which is optional and defaults to `true`, this can be used to invalidate the capture.
- There is a new selector called `unprocessedCaptures:{string:[Capture]}` which returns a list of captures which have not yet been been validated/invalidated for each capture type.
- There is a new selector `hasUnprocessedCaptures:{string:boolean}` which returns a boolean on whether there are unprocessed Captures for each capture type.
- There is a new selector `areAllCapturesInvalid:{string:boolean}` which returns a boolean on whether all of its captures are invalid for each capture type.
- Events are now sent for any capture type.
- The selector `allCaptured` is now capture type agnostic, but still backwards compatible.


## [0.5.0]

### Added
- the action `CAPTURE_CONFIRM` is now available, it expects a `payload.data.id` for determining which capture to confirm.

### Changed
- selector `allCaptured` and consequentially event `complete` are now only triggered when the captures are both validated and confirmed.


## [0.4.1]
### Fix
- the null exception when calling getCaptures() has been corrected.


## [0.4]
### Changed
- the specific actions for both document and face capture have been converged into one general capture action


The standard for this change log can be found [here](http://keepachangelog.com/).

[new-version]: https://github.com/onfido/onfido-sdk-core/compare/0.7.0...master
[0.7.0]: https://github.com/onfido/onfido-sdk-core/compare/0.6.0...0.7.0
[0.6.0]: https://github.com/onfido/onfido-sdk-core/compare/0.5.0...0.6.0
[0.5.0]: https://github.com/onfido/onfido-sdk-core/compare/0.4.1...0.5.0
[0.4.1]: https://github.com/onfido/onfido-sdk-core/compare/0.4...0.4.1
[0.4]: https://github.com/onfido/onfido-sdk-core/compare/0.3.2...0.4<|MERGE_RESOLUTION|>--- conflicted
+++ resolved
@@ -4,18 +4,12 @@
 The standard for the caret can [be found here](https://docs.npmjs.com/misc/semver#caret-ranges-123-025-004).
 Breaking changes result in a different major. UI changes that might break customizations on top of the sdk, will be treated as breaking changes too.
 
-<<<<<<< HEAD
-## [next release]
 
-### Changed
-- Update the URL of the websockets server.
-=======
 ## [new-version]
 
 ### Changed
 - Internal: Removed lodash, 50KB reduced from minified JS bundle file.
-
->>>>>>> 26029722
+- Update the URL of the websockets server.
 
 ## [0.7.0]
 
