# Changelog
All notable changes to this project will be documented in this file.

This change log file is based on best practices from [Keep a Changelog](http://keepachangelog.com/).
This project adheres to [Semantic Versioning](http://semver.org/). Breaking changes result in a different MAJOR version. UI changes that might break customizations on top of the SDK will be treated as breaking changes too.
This project adheres to the Node [default version scheme](https://docs.npmjs.com/misc/semver).

## [Next version]

<<<<<<< HEAD
### Fixed
- Internal: Fixed the `tearDown` method to clear the onComplete callback functions
=======
### Added
- Public: Added `onModalRequestClose` options, which is a callback that fires when the user attempts to close the modal.

>>>>>>> 053e33a2

## [2.2.0]

### Added
- Public: Added support for internationalisation. The SDK can now be displayed in Spanish by adding `{language: 'es'}` to the initialization options. It can also be displayed in a custom language by passing an object containing the custom phrases and the locale. If `language` is not present or the wrong locale tag is provided, the language locale will default to `en`.
- Public: Added support for Spanish language on the SMS body.
- Public: Added webcam support on Safari and IE Edge.

### Changed
- UI: If the webcam is facing the user it will be mirrored

## [2.1.0]

### Added
- UI: The cross device feature now supports sending the link via SMS. Users will still be able to copy the link to clipboard.
- UI: Introduced a back button that allows the user  to navigate to the previous screen.
- Internal: Introduced code splitting and lazy loading

## [2.0.0]

In this version, we're introducting cross-device flow that allows to continue verification on mobile in order to take photos of your document and face.

**Note:**
* This version is not backwards-compatible. Migration notes can be found in [MIGRATION.md](MIGRATION.md)

### Removed

- Public: Removed `onDocumentCapture` that used to be fired when the document had been successfully captured, confirmed by the user and uploaded to the Onfido API
- Public: Removed `onFaceCapture` callbacks that used to be fired when the face has beed successfully captured, confirmed by the user and uploaded to the Onfido API.
- Public: Removed `getCaptures` function that used to return the document and face files captured during the flow.
- Internal: Removed confirm action

### Changed
- Public: Changed the behaviour of `onComplete` callback. It used to return an object that contained all captures, now it doesn't return any data.

## [1.1.0]

### Added
- UI: Introducing glare detection feature for documents. Not available for documents in PDF format yet.
- Internal: Added confirm step to router history and tracking

### Changed
- UI: Improved how errors and warnings are displayed on the UI
- UI: Improved navigation between steps when using the browser navigation buttons
- Internal: Improved event tracking
- Internal: Upgraded Preact to latest version

## [1.0.0]

### Note
Bumping version to 1.0.0 because SDK has already been implemented in production integrations. Also SDK now integrates with [Onfido API](https://documentation.onfido.com).

### Changed
- Public: Support uploading documents and live photos to the Onfido API through use of new SDK tokens (JWT v2)

### Removed
- Public: Face no longer supports PDF upload in order to align with the Onfido API.

## [0.15.1]

### Fixed
- Internal: Fixed problem on certain versions of Firefox that no longer supported the old version of getUserMedia
- Internal: Fixed the `tearDown` method to clear the documents and faces currently in the store
- Internal: Fixed PDF preview issues on IE Edge, IE11 and mobile browsers.
- Internal: Fixed lower resolution webcams not working on Firefox

### Changed
- Internal: replaced the has_webcam checker with a more robust version that periodically checks if the state changed
- Internal: Increased the file size upper limit to 10 MB.


## [0.15.0]

### Changed
- Internal: Use HTTP protocol to post documents to the server instead of websockets

### Fixed
- Public: Fixed intermittent connection problem

## [0.14.0]

### Changed

- Public: Document and face captures will be returned by callbacks as File or Blob instead of base64.
- Internal: Callbacks are now linked to the flow rather than the Redux store.

### Added

- Public: Capture the reverse side of driving licenses and ID cards.
- Public: Add a file size limit of 4 MB in line with the Onfido API.

### Fixed
- Internal: Read exif tags to orientate images correctly.

## [0.13.0]

### Changed

- Public: Change the default to use file upload rather than the webcam for document captures.
- Internal: Fix dependencies to avoid bugs due to changes in minor updates.

## [0.12.0-rc.1]

Install with `npm install onfido-sdk-ui@0.12.0-rc.1`

### Changed
- Internal: Change the signature expected from the websockets server.

### Fixed
- Public: The documentType in the capture object now corresponds to the API document_types.
- Public: Fixed bug where URL path was removed between steps.

## [0.11.1] - Hotfix

### Fixed
- Public: Fixed bug where `Onfido.getCaptures()` and `onComplete(hash)` was returning a broken hash.
- Internal: Froze dependencies which were causing the upload document and pdf preview not to work.


## [0.11.0]

### Changed
- Internal: Removed `preact-router`.
- Public: Removed URL routes for each step of the SDK flow.
- Internal: Removed unused components - Dropdown and ActionBar.
- Internal: Use the staging backend when in development.
- Updated version of onfido-sdk-core to 0.7.1.

### Added
- Public: tearDown method to remove the SDK elements.


## [0.10.0]

### Changed
- Internal: Use `visibilityjs` to pause captures when the tab is inactive.
- Internal: The copy of the document not found error message was changed.
- Internal: Changed the order of the document selection to passport, driver's license and identity card.
- Public: The returned webcam captures now have a resolution of 960x720, or lower if the webcam does not support it.
- Internal: The confirmation step for webcam captures now displays the new high resolution images.
- Internal: Updated `react-webcam-onfido` in order to get the higher resolution functionality.

### Added
- Public: Uploaded PDF files are now supported and returned by the callbacks as base64.
- Internal: PDF files are displayed in the confirmation step as an embedded object, which means the browser needs to support pdf files in order for them to be visible.


## [0.9.0]

### Changed
- Public: document and face callback are now passed only their respective capture, instead of both their captures.
- Public: document and face callback are now only called after the user has confirmed the capture
- Public: document, face and complete callback can be called multiple times, if the condition that triggers them is met more than once (eg. if the user goes back to redo the capture steps)
- Internal: callbacks' returned value now have no impact on the event dispatcher.

### Fixed
- All captures have now a default no op function. This fixes an exception raise (in case some callbacks where not defined), which caused the rest of the callbacks not to be called after the exception was raised.


## [0.8.4]

### Fixed
- Updated `react-webcam` to the onfido fork, this fixes the issue where the webcam canvas (used to obtain screenshots) has 0 height under certain circumstances (namely on windows machines running Chrome). This bug, when it happened, caused the document capture step not to work.


## [0.8.3]

### Added
- Started tracking fatal exceptions and page views of the SDK.


## [0.8.2]

## Fixed
- Fixed bug of a broken layout on the document selection step. Always reproducible on IE and on other browsers too, but only when going back a step on certain conditions.
- Fixed bug where on IE an unnecessary scrollbar appeared and the scrolling area was bigger than it should have been.

### Added
- Public: An error message is now shown if the upload file has as unsupported file type.


## [0.8.1]

## Fixed
- `Object.assign` was being used but not polyfilled. Its occurrence was replaced with an es6 object construction.
- UI disappeared if the browser's windows width was smaller than 481px;


## [0.8.0]

### Changed
- Public: Captures are now returned as `png` instead of `webp`, although `webp` is still used internally for streaming to the server.
- Public: the captures returned by `Onfido.getCaptures()` have a simplified signature of just `{id,image,documentType}`.
- Public: It's now possible to open and close the modal by calling `.setOptions({isModalOpen:boolean})`
- Internal: The modal has been refactored to be fully reactive, `vanilla-modal` has been replaced with a fork of `react-modal`.
- Internal: Updated to `onfido-sdk-core@0.6.0`, selectors are now more general as in they are no longer specific to each capture type, some new selectors are also being used.
- Internal: `Camera`, `Capture` and `Uploader` have been refactored, the pure part of the components have been separated from the state logic part. This adds flexibility and encapsulation.
- Internal: The `Capture` component now orchestrates all the state logic of the `Uploader` component, this allows to join the camera and uploader state logic together.

### Added
- Public: The capture screen UI now includes an upload button fallback, for whenever the user experiences problems with the webcam.
- Internal: When requesting to validate documents there is now a strategy to cope with slow responses from the server. If the number of unprocessed documents is 3+, the client stops sending more requests until a response is given.
- Internal: `webp` falls back to `jpeg` in case the browser does not support it.


## [0.7.0]

### Changed
- Public: `onComplete` event now fires only after both the document and face captures have been confirmed in the UI
- Internal: updated `onfido-sdk-core` to 0.5.0 which causes the all capture event to be triggered when captured are both valid and confirmed
- Internal: made the confirm button change the state of the capture to confirmed

### Fixed
- Internal: sometimes when document was retaken multiple times the capture ended up squashed. This was fixed by upgrading to `react-webcam@0.0.14`.
- Internal: fixed [Bug #36](https://github.com/onfido/onfido-sdk-ui/issues/36), it caused the face to be captured every second after a document retake.


## [0.6.1]

### Changed
- Public: `Onfido.init()` now returns an object.
- Internal: `isDesktop` detection is now based on [DetectRTC][detectrtc]'s `isMobile` detection
- Internal: improved Webcam Detection, it now takes into account wether a Webcam exists and if it the user has given the website permission to use it. Before it was only checking whether the **getUserMedia** API is supported by the browser or not. [DetectRTC][detectrtc] is used for this detection.

### Added
- Public: it's now possible to change the init options at runtime by calling `setOptions()` on the object returned by `Onfido.init()`
- Public: `useWebcam` option added to the facial and document capture step

[detectrtc]: https://github.com/muaz-khan/DetectRTC


## [0.5.1]
### Fix
- SDK Core dependency update, fixes issue https://github.com/onfido/onfido-sdk-ui/issues/25
**Note:** This update only changes the dist folder release, npm releases get the dependency update if they do `npm install`


## [0.5.0]
### Added
- API: Flow customization option `steps:[]`
- UI: Overlay to the webcam document capture (**Possibly breaking change**)
- DOC: Integration examples to documentation
### Fixed
- NPM (commonjs2) style of importing the library now works


[next-version]: https://github.com/onfido/onfido-sdk-ui/compare/2.2.0...development
[2.2.0]: https://github.com/onfido/onfido-sdk-ui/compare/2.1.0...2.2.0
[2.1.0]: https://github.com/onfido/onfido-sdk-ui/compare/2.0.0...2.1.0
[2.0.0]: https://github.com/onfido/onfido-sdk-ui/compare/1.1.0...2.0.0
[1.1.0]: https://github.com/onfido/onfido-sdk-ui/compare/1.0.0...1.1.0
[1.0.0]: https://github.com/onfido/onfido-sdk-ui/compare/0.15.1...1.0.0
[0.15.1]: https://github.com/onfido/onfido-sdk-ui/compare/0.15.0...0.15.1
[0.15.0]: https://github.com/onfido/onfido-sdk-ui/compare/0.14.0...0.15.0
[0.14.0]: https://github.com/onfido/onfido-sdk-ui/compare/0.13.0...0.14.0
[0.13.0]: https://github.com/onfido/onfido-sdk-ui/compare/0.12.0-rc.1...0.13.0
[0.12.0-rc.1]: https://github.com/onfido/onfido-sdk-ui/compare/0.11.1...0.12.0-rc.1
[0.11.1]: https://github.com/onfido/onfido-sdk-ui/compare/0.11.0...0.11.1
[0.11.0]: https://github.com/onfido/onfido-sdk-ui/compare/0.10.0...0.11.0
[0.10.0]: https://github.com/onfido/onfido-sdk-ui/compare/0.9.0...0.10.0
[0.9.0]: https://github.com/onfido/onfido-sdk-ui/compare/0.8.4...0.9.0
[0.8.4]: https://github.com/onfido/onfido-sdk-ui/compare/0.8.3...0.8.4
[0.8.3]: https://github.com/onfido/onfido-sdk-ui/compare/0.8.2...0.8.3
[0.8.2]: https://github.com/onfido/onfido-sdk-ui/compare/0.8.1...0.8.2
[0.8.1]: https://github.com/onfido/onfido-sdk-ui/compare/0.8.0...0.8.1
[0.8.0]: https://github.com/onfido/onfido-sdk-ui/compare/0.7.0...0.8.0
[0.7.0]: https://github.com/onfido/onfido-sdk-ui/compare/0.6.1...0.7.0
[0.6.1]: https://github.com/onfido/onfido-sdk-ui/compare/0.5.1...0.6.1
[0.5.1]: https://github.com/onfido/onfido-sdk-ui/compare/0.5.0...0.5.1
[0.5.0]: https://github.com/onfido/onfido-sdk-ui/compare/0.4.0...0.5.0<|MERGE_RESOLUTION|>--- conflicted
+++ resolved
@@ -7,14 +7,11 @@
 
 ## [Next version]
 
-<<<<<<< HEAD
+### Added
+- Public: Added `onModalRequestClose` options, which is a callback that fires when the user attempts to close the modal.
+
 ### Fixed
 - Internal: Fixed the `tearDown` method to clear the onComplete callback functions
-=======
-### Added
-- Public: Added `onModalRequestClose` options, which is a callback that fires when the user attempts to close the modal.
-
->>>>>>> 053e33a2
 
 ## [2.2.0]
 
