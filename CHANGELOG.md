--- conflicted
+++ resolved
@@ -7,13 +7,11 @@
 
 ##[Next version]
 
-<<<<<<< HEAD
 ### Fixed
 - Public: Handle non JSON error responses and return a `Connection Lost` error to the user
-=======
+
 ### Changed
 - Internal: Make Permission screen and Recovery screen buttons visible on small devices
->>>>>>> 034177b2
 
 ## [5.0.0] - 2019-04-01
 
