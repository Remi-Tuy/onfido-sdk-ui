# Changelog
All notable changes to this project will be documented in this file.

This change log file is based on best practices from [Keep a Changelog](http://keepachangelog.com/).
This project adheres to [Semantic Versioning](http://semver.org/). Breaking changes result in a different MAJOR version. UI changes that might break customizations on top of the SDK will be treated as breaking changes too.
This project adheres to the Node [default version scheme](https://docs.npmjs.com/misc/semver).

## [Next version]

<<<<<<< HEAD
## [5.2.3] - 2019-07-18

### Fixed
- Public: Removed tarball as a way to import wpt library. The package is now imported as a dev-dependecy and is pointing at the new Woopra repository on github.
=======
### Added
- Public: option to configure click on overlay behaviour when SDK presented modally using `shouldCloseOnOverlayClick` option
- Internal: Added basic automated tests for accessibility features

### Changed
- Public: Unbundled dependencies for npm
>>>>>>> a44846ca

## [5.2.2] - 2019-06-19

### Added
- Internal: Better automation of the release process
- UI: Accessibility - Make screenreader navigation work in modal mode

### Changed
- Public: Use tarball when importing wpt library

### Fixed
- Public: Fixed bug where double clicking on Send Link button then skips straight to Complete screen
- Public: Fixed scrollbar appearing on some machines/devices

## [5.2.1] - 2019-05-30

### Added
- UI: Accessibility - Announce validation error on cross device SMS link screen

### Changed
- UI: Accessibility - Update all visually obvious lists to use the relevant HTML list elements

### Fixed
- Public: When glare is detected, onComplete callback returns doc id

## [5.1.0] - 2019-05-23

### Added
- UI: Accessibility - Make H1 readable by screen readers
- UI: Accessibility - Make buttons/links readable by screen readers, allow tabbing to them
- UI: Accessibility - Sort out order of items when tabbing through the content of each step
- UI: Accessibility - Announce page transition when screen changes
- UI: Accessibility - Make capture previews readable by screen readers
- UI: Accessibility - Announce enlargement of captured image in preview
- UI: Accessibility - Announce camera alerts
- UI: Accessibility - Announce validation errors and warnings on confirm screen

### Changed
- Internal: Make Permission screen and Recovery screen buttons visible on small devices
- Internal: The third party analytics (Woopra) is now imported via a dummy window in order not to pollute the shared global window

### Fixed
- Public: Handle non JSON error responses and return a `Connection Lost` error to the user
- UI: Make sure "full screen" mode is off when navigating away from enlarged preview
- UI: Make sure all buttons have a type of a "button" set
- Internal: Fixed vulnerabilities on some dev dependencies

## [5.0.0] - 2019-04-01

### Fixed
- Public: Fixed issue where the user is prompted to submit the same document capture twice and fixed broken custom input UI by adding higher CSS specificity
- Internal: We are using an updated version of socket.io server, which allows for better horizontal scalling.

### Changed
- Public: If the SDK is initialised with only one document type, users will not see the document selection screen, instead they will see the capture screen straight away.
- Internal: Woopra is no longer polluting the global window object

## [4.0.0] - 2019-03-18

### Added
- Public: Prepopulate the user's mobile phone number, when specified through the `userDetails.smsNumber` option
- Public: Send through details (such as `id`s) of the uploaded files, in the `onComplete` event
- Public: Added `forceCrossDevice` option to `document` step. The feature forces users to use their mobile to capture the document image. It defaults to `false`. Not available on the Proof of Address flow.
- Public: Upload fallback for the `face` step can be disabled by using the option `{ uploadFallback: false }`. The default value is `true` (feature released in `3.1.0` as Internal)
- Internal: Add an internal-only warning for internal-users of the cross-device flow (a warning entirely stripped in production)

### Changed
- Public: ES style import interface has been changed to a more standard one
- Internal: Changed the way that blob/base64 files and images are rendered and passed through the system
- Internal: Changed CSS units to be consistently `em` (but still tied to `px` at our root, until we can fix our media queries)
- Public: More meaningful error message for upload fallback disabled on face step
- Internal: Map colours and use less variables instead of hard-coding colour values
- UI: Fixed issue with footer overlapping content, prevent buttons from disappearing below viewport, prevent images from overlapping buttons.
- Internal: Rebranding of background, border and primary colors.
- Internal: Woopra tracker now points at the latest tag of https://github.com/Woopra/js-client-tracker
- Internal: Upgraded to webpack 4, removed import/export transpilation. Reduced bundle size as result.

### Fixed
- Public: Users entering the cross-device flow twice would have been able to request an SMS message without re-entering their mobile number correctly (the form could submit when still blank)
- Internal: Fix a bug that potentially allowed 3rd party tracking scripts to (in some very specific conditions) continue to send Onfido tracking events, after calling `.tearDown()`
- Public: Users could previously see a flicker of other screens when loading any flow involving the camera. This should now no longer occur, except in rare circumstances (where permissions/capabilities have changed since last render)
- Public: Workaround an iOS Safari issue that causes a possible browser crash when mounting the webcam component multiple times

## [3.1.0] - 2019-01-28

### Added
- Public: Added Proof of address `poa` step where users can capture their proof of address documents. This is a beta feature.
- Internal: Further device metadata submitted to Onfido API
- Internal: Upload fallback for the `face` step can be disabled by using the option `{ uploadFallback: false }`. The default value is `true`
- Internal: Added multi-frame capture for the `standard` variant of the face step (only for camera capture).


### Changed
- Internal: Cross device client can now only be opened on mobile browsers. Users trying to open the link on a desktop browsers will see an error.
- Internal: Removed unused development dependencies which had known vulnerabilities


## [3.0.1] - 2018-12-19

### Fixed
- Internal: Fixed an infinite loading loop that happened when video liveness is enabled and if, and only if, users transitioned from a desktop browser that support video liveness to a mobile browser that does not support video liveness


## [3.0.0] - 2018-10-31

### Added
- Internal: Introduce Jest unit testing framework
- Public: Added support for default SMS number country code. The default country for the SMS number input can be customised by passing the `smsNumberCountryCode` option when the SDK is initialised. The value should be a 2-characters long ISO Country code string. If empty, the SMS number country code will default to `GB`.
- UI: UI improvements including adding back icon with hover state and icon to close the modal

### Changed
- Public: Remove support for `buttonId` initialization option
- Internal: Use imports-loader instead of script-loader to import Woopra
- Internal: Ensures only onfido related events are included as part of the payloads sent to Sentry
- Internal: Stop sentry tracking after tearDown
- Internal: Prevent Raven from using console.log output for breadcrumbs by setting autoBreadcrumbs: { console: false }

## [2.8.0] - 2018-09-20

### Changed
- UI: Documents can be enlarged for inspection
- UI: Camera warnings are now dismissible
- UI: Title copy change on video confirmation screen

### Fixed
- Public: Fixed error with missing stream recording
- UI: Fixed document selector UI on IE11
- UI: Fixed overlapping footer and buttons on confirmation screen on Firefox

## [2.7.0] - 2018-09-03

### Added
- Public: Introduced ability to capture videos on the face step. Developers can now request a preferred variant for the face step, by adding the option `requestedVariant: 'standard' | 'video'`. If empty, it will default to `standard` and a photo will be captured. If the `requestedVariant` is `video`, we will try to fulfil this request depending on camera availability and device/browser support. In case a video cannot be taken the face step will fallback to the `standard` option. At the end of the flow, the `onComplete` callback will return the `variant` used to capture face and this can be used to initiate the facial_similarity check.

### Changed
- Public: The `onComplete` callback now returns an object including the `variant` used for the capture step. The variant can be used to initiate the facial_similarity check. Data returned: `{face: {variant: 'standard' | 'video'}}`.
- UI: Selfie UI to adopt full container layout on desktop.
- Internal: CSS namespacing now includes the full path of the component, to mitigate chances of name collision. Only impacts components nested in another component folder.


## [2.6.0] - 2018-08-08

### Changed
- Internal: Changed assets url to point at https://assets.onfido.com/

## [2.5.0] - 2018-07-27

### Added
- UI: Added a permission priming screen to inform the user that camera permissions must be enabled.
- UI: Added a permission recovering screen in case user media permissions are denied.
- UI: Added intro screen when entering cross device flow.

### Changed
- UI: Changed UI for face capture step. On small screens it will display a full screen camera component.
- UI: Desktop - If webcam is not available, a cross device intro screen will be shown to allow the user to take a live photo on their mobile phones.

## [2.4.1] - 2018-05-18

### Fixed
- Public: Fixed bug where hitting Enter key on the SMS input number was causing page reload.

## [2.4.0] - 2018-05-17

### Added
- Public: Added `documentTypes` to the `document` step options, which allows to filter the document types.

### Changed
- Internal: Refactored layout to better handle presence of header and footer elements.
- Internal: On cross device client clear error message when configuration is received.

## [2.3.0] - 2018-04-17

### Added
- Public: Added `onModalRequestClose` options, which is a callback that fires when the user attempts to close the modal.

### Fixed
- Public: Fixed `complete` step to allow string customization at initialization time.
- Internal: Fixed the `tearDown` method to clear the onComplete callback functions. (issue [#306](https://github.com/onfido/onfido-sdk-ui/issues/306))

### Deprecated
- Internal: Removed references to `useWebcam` option from README.md and return console warning if the option is used.

## [2.2.0] - 2018-02-13

### Added
- Public: Added support for internationalisation. The SDK can now be displayed in Spanish by adding `{language: 'es'}` to the initialization options. It can also be displayed in a custom language by passing an object containing the custom phrases and the locale. If `language` is not present or the wrong locale tag is provided, the language locale will default to `en`.
- Public: Added support for Spanish language on the SMS body.
- Public: Added webcam support on Safari and IE Edge.

### Changed
- UI: If the webcam is facing the user it will be mirrored

## [2.1.0] - 2017-11-30

### Added
- UI: The cross device feature now supports sending the link via SMS. Users will still be able to copy the link to clipboard.
- UI: Introduced a back button that allows the user  to navigate to the previous screen.
- Internal: Introduced code splitting and lazy loading

## [2.0.0] - 2017-11-08

In this version, we're introducting cross-device flow that allows to continue verification on mobile in order to take photos of your document and face.

**Note:**
* This version is not backwards-compatible. Migration notes can be found in [MIGRATION.md](MIGRATION.md)

### Removed

- Public: Removed `onDocumentCapture` that used to be fired when the document had been successfully captured, confirmed by the user and uploaded to the Onfido API
- Public: Removed `onFaceCapture` callbacks that used to be fired when the face has beed successfully captured, confirmed by the user and uploaded to the Onfido API.
- Public: Removed `getCaptures` function that used to return the document and face files captured during the flow.
- Internal: Removed confirm action

### Changed
- Public: Changed the behaviour of `onComplete` callback. It used to return an object that contained all captures, now it doesn't return any data.

## [1.1.0]

### Added
- UI: Introducing glare detection feature for documents. Not available for documents in PDF format yet.
- Internal: Added confirm step to router history and tracking

### Changed
- UI: Improved how errors and warnings are displayed on the UI
- UI: Improved navigation between steps when using the browser navigation buttons
- Internal: Improved event tracking
- Internal: Upgraded Preact to latest version

## [1.0.0]

### Note
Bumping version to 1.0.0 because SDK has already been implemented in production integrations. Also SDK now integrates with [Onfido API](https://documentation.onfido.com).

### Changed
- Public: Support uploading documents and live photos to the Onfido API through use of new SDK tokens (JWT v2)

### Removed
- Public: Face no longer supports PDF upload in order to align with the Onfido API.

## [0.15.1]

### Fixed
- Internal: Fixed problem on certain versions of Firefox that no longer supported the old version of getUserMedia
- Internal: Fixed the `tearDown` method to clear the documents and faces currently in the store
- Internal: Fixed PDF preview issues on IE Edge, IE11 and mobile browsers.
- Internal: Fixed lower resolution webcams not working on Firefox

### Changed
- Internal: replaced the has_webcam checker with a more robust version that periodically checks if the state changed
- Internal: Increased the file size upper limit to 10 MB.

## [0.15.0]

### Changed
- Internal: Use HTTP protocol to post documents to the server instead of websockets

### Fixed
- Public: Fixed intermittent connection problem

## [0.14.0]

### Changed

- Public: Document and face captures will be returned by callbacks as File or Blob instead of base64.
- Internal: Callbacks are now linked to the flow rather than the Redux store.

### Added

- Public: Capture the reverse side of driving licenses and ID cards.
- Public: Add a file size limit of 4 MB in line with the Onfido API.

### Fixed
- Internal: Read exif tags to orientate images correctly.

## [0.13.0]

### Changed

- Public: Change the default to use file upload rather than the webcam for document captures.
- Internal: Fix dependencies to avoid bugs due to changes in minor updates.

## [0.12.0-rc.1]

Install with `npm install onfido-sdk-ui@0.12.0-rc.1`

### Changed
- Internal: Change the signature expected from the websockets server.

### Fixed
- Public: The documentType in the capture object now corresponds to the API document_types.
- Public: Fixed bug where URL path was removed between steps.

## [0.11.1] - Hotfix

### Fixed
- Public: Fixed bug where `Onfido.getCaptures()` and `onComplete(hash)` was returning a broken hash.
- Internal: Froze dependencies which were causing the upload document and pdf preview not to work.


## [0.11.0]

### Changed
- Internal: Removed `preact-router`.
- Public: Removed URL routes for each step of the SDK flow.
- Internal: Removed unused components - Dropdown and ActionBar.
- Internal: Use the staging backend when in development.
- Updated version of onfido-sdk-core to 0.7.1.

### Added
- Public: tearDown method to remove the SDK elements.

## [0.10.0]

### Changed
- Internal: Use `visibilityjs` to pause captures when the tab is inactive.
- Internal: The copy of the document not found error message was changed.
- Internal: Changed the order of the document selection to passport, driver's license and identity card.
- Public: The returned webcam captures now have a resolution of 960x720, or lower if the webcam does not support it.
- Internal: The confirmation step for webcam captures now displays the new high resolution images.
- Internal: Updated `react-webcam-onfido` in order to get the higher resolution functionality.

### Added
- Public: Uploaded PDF files are now supported and returned by the callbacks as base64.
- Internal: PDF files are displayed in the confirmation step as an embedded object, which means the browser needs to support pdf files in order for them to be visible.

## [0.9.0]

### Changed
- Public: document and face callback are now passed only their respective capture, instead of both their captures.
- Public: document and face callback are now only called after the user has confirmed the capture
- Public: document, face and complete callback can be called multiple times, if the condition that triggers them is met more than once (eg. if the user goes back to redo the capture steps)
- Internal: callbacks' returned value now have no impact on the event dispatcher.

### Fixed
- All captures have now a default no op function. This fixes an exception raise (in case some callbacks where not defined), which caused the rest of the callbacks not to be called after the exception was raised.

## [0.8.4]

### Fixed
- Updated `react-webcam` to the onfido fork, this fixes the issue where the webcam canvas (used to obtain screenshots) has 0 height under certain circumstances (namely on windows machines running Chrome). This bug, when it happened, caused the document capture step not to work.

## [0.8.3]

### Added
- Started tracking fatal exceptions and page views of the SDK.

## [0.8.2]

## Fixed
- Fixed bug of a broken layout on the document selection step. Always reproducible on IE and on other browsers too, but only when going back a step on certain conditions.
- Fixed bug where on IE an unnecessary scrollbar appeared and the scrolling area was bigger than it should have been.

### Added
- Public: An error message is now shown if the upload file has as unsupported file type.

## [0.8.1]

## Fixed
- `Object.assign` was being used but not polyfilled. Its occurrence was replaced with an es6 object construction.
- UI disappeared if the browser's windows width was smaller than 481px;

## [0.8.0]

### Changed
- Public: Captures are now returned as `png` instead of `webp`, although `webp` is still used internally for streaming to the server.
- Public: the captures returned by `Onfido.getCaptures()` have a simplified signature of just `{id,image,documentType}`.
- Public: It's now possible to open and close the modal by calling `.setOptions({isModalOpen:boolean})`
- Internal: The modal has been refactored to be fully reactive, `vanilla-modal` has been replaced with a fork of `react-modal`.
- Internal: Updated to `onfido-sdk-core@0.6.0`, selectors are now more general as in they are no longer specific to each capture type, some new selectors are also being used.
- Internal: `Camera`, `Capture` and `Uploader` have been refactored, the pure part of the components have been separated from the state logic part. This adds flexibility and encapsulation.
- Internal: The `Capture` component now orchestrates all the state logic of the `Uploader` component, this allows to join the camera and uploader state logic together.

### Added
- Public: The capture screen UI now includes an upload button fallback, for whenever the user experiences problems with the webcam.
- Internal: When requesting to validate documents there is now a strategy to cope with slow responses from the server. If the number of unprocessed documents is 3+, the client stops sending more requests until a response is given.
- Internal: `webp` falls back to `jpeg` in case the browser does not support it.


## [0.7.0]

### Changed
- Public: `onComplete` event now fires only after both the document and face captures have been confirmed in the UI
- Internal: updated `onfido-sdk-core` to 0.5.0 which causes the all capture event to be triggered when captured are both valid and confirmed
- Internal: made the confirm button change the state of the capture to confirmed

### Fixed
- Internal: sometimes when document was retaken multiple times the capture ended up squashed. This was fixed by upgrading to `react-webcam@0.0.14`.
- Internal: fixed [Bug #36](https://github.com/onfido/onfido-sdk-ui/issues/36), it caused the face to be captured every second after a document retake.


## [0.6.1]

### Changed
- Public: `Onfido.init()` now returns an object.
- Internal: `isDesktop` detection is now based on [DetectRTC][detectrtc]'s `isMobile` detection
- Internal: improved Webcam Detection, it now takes into account wether a Webcam exists and if it the user has given the website permission to use it. Before it was only checking whether the **getUserMedia** API is supported by the browser or not. [DetectRTC][detectrtc] is used for this detection.

### Added
- Public: it's now possible to change the init options at runtime by calling `setOptions()` on the object returned by `Onfido.init()`
- Public: `useWebcam` option added to the facial and document capture step

[detectrtc]: https://github.com/muaz-khan/DetectRTC

## [0.5.1]
### Fix
- SDK Core dependency update, fixes issue https://github.com/onfido/onfido-sdk-ui/issues/25
**Note:** This update only changes the dist folder release, npm releases get the dependency update if they do `npm install`


## [0.5.0]
### Added
- API: Flow customization option `steps:[]`
- UI: Overlay to the webcam document capture (**Possibly breaking change**)
- DOC: Integration examples to documentation
### Fixed
- NPM (commonjs2) style of importing the library now works


[next-version]:
https://github.com/onfido/onfido-sdk-ui/compare/5.2.3...development
[5.2.3]: https://github.com/onfido/onfido-sdk-ui/compare/5.2.2...5.2.3
[5.2.2]: https://github.com/onfido/onfido-sdk-ui/compare/5.2.1...5.2.2
[5.2.1]: https://github.com/onfido/onfido-sdk-ui/compare/5.1.0...5.2.1
[5.1.0]: https://github.com/onfido/onfido-sdk-ui/compare/5.0.0...5.1.0
[5.0.0]: https://github.com/onfido/onfido-sdk-ui/compare/4.0.0...5.0.0
[4.0.0]: https://github.com/onfido/onfido-sdk-ui/compare/3.1.0...4.0.0
[3.1.0]: https://github.com/onfido/onfido-sdk-ui/compare/3.0.1...3.1.0
[3.0.1]: https://github.com/onfido/onfido-sdk-ui/compare/3.0.0...3.0.1
[3.0.0]: https://github.com/onfido/onfido-sdk-ui/compare/2.8.0...3.0.0
[2.8.0]: https://github.com/onfido/onfido-sdk-ui/compare/2.7.0...2.8.0
[2.7.0]: https://github.com/onfido/onfido-sdk-ui/compare/2.6.0...2.7.0
[2.6.0]: https://github.com/onfido/onfido-sdk-ui/compare/2.5.0...2.6.0
[2.5.0]: https://github.com/onfido/onfido-sdk-ui/compare/2.4.1...2.5.0
[2.4.1]: https://github.com/onfido/onfido-sdk-ui/compare/2.4.0...2.4.1
[2.4.0]: https://github.com/onfido/onfido-sdk-ui/compare/2.3.0...2.4.0
[2.3.0]: https://github.com/onfido/onfido-sdk-ui/compare/2.2.0...2.3.0
[2.2.0]: https://github.com/onfido/onfido-sdk-ui/compare/2.1.0...2.2.0
[2.1.0]: https://github.com/onfido/onfido-sdk-ui/compare/2.0.0...2.1.0
[2.0.0]: https://github.com/onfido/onfido-sdk-ui/compare/1.1.0...2.0.0
[1.1.0]: https://github.com/onfido/onfido-sdk-ui/compare/1.0.0...1.1.0
[1.0.0]: https://github.com/onfido/onfido-sdk-ui/compare/0.15.1...1.0.0
[0.15.1]: https://github.com/onfido/onfido-sdk-ui/compare/0.15.0...0.15.1
[0.15.0]: https://github.com/onfido/onfido-sdk-ui/compare/0.14.0...0.15.0
[0.14.0]: https://github.com/onfido/onfido-sdk-ui/compare/0.13.0...0.14.0
[0.13.0]: https://github.com/onfido/onfido-sdk-ui/compare/0.12.0-rc.1...0.13.0
[0.12.0-rc.1]: https://github.com/onfido/onfido-sdk-ui/compare/0.11.1...0.12.0-rc.1
[0.11.1]: https://github.com/onfido/onfido-sdk-ui/compare/0.11.0...0.11.1
[0.11.0]: https://github.com/onfido/onfido-sdk-ui/compare/0.10.0...0.11.0
[0.10.0]: https://github.com/onfido/onfido-sdk-ui/compare/0.9.0...0.10.0
[0.9.0]: https://github.com/onfido/onfido-sdk-ui/compare/0.8.4...0.9.0
[0.8.4]: https://github.com/onfido/onfido-sdk-ui/compare/0.8.3...0.8.4
[0.8.3]: https://github.com/onfido/onfido-sdk-ui/compare/0.8.2...0.8.3
[0.8.2]: https://github.com/onfido/onfido-sdk-ui/compare/0.8.1...0.8.2
[0.8.1]: https://github.com/onfido/onfido-sdk-ui/compare/0.8.0...0.8.1
[0.8.0]: https://github.com/onfido/onfido-sdk-ui/compare/0.7.0...0.8.0
[0.7.0]: https://github.com/onfido/onfido-sdk-ui/compare/0.6.1...0.7.0
[0.6.1]: https://github.com/onfido/onfido-sdk-ui/compare/0.5.1...0.6.1
[0.5.1]: https://github.com/onfido/onfido-sdk-ui/compare/0.5.0...0.5.1
[0.5.0]: https://github.com/onfido/onfido-sdk-ui/compare/0.4.0...0.5.0<|MERGE_RESOLUTION|>--- conflicted
+++ resolved
@@ -7,19 +7,17 @@
 
 ## [Next version]
 
-<<<<<<< HEAD
-## [5.2.3] - 2019-07-18
-
-### Fixed
-- Public: Removed tarball as a way to import wpt library. The package is now imported as a dev-dependecy and is pointing at the new Woopra repository on github.
-=======
 ### Added
 - Public: option to configure click on overlay behaviour when SDK presented modally using `shouldCloseOnOverlayClick` option
 - Internal: Added basic automated tests for accessibility features
 
 ### Changed
 - Public: Unbundled dependencies for npm
->>>>>>> a44846ca
+
+## [5.2.3] - 2019-07-18
+
+### Fixed
+- Public: Removed tarball as a way to import wpt library. The package is now imported as a dev-dependecy and is pointing at the new Woopra repository on github.
 
 ## [5.2.2] - 2019-06-19
 
