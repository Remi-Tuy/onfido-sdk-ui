--- conflicted
+++ resolved
@@ -10,11 +10,8 @@
 ### Added
 - Public: Prepopulate the user's mobile phone number, when specified through the `userDetails.smsNumber` option
 - Public: Send through details (such as `id`s) of the uploaded files, in the `onComplete` event
-<<<<<<< HEAD
+- Public: Upload fallback for the `face` step can be disabled by using the option `{ uploadFallback: false }`. The default value is `true`.
 - Internal: Add an internal-only warning for internal-users of the cross-device flow (a warning entirely stripped in production)
-=======
-- Public: Upload fallback for the `face` step can be disabled by using the option `{ uploadFallback: false }`. The default value is `true`.
->>>>>>> cde250ef
 
 ### Changed
 - Internal: Changed the way that blob/base64 files and images are rendered and passed through the system
