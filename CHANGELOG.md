--- conflicted
+++ resolved
@@ -7,20 +7,15 @@
 
 ## [Next version]
 
-<<<<<<< HEAD
-### Added
-
-### Changed
+### Added
+
+### Changed
+Public: Disable console warning for client integrations that override only some strings for a supported language. If they provide partial translations for an unsupported language, warning is still displayed.
 
 ### Fixed
 
 - UI: Accessibility - Make camera feed view accessible to screen readers
 - UI: Accessibility - More descriptive ARIA label for camera shutter button
-=======
-### Changed
-Public: Disable console warning for client integrations that override only some strings for a supported language. If they provide partial translations for an unsupported language, warning is still displayed.
-
->>>>>>> c486657a
 
 ## [5.3.0] - 2019-09-03
 
