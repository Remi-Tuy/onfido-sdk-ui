# Changelog
All notable changes to this project will be documented in this file.

This change log file is based on best practices from [Keep a Changelog](http://keepachangelog.com/).
This project adheres to [Semantic Versioning](http://semver.org/). Breaking changes result in a different MAJOR version. UI changes that might break customizations on top of the SDK will be treated as breaking changes too.
This project adheres to the Node [default version scheme](https://docs.npmjs.com/misc/semver).

<<<<<<< HEAD
## [2.3.0] - 2018-04-17
=======
## [Next version - MINOR]

### Added
- Public: Added `documentTypes` to the `document` step options, which allows to filter the document types.

## [2.3.0] - 17-04-2018
>>>>>>> 3da182a2

### Added
- Public: Added `onModalRequestClose` options, which is a callback that fires when the user attempts to close the modal.

### Fixed
- Public: Fixed `complete` step to allow string customization at initialization time.
- Internal: Fixed the `tearDown` method to clear the onComplete callback functions. (issue [#306](https://github.com/onfido/onfido-sdk-ui/issues/306))

### Deprecated
- Internal: Removed references to `useWebcam` option from README.md and return console warning if the option is used.

## [2.2.0] - 2018-02-13

### Added
- Public: Added support for internationalisation. The SDK can now be displayed in Spanish by adding `{language: 'es'}` to the initialization options. It can also be displayed in a custom language by passing an object containing the custom phrases and the locale. If `language` is not present or the wrong locale tag is provided, the language locale will default to `en`.
- Public: Added support for Spanish language on the SMS body.
- Public: Added webcam support on Safari and IE Edge.

### Changed
- UI: If the webcam is facing the user it will be mirrored

## [2.1.0] - 2017-11-30

### Added
- UI: The cross device feature now supports sending the link via SMS. Users will still be able to copy the link to clipboard.
- UI: Introduced a back button that allows the user  to navigate to the previous screen.
- Internal: Introduced code splitting and lazy loading

## [2.0.0] - 2017-11-08

In this version, we're introducting cross-device flow that allows to continue verification on mobile in order to take photos of your document and face.

**Note:**
* This version is not backwards-compatible. Migration notes can be found in [MIGRATION.md](MIGRATION.md)

### Removed

- Public: Removed `onDocumentCapture` that used to be fired when the document had been successfully captured, confirmed by the user and uploaded to the Onfido API
- Public: Removed `onFaceCapture` callbacks that used to be fired when the face has beed successfully captured, confirmed by the user and uploaded to the Onfido API.
- Public: Removed `getCaptures` function that used to return the document and face files captured during the flow.
- Internal: Removed confirm action

### Changed
- Public: Changed the behaviour of `onComplete` callback. It used to return an object that contained all captures, now it doesn't return any data.

## [1.1.0]

### Added
- UI: Introducing glare detection feature for documents. Not available for documents in PDF format yet.
- Internal: Added confirm step to router history and tracking

### Changed
- UI: Improved how errors and warnings are displayed on the UI
- UI: Improved navigation between steps when using the browser navigation buttons
- Internal: Improved event tracking
- Internal: Upgraded Preact to latest version

## [1.0.0]

### Note
Bumping version to 1.0.0 because SDK has already been implemented in production integrations. Also SDK now integrates with [Onfido API](https://documentation.onfido.com).

### Changed
- Public: Support uploading documents and live photos to the Onfido API through use of new SDK tokens (JWT v2)

### Removed
- Public: Face no longer supports PDF upload in order to align with the Onfido API.

## [0.15.1]

### Fixed
- Internal: Fixed problem on certain versions of Firefox that no longer supported the old version of getUserMedia
- Internal: Fixed the `tearDown` method to clear the documents and faces currently in the store
- Internal: Fixed PDF preview issues on IE Edge, IE11 and mobile browsers.
- Internal: Fixed lower resolution webcams not working on Firefox

### Changed
- Internal: replaced the has_webcam checker with a more robust version that periodically checks if the state changed
- Internal: Increased the file size upper limit to 10 MB.


## [0.15.0]

### Changed
- Internal: Use HTTP protocol to post documents to the server instead of websockets

### Fixed
- Public: Fixed intermittent connection problem

## [0.14.0]

### Changed

- Public: Document and face captures will be returned by callbacks as File or Blob instead of base64.
- Internal: Callbacks are now linked to the flow rather than the Redux store.

### Added

- Public: Capture the reverse side of driving licenses and ID cards.
- Public: Add a file size limit of 4 MB in line with the Onfido API.

### Fixed
- Internal: Read exif tags to orientate images correctly.

## [0.13.0]

### Changed

- Public: Change the default to use file upload rather than the webcam for document captures.
- Internal: Fix dependencies to avoid bugs due to changes in minor updates.

## [0.12.0-rc.1]

Install with `npm install onfido-sdk-ui@0.12.0-rc.1`

### Changed
- Internal: Change the signature expected from the websockets server.

### Fixed
- Public: The documentType in the capture object now corresponds to the API document_types.
- Public: Fixed bug where URL path was removed between steps.

## [0.11.1] - Hotfix

### Fixed
- Public: Fixed bug where `Onfido.getCaptures()` and `onComplete(hash)` was returning a broken hash.
- Internal: Froze dependencies which were causing the upload document and pdf preview not to work.


## [0.11.0]

### Changed
- Internal: Removed `preact-router`.
- Public: Removed URL routes for each step of the SDK flow.
- Internal: Removed unused components - Dropdown and ActionBar.
- Internal: Use the staging backend when in development.
- Updated version of onfido-sdk-core to 0.7.1.

### Added
- Public: tearDown method to remove the SDK elements.


## [0.10.0]

### Changed
- Internal: Use `visibilityjs` to pause captures when the tab is inactive.
- Internal: The copy of the document not found error message was changed.
- Internal: Changed the order of the document selection to passport, driver's license and identity card.
- Public: The returned webcam captures now have a resolution of 960x720, or lower if the webcam does not support it.
- Internal: The confirmation step for webcam captures now displays the new high resolution images.
- Internal: Updated `react-webcam-onfido` in order to get the higher resolution functionality.

### Added
- Public: Uploaded PDF files are now supported and returned by the callbacks as base64.
- Internal: PDF files are displayed in the confirmation step as an embedded object, which means the browser needs to support pdf files in order for them to be visible.


## [0.9.0]

### Changed
- Public: document and face callback are now passed only their respective capture, instead of both their captures.
- Public: document and face callback are now only called after the user has confirmed the capture
- Public: document, face and complete callback can be called multiple times, if the condition that triggers them is met more than once (eg. if the user goes back to redo the capture steps)
- Internal: callbacks' returned value now have no impact on the event dispatcher.

### Fixed
- All captures have now a default no op function. This fixes an exception raise (in case some callbacks where not defined), which caused the rest of the callbacks not to be called after the exception was raised.


## [0.8.4]

### Fixed
- Updated `react-webcam` to the onfido fork, this fixes the issue where the webcam canvas (used to obtain screenshots) has 0 height under certain circumstances (namely on windows machines running Chrome). This bug, when it happened, caused the document capture step not to work.


## [0.8.3]

### Added
- Started tracking fatal exceptions and page views of the SDK.


## [0.8.2]

## Fixed
- Fixed bug of a broken layout on the document selection step. Always reproducible on IE and on other browsers too, but only when going back a step on certain conditions.
- Fixed bug where on IE an unnecessary scrollbar appeared and the scrolling area was bigger than it should have been.

### Added
- Public: An error message is now shown if the upload file has as unsupported file type.


## [0.8.1]

## Fixed
- `Object.assign` was being used but not polyfilled. Its occurrence was replaced with an es6 object construction.
- UI disappeared if the browser's windows width was smaller than 481px;


## [0.8.0]

### Changed
- Public: Captures are now returned as `png` instead of `webp`, although `webp` is still used internally for streaming to the server.
- Public: the captures returned by `Onfido.getCaptures()` have a simplified signature of just `{id,image,documentType}`.
- Public: It's now possible to open and close the modal by calling `.setOptions({isModalOpen:boolean})`
- Internal: The modal has been refactored to be fully reactive, `vanilla-modal` has been replaced with a fork of `react-modal`.
- Internal: Updated to `onfido-sdk-core@0.6.0`, selectors are now more general as in they are no longer specific to each capture type, some new selectors are also being used.
- Internal: `Camera`, `Capture` and `Uploader` have been refactored, the pure part of the components have been separated from the state logic part. This adds flexibility and encapsulation.
- Internal: The `Capture` component now orchestrates all the state logic of the `Uploader` component, this allows to join the camera and uploader state logic together.

### Added
- Public: The capture screen UI now includes an upload button fallback, for whenever the user experiences problems with the webcam.
- Internal: When requesting to validate documents there is now a strategy to cope with slow responses from the server. If the number of unprocessed documents is 3+, the client stops sending more requests until a response is given.
- Internal: `webp` falls back to `jpeg` in case the browser does not support it.


## [0.7.0]

### Changed
- Public: `onComplete` event now fires only after both the document and face captures have been confirmed in the UI
- Internal: updated `onfido-sdk-core` to 0.5.0 which causes the all capture event to be triggered when captured are both valid and confirmed
- Internal: made the confirm button change the state of the capture to confirmed

### Fixed
- Internal: sometimes when document was retaken multiple times the capture ended up squashed. This was fixed by upgrading to `react-webcam@0.0.14`.
- Internal: fixed [Bug #36](https://github.com/onfido/onfido-sdk-ui/issues/36), it caused the face to be captured every second after a document retake.


## [0.6.1]

### Changed
- Public: `Onfido.init()` now returns an object.
- Internal: `isDesktop` detection is now based on [DetectRTC][detectrtc]'s `isMobile` detection
- Internal: improved Webcam Detection, it now takes into account wether a Webcam exists and if it the user has given the website permission to use it. Before it was only checking whether the **getUserMedia** API is supported by the browser or not. [DetectRTC][detectrtc] is used for this detection.

### Added
- Public: it's now possible to change the init options at runtime by calling `setOptions()` on the object returned by `Onfido.init()`
- Public: `useWebcam` option added to the facial and document capture step

[detectrtc]: https://github.com/muaz-khan/DetectRTC


## [0.5.1]
### Fix
- SDK Core dependency update, fixes issue https://github.com/onfido/onfido-sdk-ui/issues/25
**Note:** This update only changes the dist folder release, npm releases get the dependency update if they do `npm install`


## [0.5.0]
### Added
- API: Flow customization option `steps:[]`
- UI: Overlay to the webcam document capture (**Possibly breaking change**)
- DOC: Integration examples to documentation
### Fixed
- NPM (commonjs2) style of importing the library now works


[next-version]: https://github.com/onfido/onfido-sdk-ui/compare/2.3.0...development
[2.3.0]: https://github.com/onfido/onfido-sdk-ui/compare/2.2.0...2.3.0
[2.2.0]: https://github.com/onfido/onfido-sdk-ui/compare/2.1.0...2.2.0
[2.1.0]: https://github.com/onfido/onfido-sdk-ui/compare/2.0.0...2.1.0
[2.0.0]: https://github.com/onfido/onfido-sdk-ui/compare/1.1.0...2.0.0
[1.1.0]: https://github.com/onfido/onfido-sdk-ui/compare/1.0.0...1.1.0
[1.0.0]: https://github.com/onfido/onfido-sdk-ui/compare/0.15.1...1.0.0
[0.15.1]: https://github.com/onfido/onfido-sdk-ui/compare/0.15.0...0.15.1
[0.15.0]: https://github.com/onfido/onfido-sdk-ui/compare/0.14.0...0.15.0
[0.14.0]: https://github.com/onfido/onfido-sdk-ui/compare/0.13.0...0.14.0
[0.13.0]: https://github.com/onfido/onfido-sdk-ui/compare/0.12.0-rc.1...0.13.0
[0.12.0-rc.1]: https://github.com/onfido/onfido-sdk-ui/compare/0.11.1...0.12.0-rc.1
[0.11.1]: https://github.com/onfido/onfido-sdk-ui/compare/0.11.0...0.11.1
[0.11.0]: https://github.com/onfido/onfido-sdk-ui/compare/0.10.0...0.11.0
[0.10.0]: https://github.com/onfido/onfido-sdk-ui/compare/0.9.0...0.10.0
[0.9.0]: https://github.com/onfido/onfido-sdk-ui/compare/0.8.4...0.9.0
[0.8.4]: https://github.com/onfido/onfido-sdk-ui/compare/0.8.3...0.8.4
[0.8.3]: https://github.com/onfido/onfido-sdk-ui/compare/0.8.2...0.8.3
[0.8.2]: https://github.com/onfido/onfido-sdk-ui/compare/0.8.1...0.8.2
[0.8.1]: https://github.com/onfido/onfido-sdk-ui/compare/0.8.0...0.8.1
[0.8.0]: https://github.com/onfido/onfido-sdk-ui/compare/0.7.0...0.8.0
[0.7.0]: https://github.com/onfido/onfido-sdk-ui/compare/0.6.1...0.7.0
[0.6.1]: https://github.com/onfido/onfido-sdk-ui/compare/0.5.1...0.6.1
[0.5.1]: https://github.com/onfido/onfido-sdk-ui/compare/0.5.0...0.5.1
[0.5.0]: https://github.com/onfido/onfido-sdk-ui/compare/0.4.0...0.5.0<|MERGE_RESOLUTION|>--- conflicted
+++ resolved
@@ -5,16 +5,12 @@
 This project adheres to [Semantic Versioning](http://semver.org/). Breaking changes result in a different MAJOR version. UI changes that might break customizations on top of the SDK will be treated as breaking changes too.
 This project adheres to the Node [default version scheme](https://docs.npmjs.com/misc/semver).
 
-<<<<<<< HEAD
+## [Next version - MINOR]
+
+### Added
+- Public: Added `documentTypes` to the `document` step options, which allows to filter the document types.
+
 ## [2.3.0] - 2018-04-17
-=======
-## [Next version - MINOR]
-
-### Added
-- Public: Added `documentTypes` to the `document` step options, which allows to filter the document types.
-
-## [2.3.0] - 17-04-2018
->>>>>>> 3da182a2
 
 ### Added
 - Public: Added `onModalRequestClose` options, which is a callback that fires when the user attempts to close the modal.
@@ -94,7 +90,6 @@
 ### Changed
 - Internal: replaced the has_webcam checker with a more robust version that periodically checks if the state changed
 - Internal: Increased the file size upper limit to 10 MB.
-
 
 ## [0.15.0]
 
@@ -155,7 +150,6 @@
 
 ### Added
 - Public: tearDown method to remove the SDK elements.
-
 
 ## [0.10.0]
 
@@ -171,7 +165,6 @@
 - Public: Uploaded PDF files are now supported and returned by the callbacks as base64.
 - Internal: PDF files are displayed in the confirmation step as an embedded object, which means the browser needs to support pdf files in order for them to be visible.
 
-
 ## [0.9.0]
 
 ### Changed
@@ -183,18 +176,15 @@
 ### Fixed
 - All captures have now a default no op function. This fixes an exception raise (in case some callbacks where not defined), which caused the rest of the callbacks not to be called after the exception was raised.
 
-
 ## [0.8.4]
 
 ### Fixed
 - Updated `react-webcam` to the onfido fork, this fixes the issue where the webcam canvas (used to obtain screenshots) has 0 height under certain circumstances (namely on windows machines running Chrome). This bug, when it happened, caused the document capture step not to work.
 
-
 ## [0.8.3]
 
 ### Added
 - Started tracking fatal exceptions and page views of the SDK.
-
 
 ## [0.8.2]
 
@@ -205,13 +195,11 @@
 ### Added
 - Public: An error message is now shown if the upload file has as unsupported file type.
 
-
 ## [0.8.1]
 
 ## Fixed
 - `Object.assign` was being used but not polyfilled. Its occurrence was replaced with an es6 object construction.
 - UI disappeared if the browser's windows width was smaller than 481px;
-
 
 ## [0.8.0]
 
@@ -254,7 +242,6 @@
 - Public: `useWebcam` option added to the facial and document capture step
 
 [detectrtc]: https://github.com/muaz-khan/DetectRTC
-
 
 ## [0.5.1]
 ### Fix
