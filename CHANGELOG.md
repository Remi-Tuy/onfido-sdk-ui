# Changelog
All notable changes to this project will be documented in this file.

This change log file is based on best practices from [Keep a Changelog](http://keepachangelog.com/).
This project adheres to [Semantic Versioning](http://semver.org/). Breaking changes result in a different MAJOR version. UI changes that might break customizations on top of the SDK will be treated as breaking changes too.
This project adheres to the Node [default version scheme](https://docs.npmjs.com/misc/semver).

## [Next version]

### Changed
- Internal: Redux and EventEmitter are not in the global scope anymore. The `tearDown` function will only unmount the SDK.

### Added
- Public: Added a troubleshooting section to the documentation with details about solving CSP related issues

### Changed
- UI: Unsupported browser message for mobile browsers without getUserMedia API support when `uploadFallback` option is disabled for live document capture and selfie/liveness capture steps

## [5.6.0] - 2019-12-09
**Note:** This version might be a breaking change if you are providing customised language translations. Please see [MIGRATION](https://github.com/onfido/onfido-sdk-ui/blob/master/MIGRATION.md).

### Added
<<<<<<< HEAD
- UI: Added selfie intro screen
- Internal: Added UI test for Submit Verification button is not clickable multiple times if Complete step is excluded
=======
- Internal: Added UI test to check Submit Verification button is not clickable multiple times if Complete step is excluded
>>>>>>> f3d048d8
- Internal: Deploy source maps to Sentry using @sentry/cli within our deployment script

### Changed
- Internal: Updated `react-webcam-onfido` to get check(s) for stream before calling getVideoTracks/getAudioTracks method
- Internal: Removed `libphonenumber-js` from main bundle. Reduced bundle size limit by 20%.
- Internal: Use `@sentry/browser` instead of `raven` to track Sentry events
- UI: New Document Upload screen (**Note:** *changes introduced with this UI update include possible breaking changes for integrators with custom translations or copy*)

### Fixed
- Internal: Latest Surge link gets updated only on release of a full version, not release candidates or beta releases
- UI: Fixed missing "basic camera mode" link style on "Camera not working" timeout error message when going through flow on mobile
- UI: Fixed Back button not taking user to the right place during liveness recording
- UI: Fixed invalid but possible number error blocking subsequent retries
- UI: Users should not be able to click or tap on confirmation buttons or camera buttons multiple times. This will prevent callbacks (such as the onComplete callback) or click events to be fired multiple times.

## [5.5.0] - 2019-10-31

### Added
- Public: `useLiveDocumentCapture` option added to the document capture step (BETA feature)
- Internal: Added `bundlesize` script to fail the build if our bundle becomes bigger than 400kb. It also tests that cross-device chunk does not exceeds 3kb.
- Internal: Added `npm audit` script to the build using `audit-ci` to detect dependencies vulnerabilities at PR level.

### Fixed
- UI: Accessibility - Non-interactive Header elements do not get announced with "Double tap to activate" by Android Talkback
- UI: Custom string `nextButton` set for the `welcome` step is now displayed
- Internal: Fixed flaky UI tests by adding functions that wait until the elements are located or clickable

## [5.4.0] - 2019-10-03

### Added
- UI: Added hover and active state styles for clickable UI elements (buttons, links)
- Public: Added `onError` callback. Callback that fires when one of the following errors occurs: timeout errors, authorization errors, server errors and invalid and expired token errors.

### Changed
- Public: Disable console warning for client integrations that override only some strings for a supported language. If they provide partial translations for an unsupported language, warning is still displayed.
- Public: Only upgrade to patch versions of `socket.io-client`. See issue [here](https://github.com/socketio/socket.io-client/issues/1325)

### Fixed
- UI: Accessibility - Make camera feed view accessible to screen readers
- UI: Accessibility - More descriptive ARIA label for camera shutter button
- Public: Fixed user being able to submit verification multiple times on coming back to desktop from the cross device flow if integrator has opted to exclude the `complete` step in SDK setup
- Public: Fix wrong cross device redirection when user is already on mobile (iOS 10)

## [5.3.0] - 2019-09-03

### Added
- UI: User can now drag and drop images on desktop uploader
- Public: option to configure click on overlay behaviour when SDK presented modally using `shouldCloseOnOverlayClick` option
- Internal: Added basic automated tests for accessibility features
- UI: Accessibility - Make Liveness screens accessible to screen readers
- UI: Accessibility - Make Cross Device phone number input accessible to screen readers
- Internal: Added automated testing for features using camera stream
- Public: Added `useMultipleSelfieCapture` option for the `face` step. By enabling this configuration, the SDK will attempt to take multiple applicant selfie snapshots to help improve face similarity check accuracy.
- Internal: Fetch URLs from JWT when present, otherwise use defaults

### Changed
- Public: Unbundled dependencies for npm. This also fixes the current issue with imports (tested on Next.js, Create-react-app and Storybook) and solves [#615](https://github.com/onfido/onfido-sdk-ui/issues/615), [#668](https://github.com/onfido/onfido-sdk-ui/issues/668), [#733](https://github.com/onfido/onfido-sdk-ui/issues/733)
- UI: Changed camera permission screen design
- Internal: Disable source maps for NPM build. Source maps will still be enabled for `/dist` build
- Internal: Upgraded Preact for compatibility with latest version of React DevTools

### Fixed
- Public: Fixed user seeing the video capture intro screen, followed by selfie capture screen instead of x-device intro screen when video capture is enabled but device has no camera
- Public: Fixed wrong message displaying on the Cross Device "End of Flow" screen
- Public: Fixed footer overlapping Proof of Address document type list at the bottom of the container
- Public: Fixed user seeing front side of previously uploaded 2-sided document in Proof of Address upload step

## [5.2.3] - 2019-07-18

### Fixed
- Public: Removed tarball as a way to import wpt library. The package is now imported as a dev-dependecy and is pointing at the new Woopra repository on github.

## [5.2.2] - 2019-06-19

### Added
- Internal: Better automation of the release process
- UI: Accessibility - Make screenreader navigation work in modal mode

### Changed
- Public: Use tarball when importing wpt library

### Fixed
- Public: Fixed bug where double clicking on Send Link button then skips straight to Complete screen
- Public: Fixed scrollbar appearing on some machines/devices

## [5.2.1] - 2019-05-30

### Added
- UI: Accessibility - Announce validation error on cross device SMS link screen

### Changed
- UI: Accessibility - Update all visually obvious lists to use the relevant HTML list elements

### Fixed
- Public: When glare is detected, onComplete callback returns doc id

## [5.1.0] - 2019-05-23

### Added
- UI: Accessibility - Make H1 readable by screen readers
- UI: Accessibility - Make buttons/links readable by screen readers, allow tabbing to them
- UI: Accessibility - Sort out order of items when tabbing through the content of each step
- UI: Accessibility - Announce page transition when screen changes
- UI: Accessibility - Make capture previews readable by screen readers
- UI: Accessibility - Announce enlargement of captured image in preview
- UI: Accessibility - Announce camera alerts
- UI: Accessibility - Announce validation errors and warnings on confirm screen

### Changed
- Internal: Make Permission screen and Recovery screen buttons visible on small devices
- Internal: The third party analytics (Woopra) is now imported via a dummy window in order not to pollute the shared global window

### Fixed
- Public: Handle non JSON error responses and return a `Connection Lost` error to the user
- UI: Make sure "full screen" mode is off when navigating away from enlarged preview
- UI: Make sure all buttons have a type of a "button" set
- Internal: Fixed vulnerabilities on some dev dependencies

## [5.0.0] - 2019-04-01

### Fixed
- Public: Fixed issue where the user is prompted to submit the same document capture twice and fixed broken custom input UI by adding higher CSS specificity
- Internal: We are using an updated version of socket.io server, which allows for better horizontal scalling.

### Changed
- Public: If the SDK is initialised with only one document type, users will not see the document selection screen, instead they will see the capture screen straight away.
- Internal: Woopra is no longer polluting the global window object

## [4.0.0] - 2019-03-18

### Added
- Public: Prepopulate the user's mobile phone number, when specified through the `userDetails.smsNumber` option
- Public: Send through details (such as `id`s) of the uploaded files, in the `onComplete` event
- Public: Added `forceCrossDevice` option to `document` step. The feature forces users to use their mobile to capture the document image. It defaults to `false`. Not available on the Proof of Address flow.
- Public: Upload fallback for the `face` step can be disabled by using the option `{ uploadFallback: false }`. The default value is `true` (feature released in `3.1.0` as Internal)
- Internal: Add an internal-only warning for internal-users of the cross-device flow (a warning entirely stripped in production)

### Changed
- Public: ES style import interface has been changed to a more standard one
- Internal: Changed the way that blob/base64 files and images are rendered and passed through the system
- Internal: Changed CSS units to be consistently `em` (but still tied to `px` at our root, until we can fix our media queries)
- Public: More meaningful error message for upload fallback disabled on face step
- Internal: Map colours and use less variables instead of hard-coding colour values
- UI: Fixed issue with footer overlapping content, prevent buttons from disappearing below viewport, prevent images from overlapping buttons.
- Internal: Rebranding of background, border and primary colors.
- Internal: Woopra tracker now points at the latest tag of https://github.com/Woopra/js-client-tracker
- Internal: Upgraded to webpack 4, removed import/export transpilation. Reduced bundle size as result.

### Fixed
- Public: Users entering the cross-device flow twice would have been able to request an SMS message without re-entering their mobile number correctly (the form could submit when still blank)
- Internal: Fix a bug that potentially allowed 3rd party tracking scripts to (in some very specific conditions) continue to send Onfido tracking events, after calling `.tearDown()`
- Public: Users could previously see a flicker of other screens when loading any flow involving the camera. This should now no longer occur, except in rare circumstances (where permissions/capabilities have changed since last render)
- Public: Workaround an iOS Safari issue that causes a possible browser crash when mounting the webcam component multiple times

## [3.1.0] - 2019-01-28

### Added
- Public: Added Proof of address `poa` step where users can capture their proof of address documents. This is a beta feature.
- Internal: Further device metadata submitted to Onfido API
- Internal: Upload fallback for the `face` step can be disabled by using the option `{ uploadFallback: false }`. The default value is `true`
- Internal: Added multi-frame capture for the `standard` variant of the face step (only for camera capture).

### Changed
- Internal: Cross device client can now only be opened on mobile browsers. Users trying to open the link on a desktop browsers will see an error.
- Internal: Removed unused development dependencies which had known vulnerabilities

## [3.0.1] - 2018-12-19

### Fixed
- Internal: Fixed an infinite loading loop that happened when video liveness is enabled and if, and only if, users transitioned from a desktop browser that support video liveness to a mobile browser that does not support video liveness

## [3.0.0] - 2018-10-31

### Added
- Internal: Introduce Jest unit testing framework
- Public: Added support for default SMS number country code. The default country for the SMS number input can be customised by passing the `smsNumberCountryCode` option when the SDK is initialised. The value should be a 2-characters long ISO Country code string. If empty, the SMS number country code will default to `GB`.
- UI: UI improvements including adding back icon with hover state and icon to close the modal

### Changed
- Public: Remove support for `buttonId` initialization option
- Internal: Use imports-loader instead of script-loader to import Woopra
- Internal: Ensures only onfido related events are included as part of the payloads sent to Sentry
- Internal: Stop sentry tracking after tearDown
- Internal: Prevent Raven from using console.log output for breadcrumbs by setting autoBreadcrumbs: { console: false }

## [2.8.0] - 2018-09-20

### Changed
- UI: Documents can be enlarged for inspection
- UI: Camera warnings are now dismissible
- UI: Title copy change on video confirmation screen

### Fixed
- Public: Fixed error with missing stream recording
- UI: Fixed document selector UI on IE11
- UI: Fixed overlapping footer and buttons on confirmation screen on Firefox

## [2.7.0] - 2018-09-03

### Added
- Public: Introduced ability to capture videos on the face step. Developers can now request a preferred variant for the face step, by adding the option `requestedVariant: 'standard' | 'video'`. If empty, it will default to `standard` and a photo will be captured. If the `requestedVariant` is `video`, we will try to fulfil this request depending on camera availability and device/browser support. In case a video cannot be taken the face step will fallback to the `standard` option. At the end of the flow, the `onComplete` callback will return the `variant` used to capture face and this can be used to initiate the facial_similarity check.

### Changed
- Public: The `onComplete` callback now returns an object including the `variant` used for the capture step. The variant can be used to initiate the facial_similarity check. Data returned: `{face: {variant: 'standard' | 'video'}}`.
- UI: Selfie UI to adopt full container layout on desktop.
- Internal: CSS namespacing now includes the full path of the component, to mitigate chances of name collision. Only impacts components nested in another component folder.

## [2.6.0] - 2018-08-08

### Changed
- Internal: Changed assets url to point at https://assets.onfido.com/

## [2.5.0] - 2018-07-27

### Added
- UI: Added a permission priming screen to inform the user that camera permissions must be enabled.
- UI: Added a permission recovering screen in case user media permissions are denied.
- UI: Added intro screen when entering cross device flow.

### Changed
- UI: Changed UI for face capture step. On small screens it will display a full screen camera component.
- UI: Desktop - If webcam is not available, a cross device intro screen will be shown to allow the user to take a live photo on their mobile phones.

## [2.4.1] - 2018-05-18

### Fixed
- Public: Fixed bug where hitting Enter key on the SMS input number was causing page reload.

## [2.4.0] - 2018-05-17

### Added
- Public: Added `documentTypes` to the `document` step options, which allows to filter the document types.

### Changed
- Internal: Refactored layout to better handle presence of header and footer elements.
- Internal: On cross device client clear error message when configuration is received.

## [2.3.0] - 2018-04-17

### Added
- Public: Added `onModalRequestClose` options, which is a callback that fires when the user attempts to close the modal.

### Fixed
- Public: Fixed `complete` step to allow string customization at initialization time.
- Internal: Fixed the `tearDown` method to clear the onComplete callback functions. (issue [#306](https://github.com/onfido/onfido-sdk-ui/issues/306))

### Deprecated
- Internal: Removed references to `useWebcam` option from README.md and return console warning if the option is used.

## [2.2.0] - 2018-02-13

### Added
- Public: Added support for internationalisation. The SDK can now be displayed in Spanish by adding `{language: 'es'}` to the initialization options. It can also be displayed in a custom language by passing an object containing the custom phrases and the locale. If `language` is not present or the wrong locale tag is provided, the language locale will default to `en`.
- Public: Added support for Spanish language on the SMS body.
- Public: Added webcam support on Safari and IE Edge.

### Changed
- UI: If the webcam is facing the user it will be mirrored

## [2.1.0] - 2017-11-30

### Added
- UI: The cross device feature now supports sending the link via SMS. Users will still be able to copy the link to clipboard.
- UI: Introduced a back button that allows the user  to navigate to the previous screen.
- Internal: Introduced code splitting and lazy loading

## [2.0.0] - 2017-11-08

In this version, we're introducting cross-device flow that allows to continue verification on mobile in order to take photos of your document and face.

**Note:**
- This version is not backwards-compatible. Migration notes can be found in [MIGRATION.md](MIGRATION.md)

### Removed

- Public: Removed `onDocumentCapture` that used to be fired when the document had been successfully captured, confirmed by the user and uploaded to the Onfido API
- Public: Removed `onFaceCapture` callbacks that used to be fired when the face has beed successfully captured, confirmed by the user and uploaded to the Onfido API.
- Public: Removed `getCaptures` function that used to return the document and face files captured during the flow.
- Internal: Removed confirm action

### Changed
- Public: Changed the behaviour of `onComplete` callback. It used to return an object that contained all captures, now it doesn't return any data.

## [1.1.0]

### Added
- UI: Introducing glare detection feature for documents. Not available for documents in PDF format yet.
- Internal: Added confirm step to router history and tracking

### Changed
- UI: Improved how errors and warnings are displayed on the UI
- UI: Improved navigation between steps when using the browser navigation buttons
- Internal: Improved event tracking
- Internal: Upgraded Preact to latest version

## [1.0.0]

### Note
Bumping version to 1.0.0 because SDK has already been implemented in production integrations. Also SDK now integrates with [Onfido API](https://documentation.onfido.com).

### Changed
- Public: Support uploading documents and live photos to the Onfido API through use of new SDK tokens (JWT v2)

### Removed
- Public: Face no longer supports PDF upload in order to align with the Onfido API.

## [0.15.1]

### Fixed
- Internal: Fixed problem on certain versions of Firefox that no longer supported the old version of getUserMedia
- Internal: Fixed the `tearDown` method to clear the documents and faces currently in the store
- Internal: Fixed PDF preview issues on IE Edge, IE11 and mobile browsers.
- Internal: Fixed lower resolution webcams not working on Firefox

### Changed
- Internal: replaced the has_webcam checker with a more robust version that periodically checks if the state changed
- Internal: Increased the file size upper limit to 10 MB.

## [0.15.0]

### Changed
- Internal: Use HTTP protocol to post documents to the server instead of websockets

### Fixed
- Public: Fixed intermittent connection problem

## [0.14.0]

### Changed

- Public: Document and face captures will be returned by callbacks as File or Blob instead of base64.
- Internal: Callbacks are now linked to the flow rather than the Redux store.

### Added

- Public: Capture the reverse side of driving licenses and ID cards.
- Public: Add a file size limit of 4 MB in line with the Onfido API.

### Fixed
- Internal: Read exif tags to orientate images correctly.

## [0.13.0]

### Changed

- Public: Change the default to use file upload rather than the webcam for document captures.
- Internal: Fix dependencies to avoid bugs due to changes in minor updates.

## [0.12.0-rc.1]

Install with `npm install onfido-sdk-ui@0.12.0-rc.1`

### Changed
- Internal: Change the signature expected from the websockets server.

### Fixed
- Public: The documentType in the capture object now corresponds to the API document_types.
- Public: Fixed bug where URL path was removed between steps.

## [0.11.1] - Hotfix

### Fixed
- Public: Fixed bug where `Onfido.getCaptures()` and `onComplete(hash)` was returning a broken hash.
- Internal: Froze dependencies which were causing the upload document and pdf preview not to work.


## [0.11.0]

### Changed
- Internal: Removed `preact-router`.
- Public: Removed URL routes for each step of the SDK flow.
- Internal: Removed unused components - Dropdown and ActionBar.
- Internal: Use the staging backend when in development.
- Updated version of onfido-sdk-core to 0.7.1.

### Added
- Public: tearDown method to remove the SDK elements.

## [0.10.0]

### Changed
- Internal: Use `visibilityjs` to pause captures when the tab is inactive.
- Internal: The copy of the document not found error message was changed.
- Internal: Changed the order of the document selection to passport, driver's license and identity card.
- Public: The returned webcam captures now have a resolution of 960x720, or lower if the webcam does not support it.
- Internal: The confirmation step for webcam captures now displays the new high resolution images.
- Internal: Updated `react-webcam-onfido` in order to get the higher resolution functionality.

### Added
- Public: Uploaded PDF files are now supported and returned by the callbacks as base64.
- Internal: PDF files are displayed in the confirmation step as an embedded object, which means the browser needs to support pdf files in order for them to be visible.

## [0.9.0]

### Changed
- Public: document and face callback are now passed only their respective capture, instead of both their captures.
- Public: document and face callback are now only called after the user has confirmed the capture
- Public: document, face and complete callback can be called multiple times, if the condition that triggers them is met more than once (eg. if the user goes back to redo the capture steps)
- Internal: callbacks' returned value now have no impact on the event dispatcher.

### Fixed
- All captures have now a default no op function. This fixes an exception raise (in case some callbacks where not defined), which caused the rest of the callbacks not to be called after the exception was raised.

## [0.8.4]

### Fixed
- Updated `react-webcam` to the onfido fork, this fixes the issue where the webcam canvas (used to obtain screenshots) has 0 height under certain circumstances (namely on windows machines running Chrome). This bug, when it happened, caused the document capture step not to work.

## [0.8.3]

### Added
- Started tracking fatal exceptions and page views of the SDK.

## [0.8.2]

## Fixed
- Fixed bug of a broken layout on the document selection step. Always reproducible on IE and on other browsers too, but only when going back a step on certain conditions.
- Fixed bug where on IE an unnecessary scrollbar appeared and the scrolling area was bigger than it should have been.

### Added
- Public: An error message is now shown if the upload file has as unsupported file type.

## [0.8.1]

## Fixed
- `Object.assign` was being used but not polyfilled. Its occurrence was replaced with an es6 object construction.
- UI disappeared if the browser's windows width was smaller than 481px;

## [0.8.0]

### Changed
- Public: Captures are now returned as `png` instead of `webp`, although `webp` is still used internally for streaming to the server.
- Public: the captures returned by `Onfido.getCaptures()` have a simplified signature of just `{id,image,documentType}`.
- Public: It's now possible to open and close the modal by calling `.setOptions({isModalOpen:boolean})`
- Internal: The modal has been refactored to be fully reactive, `vanilla-modal` has been replaced with a fork of `react-modal`.
- Internal: Updated to `onfido-sdk-core@0.6.0`, selectors are now more general as in they are no longer specific to each capture type, some new selectors are also being used.
- Internal: `Camera`, `Capture` and `Uploader` have been refactored, the pure part of the components have been separated from the state logic part. This adds flexibility and encapsulation.
- Internal: The `Capture` component now orchestrates all the state logic of the `Uploader` component, this allows to join the camera and uploader state logic together.

### Added
- Public: The capture screen UI now includes an upload button fallback, for whenever the user experiences problems with the webcam.
- Internal: When requesting to validate documents there is now a strategy to cope with slow responses from the server. If the number of unprocessed documents is 3+, the client stops sending more requests until a response is given.
- Internal: `webp` falls back to `jpeg` in case the browser does not support it.

## [0.7.0]

### Changed
- Public: `onComplete` event now fires only after both the document and face captures have been confirmed in the UI
- Internal: updated `onfido-sdk-core` to 0.5.0 which causes the all capture event to be triggered when captured are both valid and confirmed
- Internal: made the confirm button change the state of the capture to confirmed

### Fixed
- Internal: sometimes when document was retaken multiple times the capture ended up squashed. This was fixed by upgrading to `react-webcam@0.0.14`.
- Internal: fixed [Bug #36](https://github.com/onfido/onfido-sdk-ui/issues/36), it caused the face to be captured every second after a document retake.

## [0.6.1]

### Changed
- Public: `Onfido.init()` now returns an object.
- Internal: `isDesktop` detection is now based on [DetectRTC][detectrtc]'s `isMobile` detection
- Internal: improved Webcam Detection, it now takes into account wether a Webcam exists and if it the user has given the website permission to use it. Before it was only checking whether the **getUserMedia** API is supported by the browser or not. [DetectRTC][detectrtc] is used for this detection.

### Added
- Public: it's now possible to change the init options at runtime by calling `setOptions()` on the object returned by `Onfido.init()`
- Public: `useWebcam` option added to the facial and document capture step

[detectrtc]: https://github.com/muaz-khan/DetectRTC

## [0.5.1]
### Fix
- SDK Core dependency update, fixes issue https://github.com/onfido/onfido-sdk-ui/issues/25
**Note:** This update only changes the dist folder release, npm releases get the dependency update if they do `npm install`

## [0.5.0]
### Added
- API: Flow customization option `steps:[]`
- UI: Overlay to the webcam document capture (**Possibly breaking change**)
- DOC: Integration examples to documentation
### Fixed
- NPM (commonjs2) style of importing the library now works

[next-version]:
https://github.com/onfido/onfido-sdk-ui/compare/5.6.0...development
[5.6.0]: https://github.com/onfido/onfido-sdk-ui/compare/5.5.0...5.6.0
[5.5.0]: https://github.com/onfido/onfido-sdk-ui/compare/5.4.0...5.5.0
[5.4.0]: https://github.com/onfido/onfido-sdk-ui/compare/5.3.0...5.4.0
[5.3.0]: https://github.com/onfido/onfido-sdk-ui/compare/5.2.3...5.3.0
[5.2.3]: https://github.com/onfido/onfido-sdk-ui/compare/5.2.2...5.2.3
[5.2.2]: https://github.com/onfido/onfido-sdk-ui/compare/5.2.1...5.2.2
[5.2.1]: https://github.com/onfido/onfido-sdk-ui/compare/5.1.0...5.2.1
[5.1.0]: https://github.com/onfido/onfido-sdk-ui/compare/5.0.0...5.1.0
[5.0.0]: https://github.com/onfido/onfido-sdk-ui/compare/4.0.0...5.0.0
[4.0.0]: https://github.com/onfido/onfido-sdk-ui/compare/3.1.0...4.0.0
[3.1.0]: https://github.com/onfido/onfido-sdk-ui/compare/3.0.1...3.1.0
[3.0.1]: https://github.com/onfido/onfido-sdk-ui/compare/3.0.0...3.0.1
[3.0.0]: https://github.com/onfido/onfido-sdk-ui/compare/2.8.0...3.0.0
[2.8.0]: https://github.com/onfido/onfido-sdk-ui/compare/2.7.0...2.8.0
[2.7.0]: https://github.com/onfido/onfido-sdk-ui/compare/2.6.0...2.7.0
[2.6.0]: https://github.com/onfido/onfido-sdk-ui/compare/2.5.0...2.6.0
[2.5.0]: https://github.com/onfido/onfido-sdk-ui/compare/2.4.1...2.5.0
[2.4.1]: https://github.com/onfido/onfido-sdk-ui/compare/2.4.0...2.4.1
[2.4.0]: https://github.com/onfido/onfido-sdk-ui/compare/2.3.0...2.4.0
[2.3.0]: https://github.com/onfido/onfido-sdk-ui/compare/2.2.0...2.3.0
[2.2.0]: https://github.com/onfido/onfido-sdk-ui/compare/2.1.0...2.2.0
[2.1.0]: https://github.com/onfido/onfido-sdk-ui/compare/2.0.0...2.1.0
[2.0.0]: https://github.com/onfido/onfido-sdk-ui/compare/1.1.0...2.0.0
[1.1.0]: https://github.com/onfido/onfido-sdk-ui/compare/1.0.0...1.1.0
[1.0.0]: https://github.com/onfido/onfido-sdk-ui/compare/0.15.1...1.0.0
[0.15.1]: https://github.com/onfido/onfido-sdk-ui/compare/0.15.0...0.15.1
[0.15.0]: https://github.com/onfido/onfido-sdk-ui/compare/0.14.0...0.15.0
[0.14.0]: https://github.com/onfido/onfido-sdk-ui/compare/0.13.0...0.14.0
[0.13.0]: https://github.com/onfido/onfido-sdk-ui/compare/0.12.0-rc.1...0.13.0
[0.12.0-rc.1]: https://github.com/onfido/onfido-sdk-ui/compare/0.11.1...0.12.0-rc.1
[0.11.1]: https://github.com/onfido/onfido-sdk-ui/compare/0.11.0...0.11.1
[0.11.0]: https://github.com/onfido/onfido-sdk-ui/compare/0.10.0...0.11.0
[0.10.0]: https://github.com/onfido/onfido-sdk-ui/compare/0.9.0...0.10.0
[0.9.0]: https://github.com/onfido/onfido-sdk-ui/compare/0.8.4...0.9.0
[0.8.4]: https://github.com/onfido/onfido-sdk-ui/compare/0.8.3...0.8.4
[0.8.3]: https://github.com/onfido/onfido-sdk-ui/compare/0.8.2...0.8.3
[0.8.2]: https://github.com/onfido/onfido-sdk-ui/compare/0.8.1...0.8.2
[0.8.1]: https://github.com/onfido/onfido-sdk-ui/compare/0.8.0...0.8.1
[0.8.0]: https://github.com/onfido/onfido-sdk-ui/compare/0.7.0...0.8.0
[0.7.0]: https://github.com/onfido/onfido-sdk-ui/compare/0.6.1...0.7.0
[0.6.1]: https://github.com/onfido/onfido-sdk-ui/compare/0.5.1...0.6.1
[0.5.1]: https://github.com/onfido/onfido-sdk-ui/compare/0.5.0...0.5.1
[0.5.0]: https://github.com/onfido/onfido-sdk-ui/compare/0.4.0...0.5.0<|MERGE_RESOLUTION|>--- conflicted
+++ resolved
@@ -12,6 +12,7 @@
 
 ### Added
 - Public: Added a troubleshooting section to the documentation with details about solving CSP related issues
+- UI: Added selfie intro screen
 
 ### Changed
 - UI: Unsupported browser message for mobile browsers without getUserMedia API support when `uploadFallback` option is disabled for live document capture and selfie/liveness capture steps
@@ -20,12 +21,7 @@
 **Note:** This version might be a breaking change if you are providing customised language translations. Please see [MIGRATION](https://github.com/onfido/onfido-sdk-ui/blob/master/MIGRATION.md).
 
 ### Added
-<<<<<<< HEAD
-- UI: Added selfie intro screen
-- Internal: Added UI test for Submit Verification button is not clickable multiple times if Complete step is excluded
-=======
 - Internal: Added UI test to check Submit Verification button is not clickable multiple times if Complete step is excluded
->>>>>>> f3d048d8
 - Internal: Deploy source maps to Sentry using @sentry/cli within our deployment script
 
 ### Changed
