--- conflicted
+++ resolved
@@ -8,11 +8,8 @@
 ## [Next version]
 
 ### Added
-<<<<<<< HEAD
 - Public: Changes to allow desktops with environment facing cameras (e.g. Surface Pro) to use mobile flow to allow live document capture with the rear camera, as well as an option to disable fallback options 
-=======
 - Internal: Analytics can now be disabled via the `disableAnalytics` option
->>>>>>> c233ab17
 
 ### Fixed
 - Public: Fixed bug where iPads on iOS13 were detected as desktop devices.
