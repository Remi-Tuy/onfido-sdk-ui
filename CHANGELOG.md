--- conflicted
+++ resolved
@@ -9,11 +9,8 @@
 
 ### Added
 - Public: `useLiveDocumentCapture` option added to the document capture step (BETA feature)
-<<<<<<< HEAD
+- Internal: Added `bundlesize` script to fail the build if our bundle becomes bigger than 400kb. It also tests that cross-device chunk does not exceeds 3kb.
 - Internal: Added `npm audit` script to the build using `audit-ci` to detect dependencies vulnerabilities at PR level.
-=======
-- Internal: Added `bundlesize` script to fail the build if our bundle becomes bigger than 400kb. It also tests that cross-device chunk does not exceeds 3kb.
->>>>>>> 8072f1eb
 
 ### Fixed
 - UI: Accessibility - Non-interactive Header elements do not get announced with "Double tap to activate" by Android Talkback
