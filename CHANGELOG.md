--- conflicted
+++ resolved
@@ -12,11 +12,8 @@
 
 ### Changed
 - Internal: Updated `react-webcam-onfido` to get check(s) for stream before calling getVideoTracks/getAudioTracks method
-<<<<<<< HEAD
+- Internal: Removed `libphonenumber-js` from main bundle. Reduced bundle size limit by 20%.
 - Internal: Use @sentry/browser instead of raven to track Sentry events
-=======
-- Internal: Removed `libphonenumber-js` from main bundle. Reduced bundle size limit by 20%.
->>>>>>> a6e81c20
 
 ### Fixed
 - Internal: Latest Surge link gets updated only on release of a full version, not release candidates or beta releases
