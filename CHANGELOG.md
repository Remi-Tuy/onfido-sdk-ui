--- conflicted
+++ resolved
@@ -8,11 +8,8 @@
 ## [Next version]
 
 ### Added
-<<<<<<< HEAD
+- Internal: Analytics can now be disabled via the `disableAnalytics` option
 - Internal: Test coverage for snapshot feature
-=======
-- Internal: Analytics can now be disabled via the `disableAnalytics` option
->>>>>>> 1eea7a71
 
 ### Changed
 - Internal: Use `v2/snapshots` endpoint to upload additional selfie frames.
