# Changelog
All notable changes to this project will be documented in this file.

This change log file is based on best practices from [Keep a Changelog](http://keepachangelog.com/).
This project adheres to [Semantic Versioning](http://semver.org/). Breaking changes result in a different MAJOR version. UI changes that might break customizations on top of the SDK will be treated as breaking changes too.
This project adheres to the Node [default version scheme](https://docs.npmjs.com/misc/semver).

##[Next version]

<<<<<<< HEAD
### Added
- Public: Accessibility - Make buttons/links readable by screen readers, allow tabbing to them
=======
### Fixed
- Public: Handle non JSON error responses and return a `Connection Lost` error to the user

### Changed
- Internal: Make Permission screen and Recovery screen buttons visible on small devices
>>>>>>> 1ce1b773

## [5.0.0] - 2019-04-01

### Fixed
- Public: Fixed issue where the user is prompted to submit the same document capture twice and fixed broken custom input UI by adding higher CSS specificity
- Internal: We are using an updated version of socket.io server, which allows for better horizontal scalling.

### Changed
- Public: If the SDK is initialised with only one document type, users will not see the document selection screen, instead they will see the capture screen straight away.
- Internal: Woopra is no longer polluting the global window object

## [4.0.0] - 2019-03-18

### Added
- Public: Prepopulate the user's mobile phone number, when specified through the `userDetails.smsNumber` option
- Public: Send through details (such as `id`s) of the uploaded files, in the `onComplete` event
- Public: Added `forceCrossDevice` option to `document` step. The feature forces users to use their mobile to capture the document image. It defaults to `false`. Not available on the Proof of Address flow.
- Public: Upload fallback for the `face` step can be disabled by using the option `{ uploadFallback: false }`. The default value is `true` (feature released in `3.1.0` as Internal)
- Internal: Add an internal-only warning for internal-users of the cross-device flow (a warning entirely stripped in production)

### Changed
- Public: ES style import interface has been changed to a more standard one
- Internal: Changed the way that blob/base64 files and images are rendered and passed through the system
- Internal: Changed CSS units to be consistently `em` (but still tied to `px` at our root, until we can fix our media queries)
- Public: More meaningful error message for upload fallback disabled on face step
- Internal: Map colours and use less variables instead of hard-coding colour values
- UI: Fixed issue with footer overlapping content, prevent buttons from disappearing below viewport, prevent images from overlapping buttons.
- Internal: Rebranding of background, border and primary colors.
- Internal: Woopra tracker now points at the latest tag of https://github.com/Woopra/js-client-tracker
- Internal: Upgraded to webpack 4, removed import/export transpilation. Reduced bundle size as result.

### Fixed
- Public: Users entering the cross-device flow twice would have been able to request an SMS message without re-entering their mobile number correctly (the form could submit when still blank)
- Internal: Fix a bug that potentially allowed 3rd party tracking scripts to (in some very specific conditions) continue to send Onfido tracking events, after calling `.tearDown()`
- Public: Users could previously see a flicker of other screens when loading any flow involving the camera. This should now no longer occur, except in rare circumstances (where permissions/capabilities have changed since last render)
- Public: Workaround an iOS Safari issue that causes a possible browser crash when mounting the webcam component multiple times

## [3.1.0] - 2019-01-28

### Added
- Public: Added Proof of address `poa` step where users can capture their proof of address documents. This is a beta feature.
- Internal: Further device metadata submitted to Onfido API
- Internal: Upload fallback for the `face` step can be disabled by using the option `{ uploadFallback: false }`. The default value is `true`
- Internal: Added multi-frame capture for the `standard` variant of the face step (only for camera capture).


### Changed
- Internal: Cross device client can now only be opened on mobile browsers. Users trying to open the link on a desktop browsers will see an error.
- Internal: Removed unused development dependencies which had known vulnerabilities


## [3.0.1] - 2018-12-19

### Fixed
- Internal: Fixed an infinite loading loop that happened when video liveness is enabled and if, and only if, users transitioned from a desktop browser that support video liveness to a mobile browser that does not support video liveness


## [3.0.0] - 2018-10-31

### Added
- Internal: Introduce Jest unit testing framework
- Public: Added support for default SMS number country code. The default country for the SMS number input can be customised by passing the `smsNumberCountryCode` option when the SDK is initialised. The value should be a 2-characters long ISO Country code string. If empty, the SMS number country code will default to `GB`.
- UI: UI improvements including adding back icon with hover state and icon to close the modal

### Changed
- Public: Remove support for `buttonId` initialization option
- Internal: Use imports-loader instead of script-loader to import Woopra
- Internal: Ensures only onfido related events are included as part of the payloads sent to Sentry
- Internal: Stop sentry tracking after tearDown
- Internal: Prevent Raven from using console.log output for breadcrumbs by setting autoBreadcrumbs: { console: false }

## [2.8.0] - 2018-09-20

### Changed
- UI: Documents can be enlarged for inspection
- UI: Camera warnings are now dismissible
- UI: Title copy change on video confirmation screen

### Fixed
- Public: Fixed error with missing stream recording
- UI: Fixed document selector UI on IE11
- UI: Fixed overlapping footer and buttons on confirmation screen on Firefox

## [2.7.0] - 2018-09-03

### Added
- Public: Introduced ability to capture videos on the face step. Developers can now request a preferred variant for the face step, by adding the option `requestedVariant: 'standard' | 'video'`. If empty, it will default to `standard` and a photo will be captured. If the `requestedVariant` is `video`, we will try to fulfil this request depending on camera availability and device/browser support. In case a video cannot be taken the face step will fallback to the `standard` option. At the end of the flow, the `onComplete` callback will return the `variant` used to capture face and this can be used to initiate the facial_similarity check.

### Changed
- Public: The `onComplete` callback now returns an object including the `variant` used for the capture step. The variant can be used to initiate the facial_similarity check. Data returned: `{face: {variant: 'standard' | 'video'}}`.
- UI: Selfie UI to adopt full container layout on desktop.
- Internal: CSS namespacing now includes the full path of the component, to mitigate chances of name collision. Only impacts components nested in another component folder.


## [2.6.0] - 2018-08-08

### Changed
- Internal: Changed assets url to point at https://assets.onfido.com/

## [2.5.0] - 2018-07-27

### Added
- UI: Added a permission priming screen to inform the user that camera permissions must be enabled.
- UI: Added a permission recovering screen in case user media permissions are denied.
- UI: Added intro screen when entering cross device flow.

### Changed
- UI: Changed UI for face capture step. On small screens it will display a full screen camera component.
- UI: Desktop - If webcam is not available, a cross device intro screen will be shown to allow the user to take a live photo on their mobile phones.

## [2.4.1] - 2018-05-18

### Fixed
- Public: Fixed bug where hitting Enter key on the SMS input number was causing page reload.

## [2.4.0] - 2018-05-17

### Added
- Public: Added `documentTypes` to the `document` step options, which allows to filter the document types.

### Changed
- Internal: Refactored layout to better handle presence of header and footer elements.
- Internal: On cross device client clear error message when configuration is received.

## [2.3.0] - 2018-04-17

### Added
- Public: Added `onModalRequestClose` options, which is a callback that fires when the user attempts to close the modal.

### Fixed
- Public: Fixed `complete` step to allow string customization at initialization time.
- Internal: Fixed the `tearDown` method to clear the onComplete callback functions. (issue [#306](https://github.com/onfido/onfido-sdk-ui/issues/306))

### Deprecated
- Internal: Removed references to `useWebcam` option from README.md and return console warning if the option is used.

## [2.2.0] - 2018-02-13

### Added
- Public: Added support for internationalisation. The SDK can now be displayed in Spanish by adding `{language: 'es'}` to the initialization options. It can also be displayed in a custom language by passing an object containing the custom phrases and the locale. If `language` is not present or the wrong locale tag is provided, the language locale will default to `en`.
- Public: Added support for Spanish language on the SMS body.
- Public: Added webcam support on Safari and IE Edge.

### Changed
- UI: If the webcam is facing the user it will be mirrored

## [2.1.0] - 2017-11-30

### Added
- UI: The cross device feature now supports sending the link via SMS. Users will still be able to copy the link to clipboard.
- UI: Introduced a back button that allows the user  to navigate to the previous screen.
- Internal: Introduced code splitting and lazy loading

## [2.0.0] - 2017-11-08

In this version, we're introducting cross-device flow that allows to continue verification on mobile in order to take photos of your document and face.

**Note:**
* This version is not backwards-compatible. Migration notes can be found in [MIGRATION.md](MIGRATION.md)

### Removed

- Public: Removed `onDocumentCapture` that used to be fired when the document had been successfully captured, confirmed by the user and uploaded to the Onfido API
- Public: Removed `onFaceCapture` callbacks that used to be fired when the face has beed successfully captured, confirmed by the user and uploaded to the Onfido API.
- Public: Removed `getCaptures` function that used to return the document and face files captured during the flow.
- Internal: Removed confirm action

### Changed
- Public: Changed the behaviour of `onComplete` callback. It used to return an object that contained all captures, now it doesn't return any data.

## [1.1.0]

### Added
- UI: Introducing glare detection feature for documents. Not available for documents in PDF format yet.
- Internal: Added confirm step to router history and tracking

### Changed
- UI: Improved how errors and warnings are displayed on the UI
- UI: Improved navigation between steps when using the browser navigation buttons
- Internal: Improved event tracking
- Internal: Upgraded Preact to latest version

## [1.0.0]

### Note
Bumping version to 1.0.0 because SDK has already been implemented in production integrations. Also SDK now integrates with [Onfido API](https://documentation.onfido.com).

### Changed
- Public: Support uploading documents and live photos to the Onfido API through use of new SDK tokens (JWT v2)

### Removed
- Public: Face no longer supports PDF upload in order to align with the Onfido API.

## [0.15.1]

### Fixed
- Internal: Fixed problem on certain versions of Firefox that no longer supported the old version of getUserMedia
- Internal: Fixed the `tearDown` method to clear the documents and faces currently in the store
- Internal: Fixed PDF preview issues on IE Edge, IE11 and mobile browsers.
- Internal: Fixed lower resolution webcams not working on Firefox

### Changed
- Internal: replaced the has_webcam checker with a more robust version that periodically checks if the state changed
- Internal: Increased the file size upper limit to 10 MB.

## [0.15.0]

### Changed
- Internal: Use HTTP protocol to post documents to the server instead of websockets

### Fixed
- Public: Fixed intermittent connection problem

## [0.14.0]

### Changed

- Public: Document and face captures will be returned by callbacks as File or Blob instead of base64.
- Internal: Callbacks are now linked to the flow rather than the Redux store.

### Added

- Public: Capture the reverse side of driving licenses and ID cards.
- Public: Add a file size limit of 4 MB in line with the Onfido API.

### Fixed
- Internal: Read exif tags to orientate images correctly.

## [0.13.0]

### Changed

- Public: Change the default to use file upload rather than the webcam for document captures.
- Internal: Fix dependencies to avoid bugs due to changes in minor updates.

## [0.12.0-rc.1]

Install with `npm install onfido-sdk-ui@0.12.0-rc.1`

### Changed
- Internal: Change the signature expected from the websockets server.

### Fixed
- Public: The documentType in the capture object now corresponds to the API document_types.
- Public: Fixed bug where URL path was removed between steps.

## [0.11.1] - Hotfix

### Fixed
- Public: Fixed bug where `Onfido.getCaptures()` and `onComplete(hash)` was returning a broken hash.
- Internal: Froze dependencies which were causing the upload document and pdf preview not to work.


## [0.11.0]

### Changed
- Internal: Removed `preact-router`.
- Public: Removed URL routes for each step of the SDK flow.
- Internal: Removed unused components - Dropdown and ActionBar.
- Internal: Use the staging backend when in development.
- Updated version of onfido-sdk-core to 0.7.1.

### Added
- Public: tearDown method to remove the SDK elements.

## [0.10.0]

### Changed
- Internal: Use `visibilityjs` to pause captures when the tab is inactive.
- Internal: The copy of the document not found error message was changed.
- Internal: Changed the order of the document selection to passport, driver's license and identity card.
- Public: The returned webcam captures now have a resolution of 960x720, or lower if the webcam does not support it.
- Internal: The confirmation step for webcam captures now displays the new high resolution images.
- Internal: Updated `react-webcam-onfido` in order to get the higher resolution functionality.

### Added
- Public: Uploaded PDF files are now supported and returned by the callbacks as base64.
- Internal: PDF files are displayed in the confirmation step as an embedded object, which means the browser needs to support pdf files in order for them to be visible.

## [0.9.0]

### Changed
- Public: document and face callback are now passed only their respective capture, instead of both their captures.
- Public: document and face callback are now only called after the user has confirmed the capture
- Public: document, face and complete callback can be called multiple times, if the condition that triggers them is met more than once (eg. if the user goes back to redo the capture steps)
- Internal: callbacks' returned value now have no impact on the event dispatcher.

### Fixed
- All captures have now a default no op function. This fixes an exception raise (in case some callbacks where not defined), which caused the rest of the callbacks not to be called after the exception was raised.

## [0.8.4]

### Fixed
- Updated `react-webcam` to the onfido fork, this fixes the issue where the webcam canvas (used to obtain screenshots) has 0 height under certain circumstances (namely on windows machines running Chrome). This bug, when it happened, caused the document capture step not to work.

## [0.8.3]

### Added
- Started tracking fatal exceptions and page views of the SDK.

## [0.8.2]

## Fixed
- Fixed bug of a broken layout on the document selection step. Always reproducible on IE and on other browsers too, but only when going back a step on certain conditions.
- Fixed bug where on IE an unnecessary scrollbar appeared and the scrolling area was bigger than it should have been.

### Added
- Public: An error message is now shown if the upload file has as unsupported file type.

## [0.8.1]

## Fixed
- `Object.assign` was being used but not polyfilled. Its occurrence was replaced with an es6 object construction.
- UI disappeared if the browser's windows width was smaller than 481px;

## [0.8.0]

### Changed
- Public: Captures are now returned as `png` instead of `webp`, although `webp` is still used internally for streaming to the server.
- Public: the captures returned by `Onfido.getCaptures()` have a simplified signature of just `{id,image,documentType}`.
- Public: It's now possible to open and close the modal by calling `.setOptions({isModalOpen:boolean})`
- Internal: The modal has been refactored to be fully reactive, `vanilla-modal` has been replaced with a fork of `react-modal`.
- Internal: Updated to `onfido-sdk-core@0.6.0`, selectors are now more general as in they are no longer specific to each capture type, some new selectors are also being used.
- Internal: `Camera`, `Capture` and `Uploader` have been refactored, the pure part of the components have been separated from the state logic part. This adds flexibility and encapsulation.
- Internal: The `Capture` component now orchestrates all the state logic of the `Uploader` component, this allows to join the camera and uploader state logic together.

### Added
- Public: The capture screen UI now includes an upload button fallback, for whenever the user experiences problems with the webcam.
- Internal: When requesting to validate documents there is now a strategy to cope with slow responses from the server. If the number of unprocessed documents is 3+, the client stops sending more requests until a response is given.
- Internal: `webp` falls back to `jpeg` in case the browser does not support it.


## [0.7.0]

### Changed
- Public: `onComplete` event now fires only after both the document and face captures have been confirmed in the UI
- Internal: updated `onfido-sdk-core` to 0.5.0 which causes the all capture event to be triggered when captured are both valid and confirmed
- Internal: made the confirm button change the state of the capture to confirmed

### Fixed
- Internal: sometimes when document was retaken multiple times the capture ended up squashed. This was fixed by upgrading to `react-webcam@0.0.14`.
- Internal: fixed [Bug #36](https://github.com/onfido/onfido-sdk-ui/issues/36), it caused the face to be captured every second after a document retake.


## [0.6.1]

### Changed
- Public: `Onfido.init()` now returns an object.
- Internal: `isDesktop` detection is now based on [DetectRTC][detectrtc]'s `isMobile` detection
- Internal: improved Webcam Detection, it now takes into account wether a Webcam exists and if it the user has given the website permission to use it. Before it was only checking whether the **getUserMedia** API is supported by the browser or not. [DetectRTC][detectrtc] is used for this detection.

### Added
- Public: it's now possible to change the init options at runtime by calling `setOptions()` on the object returned by `Onfido.init()`
- Public: `useWebcam` option added to the facial and document capture step

[detectrtc]: https://github.com/muaz-khan/DetectRTC

## [0.5.1]
### Fix
- SDK Core dependency update, fixes issue https://github.com/onfido/onfido-sdk-ui/issues/25
**Note:** This update only changes the dist folder release, npm releases get the dependency update if they do `npm install`


## [0.5.0]
### Added
- API: Flow customization option `steps:[]`
- UI: Overlay to the webcam document capture (**Possibly breaking change**)
- DOC: Integration examples to documentation
### Fixed
- NPM (commonjs2) style of importing the library now works


[next-version]:
https://github.com/onfido/onfido-sdk-ui/compare/5.0.0...development
[5.0.0]: https://github.com/onfido/onfido-sdk-ui/compare/4.0.0...5.0.0
[4.0.0]: https://github.com/onfido/onfido-sdk-ui/compare/3.1.0...4.0.0
[3.1.0]: https://github.com/onfido/onfido-sdk-ui/compare/3.0.1...3.1.0
[3.0.1]: https://github.com/onfido/onfido-sdk-ui/compare/3.0.0...3.0.1
[3.0.0]: https://github.com/onfido/onfido-sdk-ui/compare/2.8.0...3.0.0
[2.8.0]: https://github.com/onfido/onfido-sdk-ui/compare/2.7.0...2.8.0
[2.7.0]: https://github.com/onfido/onfido-sdk-ui/compare/2.6.0...2.7.0
[2.6.0]: https://github.com/onfido/onfido-sdk-ui/compare/2.5.0...2.6.0
[2.5.0]: https://github.com/onfido/onfido-sdk-ui/compare/2.4.1...2.5.0
[2.4.1]: https://github.com/onfido/onfido-sdk-ui/compare/2.4.0...2.4.1
[2.4.0]: https://github.com/onfido/onfido-sdk-ui/compare/2.3.0...2.4.0
[2.3.0]: https://github.com/onfido/onfido-sdk-ui/compare/2.2.0...2.3.0
[2.2.0]: https://github.com/onfido/onfido-sdk-ui/compare/2.1.0...2.2.0
[2.1.0]: https://github.com/onfido/onfido-sdk-ui/compare/2.0.0...2.1.0
[2.0.0]: https://github.com/onfido/onfido-sdk-ui/compare/1.1.0...2.0.0
[1.1.0]: https://github.com/onfido/onfido-sdk-ui/compare/1.0.0...1.1.0
[1.0.0]: https://github.com/onfido/onfido-sdk-ui/compare/0.15.1...1.0.0
[0.15.1]: https://github.com/onfido/onfido-sdk-ui/compare/0.15.0...0.15.1
[0.15.0]: https://github.com/onfido/onfido-sdk-ui/compare/0.14.0...0.15.0
[0.14.0]: https://github.com/onfido/onfido-sdk-ui/compare/0.13.0...0.14.0
[0.13.0]: https://github.com/onfido/onfido-sdk-ui/compare/0.12.0-rc.1...0.13.0
[0.12.0-rc.1]: https://github.com/onfido/onfido-sdk-ui/compare/0.11.1...0.12.0-rc.1
[0.11.1]: https://github.com/onfido/onfido-sdk-ui/compare/0.11.0...0.11.1
[0.11.0]: https://github.com/onfido/onfido-sdk-ui/compare/0.10.0...0.11.0
[0.10.0]: https://github.com/onfido/onfido-sdk-ui/compare/0.9.0...0.10.0
[0.9.0]: https://github.com/onfido/onfido-sdk-ui/compare/0.8.4...0.9.0
[0.8.4]: https://github.com/onfido/onfido-sdk-ui/compare/0.8.3...0.8.4
[0.8.3]: https://github.com/onfido/onfido-sdk-ui/compare/0.8.2...0.8.3
[0.8.2]: https://github.com/onfido/onfido-sdk-ui/compare/0.8.1...0.8.2
[0.8.1]: https://github.com/onfido/onfido-sdk-ui/compare/0.8.0...0.8.1
[0.8.0]: https://github.com/onfido/onfido-sdk-ui/compare/0.7.0...0.8.0
[0.7.0]: https://github.com/onfido/onfido-sdk-ui/compare/0.6.1...0.7.0
[0.6.1]: https://github.com/onfido/onfido-sdk-ui/compare/0.5.1...0.6.1
[0.5.1]: https://github.com/onfido/onfido-sdk-ui/compare/0.5.0...0.5.1
[0.5.0]: https://github.com/onfido/onfido-sdk-ui/compare/0.4.0...0.5.0<|MERGE_RESOLUTION|>--- conflicted
+++ resolved
@@ -7,16 +7,14 @@
 
 ##[Next version]
 
-<<<<<<< HEAD
 ### Added
 - Public: Accessibility - Make buttons/links readable by screen readers, allow tabbing to them
-=======
+
+### Changed
+- Internal: Make Permission screen and Recovery screen buttons visible on small devices
+
 ### Fixed
 - Public: Handle non JSON error responses and return a `Connection Lost` error to the user
-
-### Changed
-- Internal: Make Permission screen and Recovery screen buttons visible on small devices
->>>>>>> 1ce1b773
 
 ## [5.0.0] - 2019-04-01
 
