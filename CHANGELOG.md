--- conflicted
+++ resolved
@@ -8,11 +8,8 @@
 ## [next-release]
 
 ### Added
-<<<<<<< HEAD
 - Internal: Introduce Jest unit testing framework
-=======
 - Public: Added support for default SMS number country code. The default country for the SMS number input can be customised by passing the `smsNumberCountryCode` option when the SDK is initialised. The value should be a 2-characters long ISO Country code string. If empty, the SMS number country code will default to `GB`.
->>>>>>> 57f428d0
 
 ### Changed
 - Public: Remove support for `buttonId` initialization option
