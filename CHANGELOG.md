# Changelog
All notable changes to this project will be documented in this file.

This change log file is based on best practices from [Keep a Changelog](http://keepachangelog.com/).
This project adheres to [Semantic Versioning](http://semver.org/). Breaking changes result in a different MAJOR version. UI changes that might break customizations on top of the SDK will be treated as breaking changes too.
This project adheres to the Node [default version scheme](https://docs.npmjs.com/misc/semver).

##[Next version]

### Added
- UI: Accessibility - Make H1 readable by screen readers
- UI: Accessibility - Make buttons/links readable by screen readers, allow tabbing to them
- UI: Accessibility - Sort out order of items when tabbing through the content of each step
- UI: Accessibility - Announce page transition when screen changes
- UI: Accessibility - Make capture previews readable by screen readers
- UI: Accessibility - Announce enlargement of captured image in preview
- UI: Accessibility - Announce camera alerts
<<<<<<< HEAD
- UI: Accessibility - Update all visually obvious lists to use the relevant HTML list elements
=======
- UI: Accessibility - Announce validation errors and warnings on confirm screen
>>>>>>> 44fc23e1

### Changed
- Internal: Make Permission screen and Recovery screen buttons visible on small devices

### Fixed
- Public: Handle non JSON error responses and return a `Connection Lost` error to the user
- UI: Make sure "full screen" mode is off when navigating away from enlarged preview
- UI: Make sure all buttons have a type of a "button" set

## [5.0.0] - 2019-04-01

### Fixed
- Public: Fixed issue where the user is prompted to submit the same document capture twice and fixed broken custom input UI by adding higher CSS specificity
- Internal: We are using an updated version of socket.io server, which allows for better horizontal scalling.

### Changed
- Public: If the SDK is initialised with only one document type, users will not see the document selection screen, instead they will see the capture screen straight away.
- Internal: Woopra is no longer polluting the global window object

## [4.0.0] - 2019-03-18

### Added
- Public: Prepopulate the user's mobile phone number, when specified through the `userDetails.smsNumber` option
- Public: Send through details (such as `id`s) of the uploaded files, in the `onComplete` event
- Public: Added `forceCrossDevice` option to `document` step. The feature forces users to use their mobile to capture the document image. It defaults to `false`. Not available on the Proof of Address flow.
- Public: Upload fallback for the `face` step can be disabled by using the option `{ uploadFallback: false }`. The default value is `true` (feature released in `3.1.0` as Internal)
- Internal: Add an internal-only warning for internal-users of the cross-device flow (a warning entirely stripped in production)

### Changed
- Public: ES style import interface has been changed to a more standard one
- Internal: Changed the way that blob/base64 files and images are rendered and passed through the system
- Internal: Changed CSS units to be consistently `em` (but still tied to `px` at our root, until we can fix our media queries)
- Public: More meaningful error message for upload fallback disabled on face step
- Internal: Map colours and use less variables instead of hard-coding colour values
- UI: Fixed issue with footer overlapping content, prevent buttons from disappearing below viewport, prevent images from overlapping buttons.
- Internal: Rebranding of background, border and primary colors.
- Internal: Woopra tracker now points at the latest tag of https://github.com/Woopra/js-client-tracker
- Internal: Upgraded to webpack 4, removed import/export transpilation. Reduced bundle size as result.

### Fixed
- Public: Users entering the cross-device flow twice would have been able to request an SMS message without re-entering their mobile number correctly (the form could submit when still blank)
- Internal: Fix a bug that potentially allowed 3rd party tracking scripts to (in some very specific conditions) continue to send Onfido tracking events, after calling `.tearDown()`
- Public: Users could previously see a flicker of other screens when loading any flow involving the camera. This should now no longer occur, except in rare circumstances (where permissions/capabilities have changed since last render)
- Public: Workaround an iOS Safari issue that causes a possible browser crash when mounting the webcam component multiple times

## [3.1.0] - 2019-01-28

### Added
- Public: Added Proof of address `poa` step where users can capture their proof of address documents. This is a beta feature.
- Internal: Further device metadata submitted to Onfido API
- Internal: Upload fallback for the `face` step can be disabled by using the option `{ uploadFallback: false }`. The default value is `true`
- Internal: Added multi-frame capture for the `standard` variant of the face step (only for camera capture).


### Changed
- Internal: Cross device client can now only be opened on mobile browsers. Users trying to open the link on a desktop browsers will see an error.
- Internal: Removed unused development dependencies which had known vulnerabilities


## [3.0.1] - 2018-12-19

### Fixed
- Internal: Fixed an infinite loading loop that happened when video liveness is enabled and if, and only if, users transitioned from a desktop browser that support video liveness to a mobile browser that does not support video liveness


## [3.0.0] - 2018-10-31

### Added
- Internal: Introduce Jest unit testing framework
- Public: Added support for default SMS number country code. The default country for the SMS number input can be customised by passing the `smsNumberCountryCode` option when the SDK is initialised. The value should be a 2-characters long ISO Country code string. If empty, the SMS number country code will default to `GB`.
- UI: UI improvements including adding back icon with hover state and icon to close the modal

### Changed
- Public: Remove support for `buttonId` initialization option
- Internal: Use imports-loader instead of script-loader to import Woopra
- Internal: Ensures only onfido related events are included as part of the payloads sent to Sentry
- Internal: Stop sentry tracking after tearDown
- Internal: Prevent Raven from using console.log output for breadcrumbs by setting autoBreadcrumbs: { console: false }

## [2.8.0] - 2018-09-20

### Changed
- UI: Documents can be enlarged for inspection
- UI: Camera warnings are now dismissible
- UI: Title copy change on video confirmation screen

### Fixed
- Public: Fixed error with missing stream recording
- UI: Fixed document selector UI on IE11
- UI: Fixed overlapping footer and buttons on confirmation screen on Firefox

## [2.7.0] - 2018-09-03

### Added
- Public: Introduced ability to capture videos on the face step. Developers can now request a preferred variant for the face step, by adding the option `requestedVariant: 'standard' | 'video'`. If empty, it will default to `standard` and a photo will be captured. If the `requestedVariant` is `video`, we will try to fulfil this request depending on camera availability and device/browser support. In case a video cannot be taken the face step will fallback to the `standard` option. At the end of the flow, the `onComplete` callback will return the `variant` used to capture face and this can be used to initiate the facial_similarity check.

### Changed
- Public: The `onComplete` callback now returns an object including the `variant` used for the capture step. The variant can be used to initiate the facial_similarity check. Data returned: `{face: {variant: 'standard' | 'video'}}`.
- UI: Selfie UI to adopt full container layout on desktop.
- Internal: CSS namespacing now includes the full path of the component, to mitigate chances of name collision. Only impacts components nested in another component folder.


## [2.6.0] - 2018-08-08

### Changed
- Internal: Changed assets url to point at https://assets.onfido.com/

## [2.5.0] - 2018-07-27

### Added
- UI: Added a permission priming screen to inform the user that camera permissions must be enabled.
- UI: Added a permission recovering screen in case user media permissions are denied.
- UI: Added intro screen when entering cross device flow.

### Changed
- UI: Changed UI for face capture step. On small screens it will display a full screen camera component.
- UI: Desktop - If webcam is not available, a cross device intro screen will be shown to allow the user to take a live photo on their mobile phones.

## [2.4.1] - 2018-05-18

### Fixed
- Public: Fixed bug where hitting Enter key on the SMS input number was causing page reload.

## [2.4.0] - 2018-05-17

### Added
- Public: Added `documentTypes` to the `document` step options, which allows to filter the document types.

### Changed
- Internal: Refactored layout to better handle presence of header and footer elements.
- Internal: On cross device client clear error message when configuration is received.

## [2.3.0] - 2018-04-17

### Added
- Public: Added `onModalRequestClose` options, which is a callback that fires when the user attempts to close the modal.

### Fixed
- Public: Fixed `complete` step to allow string customization at initialization time.
- Internal: Fixed the `tearDown` method to clear the onComplete callback functions. (issue [#306](https://github.com/onfido/onfido-sdk-ui/issues/306))

### Deprecated
- Internal: Removed references to `useWebcam` option from README.md and return console warning if the option is used.

## [2.2.0] - 2018-02-13

### Added
- Public: Added support for internationalisation. The SDK can now be displayed in Spanish by adding `{language: 'es'}` to the initialization options. It can also be displayed in a custom language by passing an object containing the custom phrases and the locale. If `language` is not present or the wrong locale tag is provided, the language locale will default to `en`.
- Public: Added support for Spanish language on the SMS body.
- Public: Added webcam support on Safari and IE Edge.

### Changed
- UI: If the webcam is facing the user it will be mirrored

## [2.1.0] - 2017-11-30

### Added
- UI: The cross device feature now supports sending the link via SMS. Users will still be able to copy the link to clipboard.
- UI: Introduced a back button that allows the user  to navigate to the previous screen.
- Internal: Introduced code splitting and lazy loading

## [2.0.0] - 2017-11-08

In this version, we're introducting cross-device flow that allows to continue verification on mobile in order to take photos of your document and face.

**Note:**
* This version is not backwards-compatible. Migration notes can be found in [MIGRATION.md](MIGRATION.md)

### Removed

- Public: Removed `onDocumentCapture` that used to be fired when the document had been successfully captured, confirmed by the user and uploaded to the Onfido API
- Public: Removed `onFaceCapture` callbacks that used to be fired when the face has beed successfully captured, confirmed by the user and uploaded to the Onfido API.
- Public: Removed `getCaptures` function that used to return the document and face files captured during the flow.
- Internal: Removed confirm action

### Changed
- Public: Changed the behaviour of `onComplete` callback. It used to return an object that contained all captures, now it doesn't return any data.

## [1.1.0]

### Added
- UI: Introducing glare detection feature for documents. Not available for documents in PDF format yet.
- Internal: Added confirm step to router history and tracking

### Changed
- UI: Improved how errors and warnings are displayed on the UI
- UI: Improved navigation between steps when using the browser navigation buttons
- Internal: Improved event tracking
- Internal: Upgraded Preact to latest version

## [1.0.0]

### Note
Bumping version to 1.0.0 because SDK has already been implemented in production integrations. Also SDK now integrates with [Onfido API](https://documentation.onfido.com).

### Changed
- Public: Support uploading documents and live photos to the Onfido API through use of new SDK tokens (JWT v2)

### Removed
- Public: Face no longer supports PDF upload in order to align with the Onfido API.

## [0.15.1]

### Fixed
- Internal: Fixed problem on certain versions of Firefox that no longer supported the old version of getUserMedia
- Internal: Fixed the `tearDown` method to clear the documents and faces currently in the store
- Internal: Fixed PDF preview issues on IE Edge, IE11 and mobile browsers.
- Internal: Fixed lower resolution webcams not working on Firefox

### Changed
- Internal: replaced the has_webcam checker with a more robust version that periodically checks if the state changed
- Internal: Increased the file size upper limit to 10 MB.

## [0.15.0]

### Changed
- Internal: Use HTTP protocol to post documents to the server instead of websockets

### Fixed
- Public: Fixed intermittent connection problem

## [0.14.0]

### Changed

- Public: Document and face captures will be returned by callbacks as File or Blob instead of base64.
- Internal: Callbacks are now linked to the flow rather than the Redux store.

### Added

- Public: Capture the reverse side of driving licenses and ID cards.
- Public: Add a file size limit of 4 MB in line with the Onfido API.

### Fixed
- Internal: Read exif tags to orientate images correctly.

## [0.13.0]

### Changed

- Public: Change the default to use file upload rather than the webcam for document captures.
- Internal: Fix dependencies to avoid bugs due to changes in minor updates.

## [0.12.0-rc.1]

Install with `npm install onfido-sdk-ui@0.12.0-rc.1`

### Changed
- Internal: Change the signature expected from the websockets server.

### Fixed
- Public: The documentType in the capture object now corresponds to the API document_types.
- Public: Fixed bug where URL path was removed between steps.

## [0.11.1] - Hotfix

### Fixed
- Public: Fixed bug where `Onfido.getCaptures()` and `onComplete(hash)` was returning a broken hash.
- Internal: Froze dependencies which were causing the upload document and pdf preview not to work.


## [0.11.0]

### Changed
- Internal: Removed `preact-router`.
- Public: Removed URL routes for each step of the SDK flow.
- Internal: Removed unused components - Dropdown and ActionBar.
- Internal: Use the staging backend when in development.
- Updated version of onfido-sdk-core to 0.7.1.

### Added
- Public: tearDown method to remove the SDK elements.

## [0.10.0]

### Changed
- Internal: Use `visibilityjs` to pause captures when the tab is inactive.
- Internal: The copy of the document not found error message was changed.
- Internal: Changed the order of the document selection to passport, driver's license and identity card.
- Public: The returned webcam captures now have a resolution of 960x720, or lower if the webcam does not support it.
- Internal: The confirmation step for webcam captures now displays the new high resolution images.
- Internal: Updated `react-webcam-onfido` in order to get the higher resolution functionality.

### Added
- Public: Uploaded PDF files are now supported and returned by the callbacks as base64.
- Internal: PDF files are displayed in the confirmation step as an embedded object, which means the browser needs to support pdf files in order for them to be visible.

## [0.9.0]

### Changed
- Public: document and face callback are now passed only their respective capture, instead of both their captures.
- Public: document and face callback are now only called after the user has confirmed the capture
- Public: document, face and complete callback can be called multiple times, if the condition that triggers them is met more than once (eg. if the user goes back to redo the capture steps)
- Internal: callbacks' returned value now have no impact on the event dispatcher.

### Fixed
- All captures have now a default no op function. This fixes an exception raise (in case some callbacks where not defined), which caused the rest of the callbacks not to be called after the exception was raised.

## [0.8.4]

### Fixed
- Updated `react-webcam` to the onfido fork, this fixes the issue where the webcam canvas (used to obtain screenshots) has 0 height under certain circumstances (namely on windows machines running Chrome). This bug, when it happened, caused the document capture step not to work.

## [0.8.3]

### Added
- Started tracking fatal exceptions and page views of the SDK.

## [0.8.2]

## Fixed
- Fixed bug of a broken layout on the document selection step. Always reproducible on IE and on other browsers too, but only when going back a step on certain conditions.
- Fixed bug where on IE an unnecessary scrollbar appeared and the scrolling area was bigger than it should have been.

### Added
- Public: An error message is now shown if the upload file has as unsupported file type.

## [0.8.1]

## Fixed
- `Object.assign` was being used but not polyfilled. Its occurrence was replaced with an es6 object construction.
- UI disappeared if the browser's windows width was smaller than 481px;

## [0.8.0]

### Changed
- Public: Captures are now returned as `png` instead of `webp`, although `webp` is still used internally for streaming to the server.
- Public: the captures returned by `Onfido.getCaptures()` have a simplified signature of just `{id,image,documentType}`.
- Public: It's now possible to open and close the modal by calling `.setOptions({isModalOpen:boolean})`
- Internal: The modal has been refactored to be fully reactive, `vanilla-modal` has been replaced with a fork of `react-modal`.
- Internal: Updated to `onfido-sdk-core@0.6.0`, selectors are now more general as in they are no longer specific to each capture type, some new selectors are also being used.
- Internal: `Camera`, `Capture` and `Uploader` have been refactored, the pure part of the components have been separated from the state logic part. This adds flexibility and encapsulation.
- Internal: The `Capture` component now orchestrates all the state logic of the `Uploader` component, this allows to join the camera and uploader state logic together.

### Added
- Public: The capture screen UI now includes an upload button fallback, for whenever the user experiences problems with the webcam.
- Internal: When requesting to validate documents there is now a strategy to cope with slow responses from the server. If the number of unprocessed documents is 3+, the client stops sending more requests until a response is given.
- Internal: `webp` falls back to `jpeg` in case the browser does not support it.


## [0.7.0]

### Changed
- Public: `onComplete` event now fires only after both the document and face captures have been confirmed in the UI
- Internal: updated `onfido-sdk-core` to 0.5.0 which causes the all capture event to be triggered when captured are both valid and confirmed
- Internal: made the confirm button change the state of the capture to confirmed

### Fixed
- Internal: sometimes when document was retaken multiple times the capture ended up squashed. This was fixed by upgrading to `react-webcam@0.0.14`.
- Internal: fixed [Bug #36](https://github.com/onfido/onfido-sdk-ui/issues/36), it caused the face to be captured every second after a document retake.


## [0.6.1]

### Changed
- Public: `Onfido.init()` now returns an object.
- Internal: `isDesktop` detection is now based on [DetectRTC][detectrtc]'s `isMobile` detection
- Internal: improved Webcam Detection, it now takes into account wether a Webcam exists and if it the user has given the website permission to use it. Before it was only checking whether the **getUserMedia** API is supported by the browser or not. [DetectRTC][detectrtc] is used for this detection.

### Added
- Public: it's now possible to change the init options at runtime by calling `setOptions()` on the object returned by `Onfido.init()`
- Public: `useWebcam` option added to the facial and document capture step

[detectrtc]: https://github.com/muaz-khan/DetectRTC

## [0.5.1]
### Fix
- SDK Core dependency update, fixes issue https://github.com/onfido/onfido-sdk-ui/issues/25
**Note:** This update only changes the dist folder release, npm releases get the dependency update if they do `npm install`


## [0.5.0]
### Added
- API: Flow customization option `steps:[]`
- UI: Overlay to the webcam document capture (**Possibly breaking change**)
- DOC: Integration examples to documentation
### Fixed
- NPM (commonjs2) style of importing the library now works


[next-version]:
https://github.com/onfido/onfido-sdk-ui/compare/5.0.0...development
[5.0.0]: https://github.com/onfido/onfido-sdk-ui/compare/4.0.0...5.0.0
[4.0.0]: https://github.com/onfido/onfido-sdk-ui/compare/3.1.0...4.0.0
[3.1.0]: https://github.com/onfido/onfido-sdk-ui/compare/3.0.1...3.1.0
[3.0.1]: https://github.com/onfido/onfido-sdk-ui/compare/3.0.0...3.0.1
[3.0.0]: https://github.com/onfido/onfido-sdk-ui/compare/2.8.0...3.0.0
[2.8.0]: https://github.com/onfido/onfido-sdk-ui/compare/2.7.0...2.8.0
[2.7.0]: https://github.com/onfido/onfido-sdk-ui/compare/2.6.0...2.7.0
[2.6.0]: https://github.com/onfido/onfido-sdk-ui/compare/2.5.0...2.6.0
[2.5.0]: https://github.com/onfido/onfido-sdk-ui/compare/2.4.1...2.5.0
[2.4.1]: https://github.com/onfido/onfido-sdk-ui/compare/2.4.0...2.4.1
[2.4.0]: https://github.com/onfido/onfido-sdk-ui/compare/2.3.0...2.4.0
[2.3.0]: https://github.com/onfido/onfido-sdk-ui/compare/2.2.0...2.3.0
[2.2.0]: https://github.com/onfido/onfido-sdk-ui/compare/2.1.0...2.2.0
[2.1.0]: https://github.com/onfido/onfido-sdk-ui/compare/2.0.0...2.1.0
[2.0.0]: https://github.com/onfido/onfido-sdk-ui/compare/1.1.0...2.0.0
[1.1.0]: https://github.com/onfido/onfido-sdk-ui/compare/1.0.0...1.1.0
[1.0.0]: https://github.com/onfido/onfido-sdk-ui/compare/0.15.1...1.0.0
[0.15.1]: https://github.com/onfido/onfido-sdk-ui/compare/0.15.0...0.15.1
[0.15.0]: https://github.com/onfido/onfido-sdk-ui/compare/0.14.0...0.15.0
[0.14.0]: https://github.com/onfido/onfido-sdk-ui/compare/0.13.0...0.14.0
[0.13.0]: https://github.com/onfido/onfido-sdk-ui/compare/0.12.0-rc.1...0.13.0
[0.12.0-rc.1]: https://github.com/onfido/onfido-sdk-ui/compare/0.11.1...0.12.0-rc.1
[0.11.1]: https://github.com/onfido/onfido-sdk-ui/compare/0.11.0...0.11.1
[0.11.0]: https://github.com/onfido/onfido-sdk-ui/compare/0.10.0...0.11.0
[0.10.0]: https://github.com/onfido/onfido-sdk-ui/compare/0.9.0...0.10.0
[0.9.0]: https://github.com/onfido/onfido-sdk-ui/compare/0.8.4...0.9.0
[0.8.4]: https://github.com/onfido/onfido-sdk-ui/compare/0.8.3...0.8.4
[0.8.3]: https://github.com/onfido/onfido-sdk-ui/compare/0.8.2...0.8.3
[0.8.2]: https://github.com/onfido/onfido-sdk-ui/compare/0.8.1...0.8.2
[0.8.1]: https://github.com/onfido/onfido-sdk-ui/compare/0.8.0...0.8.1
[0.8.0]: https://github.com/onfido/onfido-sdk-ui/compare/0.7.0...0.8.0
[0.7.0]: https://github.com/onfido/onfido-sdk-ui/compare/0.6.1...0.7.0
[0.6.1]: https://github.com/onfido/onfido-sdk-ui/compare/0.5.1...0.6.1
[0.5.1]: https://github.com/onfido/onfido-sdk-ui/compare/0.5.0...0.5.1
[0.5.0]: https://github.com/onfido/onfido-sdk-ui/compare/0.4.0...0.5.0<|MERGE_RESOLUTION|>--- conflicted
+++ resolved
@@ -15,11 +15,8 @@
 - UI: Accessibility - Make capture previews readable by screen readers
 - UI: Accessibility - Announce enlargement of captured image in preview
 - UI: Accessibility - Announce camera alerts
-<<<<<<< HEAD
+- UI: Accessibility - Announce validation errors and warnings on confirm screen
 - UI: Accessibility - Update all visually obvious lists to use the relevant HTML list elements
-=======
-- UI: Accessibility - Announce validation errors and warnings on confirm screen
->>>>>>> 44fc23e1
 
 ### Changed
 - Internal: Make Permission screen and Recovery screen buttons visible on small devices
