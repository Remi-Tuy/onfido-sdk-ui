# Changelog
All notable changes to this project will be documented in this file.

This change log file is based on best practices from [Keep a Changelog](http://keepachangelog.com/).
This project adheres to [Semantic Versioning](http://semver.org/). Breaking changes result in a different MAJOR version. UI changes that might break customizations on top of the SDK will be treated as breaking changes too.
This project adheres to the Node [default version scheme](https://docs.npmjs.com/misc/semver).

<<<<<<< HEAD
## [3.0.1] - 2018-12-19

### Fixed
- Internal: Fixed an infinite loading loop that happened when video liveness is enabled and if, and only if, users transitioned from a desktop browser that support video liveness to a mobile browser that does not support video liveness
=======
## [Next version - ^3.1.0-rc.3]

### Added
- Public: Added Proof of address `poa` step where users can capture their proof of address documents. This is a beta feature.
- Internal: Send camera and microphone labels to Onfido API as metadata

### Changed
- Internal: Users using the cross device flow on desktop (instead of mobile) are now blocked from continuing
- Internal: Removed unused development dependencies which had known vulnerabilities
>>>>>>> b841cc41

## [3.0.0] - 2018-10-31

### Added
- Internal: Introduce Jest unit testing framework
- Public: Added support for default SMS number country code. The default country for the SMS number input can be customised by passing the `smsNumberCountryCode` option when the SDK is initialised. The value should be a 2-characters long ISO Country code string. If empty, the SMS number country code will default to `GB`.
- UI: UI improvements including adding back icon with hover state and icon to close the modal

### Changed
- Public: Remove support for `buttonId` initialization option
- Internal: Use imports-loader instead of script-loader to import Woopra
- Internal: Ensures only onfido related events are included as part of the payloads sent to Sentry
- Internal: Stop sentry tracking after tearDown
- Internal: Prevent Raven from using console.log output for breadcrumbs by setting autoBreadcrumbs: { console: false }

## [2.8.0] - 2018-09-20

### Changed
- UI: Documents can be enlarged for inspection
- UI: Camera warnings are now dismissible
- UI: Title copy change on video confirmation screen

### Fixed
- Public: Fixed error with missing stream recording
- UI: Fixed document selector UI on IE11
- UI: Fixed overlapping footer and buttons on confirmation screen on Firefox

## [2.7.0] - 2018-09-03

### Added
- Public: Introduced ability to capture videos on the face step. Developers can now request a preferred variant for the face step, by adding the option `requestedVariant: 'standard' | 'video'`. If empty, it will default to `standard` and a photo will be captured. If the `requestedVariant` is `video`, we will try to fulfil this request depending on camera availability and device/browser support. In case a video cannot be taken the face step will fallback to the `standard` option. At the end of the flow, the `onComplete` callback will return the `variant` used to capture face and this can be used to initiate the facial_similarity check.

### Changed
- Public: The `onComplete` callback now returns an object including the `variant` used for the capture step. The variant can be used to initiate the facial_similarity check. Data returned: `{face: {variant: 'standard' | 'video'}}`.
- UI: Selfie UI to adopt full container layout on desktop.
- Internal: CSS namespacing now includes the full path of the component, to mitigate chances of name collision. Only impacts components nested in another component folder.


## [2.6.0] - 2018-08-08

### Changed
- Internal: Changed assets url to point at https://assets.onfido.com/

## [2.5.0] - 2018-07-27

### Added
- UI: Added a permission priming screen to inform the user that camera permissions must be enabled.
- UI: Added a permission recovering screen in case user media permissions are denied.
- UI: Added intro screen when entering cross device flow.

### Changed
- UI: Changed UI for face capture step. On small screens it will display a full screen camera component.
- UI: Desktop - If webcam is not available, a cross device intro screen will be shown to allow the user to take a live photo on their mobile phones.

## [2.4.1] - 2018-05-18

### Fixed
- Public: Fixed bug where hitting Enter key on the SMS input number was causing page reload.

## [2.4.0] - 2018-05-17

### Added
- Public: Added `documentTypes` to the `document` step options, which allows to filter the document types.

### Changed
- Internal: Refactored layout to better handle presence of header and footer elements.
- Internal: On cross device client clear error message when configuration is received.

## [2.3.0] - 2018-04-17

### Added
- Public: Added `onModalRequestClose` options, which is a callback that fires when the user attempts to close the modal.

### Fixed
- Public: Fixed `complete` step to allow string customization at initialization time.
- Internal: Fixed the `tearDown` method to clear the onComplete callback functions. (issue [#306](https://github.com/onfido/onfido-sdk-ui/issues/306))

### Deprecated
- Internal: Removed references to `useWebcam` option from README.md and return console warning if the option is used.

## [2.2.0] - 2018-02-13

### Added
- Public: Added support for internationalisation. The SDK can now be displayed in Spanish by adding `{language: 'es'}` to the initialization options. It can also be displayed in a custom language by passing an object containing the custom phrases and the locale. If `language` is not present or the wrong locale tag is provided, the language locale will default to `en`.
- Public: Added support for Spanish language on the SMS body.
- Public: Added webcam support on Safari and IE Edge.

### Changed
- UI: If the webcam is facing the user it will be mirrored

## [2.1.0] - 2017-11-30

### Added
- UI: The cross device feature now supports sending the link via SMS. Users will still be able to copy the link to clipboard.
- UI: Introduced a back button that allows the user  to navigate to the previous screen.
- Internal: Introduced code splitting and lazy loading

## [2.0.0] - 2017-11-08

In this version, we're introducting cross-device flow that allows to continue verification on mobile in order to take photos of your document and face.

**Note:**
* This version is not backwards-compatible. Migration notes can be found in [MIGRATION.md](MIGRATION.md)

### Removed

- Public: Removed `onDocumentCapture` that used to be fired when the document had been successfully captured, confirmed by the user and uploaded to the Onfido API
- Public: Removed `onFaceCapture` callbacks that used to be fired when the face has beed successfully captured, confirmed by the user and uploaded to the Onfido API.
- Public: Removed `getCaptures` function that used to return the document and face files captured during the flow.
- Internal: Removed confirm action

### Changed
- Public: Changed the behaviour of `onComplete` callback. It used to return an object that contained all captures, now it doesn't return any data.

## [1.1.0]

### Added
- UI: Introducing glare detection feature for documents. Not available for documents in PDF format yet.
- Internal: Added confirm step to router history and tracking

### Changed
- UI: Improved how errors and warnings are displayed on the UI
- UI: Improved navigation between steps when using the browser navigation buttons
- Internal: Improved event tracking
- Internal: Upgraded Preact to latest version

## [1.0.0]

### Note
Bumping version to 1.0.0 because SDK has already been implemented in production integrations. Also SDK now integrates with [Onfido API](https://documentation.onfido.com).

### Changed
- Public: Support uploading documents and live photos to the Onfido API through use of new SDK tokens (JWT v2)

### Removed
- Public: Face no longer supports PDF upload in order to align with the Onfido API.

## [0.15.1]

### Fixed
- Internal: Fixed problem on certain versions of Firefox that no longer supported the old version of getUserMedia
- Internal: Fixed the `tearDown` method to clear the documents and faces currently in the store
- Internal: Fixed PDF preview issues on IE Edge, IE11 and mobile browsers.
- Internal: Fixed lower resolution webcams not working on Firefox

### Changed
- Internal: replaced the has_webcam checker with a more robust version that periodically checks if the state changed
- Internal: Increased the file size upper limit to 10 MB.

## [0.15.0]

### Changed
- Internal: Use HTTP protocol to post documents to the server instead of websockets

### Fixed
- Public: Fixed intermittent connection problem

## [0.14.0]

### Changed

- Public: Document and face captures will be returned by callbacks as File or Blob instead of base64.
- Internal: Callbacks are now linked to the flow rather than the Redux store.

### Added

- Public: Capture the reverse side of driving licenses and ID cards.
- Public: Add a file size limit of 4 MB in line with the Onfido API.

### Fixed
- Internal: Read exif tags to orientate images correctly.

## [0.13.0]

### Changed

- Public: Change the default to use file upload rather than the webcam for document captures.
- Internal: Fix dependencies to avoid bugs due to changes in minor updates.

## [0.12.0-rc.1]

Install with `npm install onfido-sdk-ui@0.12.0-rc.1`

### Changed
- Internal: Change the signature expected from the websockets server.

### Fixed
- Public: The documentType in the capture object now corresponds to the API document_types.
- Public: Fixed bug where URL path was removed between steps.

## [0.11.1] - Hotfix

### Fixed
- Public: Fixed bug where `Onfido.getCaptures()` and `onComplete(hash)` was returning a broken hash.
- Internal: Froze dependencies which were causing the upload document and pdf preview not to work.


## [0.11.0]

### Changed
- Internal: Removed `preact-router`.
- Public: Removed URL routes for each step of the SDK flow.
- Internal: Removed unused components - Dropdown and ActionBar.
- Internal: Use the staging backend when in development.
- Updated version of onfido-sdk-core to 0.7.1.

### Added
- Public: tearDown method to remove the SDK elements.

## [0.10.0]

### Changed
- Internal: Use `visibilityjs` to pause captures when the tab is inactive.
- Internal: The copy of the document not found error message was changed.
- Internal: Changed the order of the document selection to passport, driver's license and identity card.
- Public: The returned webcam captures now have a resolution of 960x720, or lower if the webcam does not support it.
- Internal: The confirmation step for webcam captures now displays the new high resolution images.
- Internal: Updated `react-webcam-onfido` in order to get the higher resolution functionality.

### Added
- Public: Uploaded PDF files are now supported and returned by the callbacks as base64.
- Internal: PDF files are displayed in the confirmation step as an embedded object, which means the browser needs to support pdf files in order for them to be visible.

## [0.9.0]

### Changed
- Public: document and face callback are now passed only their respective capture, instead of both their captures.
- Public: document and face callback are now only called after the user has confirmed the capture
- Public: document, face and complete callback can be called multiple times, if the condition that triggers them is met more than once (eg. if the user goes back to redo the capture steps)
- Internal: callbacks' returned value now have no impact on the event dispatcher.

### Fixed
- All captures have now a default no op function. This fixes an exception raise (in case some callbacks where not defined), which caused the rest of the callbacks not to be called after the exception was raised.

## [0.8.4]

### Fixed
- Updated `react-webcam` to the onfido fork, this fixes the issue where the webcam canvas (used to obtain screenshots) has 0 height under certain circumstances (namely on windows machines running Chrome). This bug, when it happened, caused the document capture step not to work.

## [0.8.3]

### Added
- Started tracking fatal exceptions and page views of the SDK.

## [0.8.2]

## Fixed
- Fixed bug of a broken layout on the document selection step. Always reproducible on IE and on other browsers too, but only when going back a step on certain conditions.
- Fixed bug where on IE an unnecessary scrollbar appeared and the scrolling area was bigger than it should have been.

### Added
- Public: An error message is now shown if the upload file has as unsupported file type.

## [0.8.1]

## Fixed
- `Object.assign` was being used but not polyfilled. Its occurrence was replaced with an es6 object construction.
- UI disappeared if the browser's windows width was smaller than 481px;

## [0.8.0]

### Changed
- Public: Captures are now returned as `png` instead of `webp`, although `webp` is still used internally for streaming to the server.
- Public: the captures returned by `Onfido.getCaptures()` have a simplified signature of just `{id,image,documentType}`.
- Public: It's now possible to open and close the modal by calling `.setOptions({isModalOpen:boolean})`
- Internal: The modal has been refactored to be fully reactive, `vanilla-modal` has been replaced with a fork of `react-modal`.
- Internal: Updated to `onfido-sdk-core@0.6.0`, selectors are now more general as in they are no longer specific to each capture type, some new selectors are also being used.
- Internal: `Camera`, `Capture` and `Uploader` have been refactored, the pure part of the components have been separated from the state logic part. This adds flexibility and encapsulation.
- Internal: The `Capture` component now orchestrates all the state logic of the `Uploader` component, this allows to join the camera and uploader state logic together.

### Added
- Public: The capture screen UI now includes an upload button fallback, for whenever the user experiences problems with the webcam.
- Internal: When requesting to validate documents there is now a strategy to cope with slow responses from the server. If the number of unprocessed documents is 3+, the client stops sending more requests until a response is given.
- Internal: `webp` falls back to `jpeg` in case the browser does not support it.


## [0.7.0]

### Changed
- Public: `onComplete` event now fires only after both the document and face captures have been confirmed in the UI
- Internal: updated `onfido-sdk-core` to 0.5.0 which causes the all capture event to be triggered when captured are both valid and confirmed
- Internal: made the confirm button change the state of the capture to confirmed

### Fixed
- Internal: sometimes when document was retaken multiple times the capture ended up squashed. This was fixed by upgrading to `react-webcam@0.0.14`.
- Internal: fixed [Bug #36](https://github.com/onfido/onfido-sdk-ui/issues/36), it caused the face to be captured every second after a document retake.


## [0.6.1]

### Changed
- Public: `Onfido.init()` now returns an object.
- Internal: `isDesktop` detection is now based on [DetectRTC][detectrtc]'s `isMobile` detection
- Internal: improved Webcam Detection, it now takes into account wether a Webcam exists and if it the user has given the website permission to use it. Before it was only checking whether the **getUserMedia** API is supported by the browser or not. [DetectRTC][detectrtc] is used for this detection.

### Added
- Public: it's now possible to change the init options at runtime by calling `setOptions()` on the object returned by `Onfido.init()`
- Public: `useWebcam` option added to the facial and document capture step

[detectrtc]: https://github.com/muaz-khan/DetectRTC

## [0.5.1]
### Fix
- SDK Core dependency update, fixes issue https://github.com/onfido/onfido-sdk-ui/issues/25
**Note:** This update only changes the dist folder release, npm releases get the dependency update if they do `npm install`


## [0.5.0]
### Added
- API: Flow customization option `steps:[]`
- UI: Overlay to the webcam document capture (**Possibly breaking change**)
- DOC: Integration examples to documentation
### Fixed
- NPM (commonjs2) style of importing the library now works


[next-version]:
https://github.com/onfido/onfido-sdk-ui/compare/3.1.0...development
[3.1.0]: https://github.com/onfido/onfido-sdk-ui/compare/3.0.0...3.1.0
[3.0.0]: https://github.com/onfido/onfido-sdk-ui/compare/2.8.0...3.0.0
[2.8.0]: https://github.com/onfido/onfido-sdk-ui/compare/2.7.0...2.8.0
[2.7.0]: https://github.com/onfido/onfido-sdk-ui/compare/2.6.0...2.7.0
[2.6.0]: https://github.com/onfido/onfido-sdk-ui/compare/2.5.0...2.6.0
[2.5.0]: https://github.com/onfido/onfido-sdk-ui/compare/2.4.1...2.5.0
[2.4.1]: https://github.com/onfido/onfido-sdk-ui/compare/2.4.0...2.4.1
[2.4.0]: https://github.com/onfido/onfido-sdk-ui/compare/2.3.0...2.4.0
[2.3.0]: https://github.com/onfido/onfido-sdk-ui/compare/2.2.0...2.3.0
[2.2.0]: https://github.com/onfido/onfido-sdk-ui/compare/2.1.0...2.2.0
[2.1.0]: https://github.com/onfido/onfido-sdk-ui/compare/2.0.0...2.1.0
[2.0.0]: https://github.com/onfido/onfido-sdk-ui/compare/1.1.0...2.0.0
[1.1.0]: https://github.com/onfido/onfido-sdk-ui/compare/1.0.0...1.1.0
[1.0.0]: https://github.com/onfido/onfido-sdk-ui/compare/0.15.1...1.0.0
[0.15.1]: https://github.com/onfido/onfido-sdk-ui/compare/0.15.0...0.15.1
[0.15.0]: https://github.com/onfido/onfido-sdk-ui/compare/0.14.0...0.15.0
[0.14.0]: https://github.com/onfido/onfido-sdk-ui/compare/0.13.0...0.14.0
[0.13.0]: https://github.com/onfido/onfido-sdk-ui/compare/0.12.0-rc.1...0.13.0
[0.12.0-rc.1]: https://github.com/onfido/onfido-sdk-ui/compare/0.11.1...0.12.0-rc.1
[0.11.1]: https://github.com/onfido/onfido-sdk-ui/compare/0.11.0...0.11.1
[0.11.0]: https://github.com/onfido/onfido-sdk-ui/compare/0.10.0...0.11.0
[0.10.0]: https://github.com/onfido/onfido-sdk-ui/compare/0.9.0...0.10.0
[0.9.0]: https://github.com/onfido/onfido-sdk-ui/compare/0.8.4...0.9.0
[0.8.4]: https://github.com/onfido/onfido-sdk-ui/compare/0.8.3...0.8.4
[0.8.3]: https://github.com/onfido/onfido-sdk-ui/compare/0.8.2...0.8.3
[0.8.2]: https://github.com/onfido/onfido-sdk-ui/compare/0.8.1...0.8.2
[0.8.1]: https://github.com/onfido/onfido-sdk-ui/compare/0.8.0...0.8.1
[0.8.0]: https://github.com/onfido/onfido-sdk-ui/compare/0.7.0...0.8.0
[0.7.0]: https://github.com/onfido/onfido-sdk-ui/compare/0.6.1...0.7.0
[0.6.1]: https://github.com/onfido/onfido-sdk-ui/compare/0.5.1...0.6.1
[0.5.1]: https://github.com/onfido/onfido-sdk-ui/compare/0.5.0...0.5.1
[0.5.0]: https://github.com/onfido/onfido-sdk-ui/compare/0.4.0...0.5.0<|MERGE_RESOLUTION|>--- conflicted
+++ resolved
@@ -5,12 +5,6 @@
 This project adheres to [Semantic Versioning](http://semver.org/). Breaking changes result in a different MAJOR version. UI changes that might break customizations on top of the SDK will be treated as breaking changes too.
 This project adheres to the Node [default version scheme](https://docs.npmjs.com/misc/semver).
 
-<<<<<<< HEAD
-## [3.0.1] - 2018-12-19
-
-### Fixed
-- Internal: Fixed an infinite loading loop that happened when video liveness is enabled and if, and only if, users transitioned from a desktop browser that support video liveness to a mobile browser that does not support video liveness
-=======
 ## [Next version - ^3.1.0-rc.3]
 
 ### Added
@@ -20,7 +14,13 @@
 ### Changed
 - Internal: Users using the cross device flow on desktop (instead of mobile) are now blocked from continuing
 - Internal: Removed unused development dependencies which had known vulnerabilities
->>>>>>> b841cc41
+
+
+## [3.0.1] - 2018-12-19
+
+### Fixed
+- Internal: Fixed an infinite loading loop that happened when video liveness is enabled and if, and only if, users transitioned from a desktop browser that support video liveness to a mobile browser that does not support video liveness
+
 
 ## [3.0.0] - 2018-10-31
 
