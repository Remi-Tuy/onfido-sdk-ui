--- conflicted
+++ resolved
@@ -8,11 +8,8 @@
 ## [next-version]
 
 ### Added
-<<<<<<< HEAD
+- Public: Added German translation and Lokalise integration. The expected language tags are now `en_US`, `es_ES`, `de_DE`. For backward compatibility, the SDK can also be initialised with tags that do not include the region, e.g.`en`, `es`, `de`.
 - Internal: Added `CA` region in demo app. The region can be selected in the previewer or by using a query string.
-=======
-- Public: Added German translation and Lokalise integration. The expected language tags are now `en_US`, `es_ES`, `de_DE`. For backward compatibility, the SDK can also be initialised with tags that do not include the region, e.g.`en`, `es`, `de`.
->>>>>>> 95a481ba
 
 ### Changed
 - Public: Updated to `react-webcam-onfido@0.1.18` to have fix for camera stream not getting on some Android devices, e.g. Motorola G5, Samsung Galaxy A6
