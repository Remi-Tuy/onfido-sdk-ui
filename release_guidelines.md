--- conflicted
+++ resolved
@@ -44,17 +44,6 @@
 * Create a new release on GitHub
 * Commit and merge the release branch into master
 
-<<<<<<< HEAD
-## Outside of the release
-
-### Deploying the release to the S3 staging for use in the cross device flow
-
-This should be updated by developers when testing new features. Therefore it should never be behind production.
-
-* Run `npm run build:dev`
-* Run `aws s3 sync ./dist s3://onfido-assets-staging/web-sdk/ --exclude "*.html" --acl public-read --delete`
-=======
-
 ## Update JSFiddle Demo
 * Make sure the dist folder is updated and commited
 * Make sure a TAG is created for this version you want to update to
@@ -63,4 +52,12 @@
   * `https://cdn.rawgit.com/onfido/onfido-sdk-ui/NEW_TAG/dist/onfido.min.js`
 * Follow the migration notes and update the code if necessary
 * Test the happy path
->>>>>>> 71f0fc60
+
+## Outside of the release
+
+### Deploying the release to the S3 staging for use in the cross device flow
+
+This should be updated by developers when testing new features. Therefore it should never be behind production.
+
+* Run `npm run build:dev`
+* Run `aws s3 sync ./dist s3://onfido-assets-staging/web-sdk/ --exclude "*.html" --acl public-read --delete`