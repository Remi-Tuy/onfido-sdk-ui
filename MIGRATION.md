--- conflicted
+++ resolved
@@ -2,22 +2,18 @@
 
 The guides below are provided to ease the transition of existing applications using the Onfido SDK from one version to another that introduces breaking API changes.
 
-<<<<<<< HEAD
-## `5.6.0` -> Next Version
-With release `next version` there is a breaking change that will affect integrators with customised languages or UI copy.
+## `5.6.0` -> [Next version]
+With release [Next version] there are breaking changes that will affect integrators with customised languages or UI copy.
 
 ### Added strings
+
 * `capture.face.intro.title`
 * `capture.face.intro.subtitle`
 * `capture.face.intro.selfie_instruction`
 * `capture.face.intro.glasses_instruction`
 * `capture.face.intro.accessibility.selfie_capture_tips`
+
 * `continue`
-=======
-## `5.6.0` -> [Next version]
-With release [Next version] there are breaking changes that will affect integrators with customised languages or UI copy.
-
-### Added strings
 
 * `cross_device.intro.title`
 * `cross_device.intro.sub_title`
@@ -60,7 +56,6 @@
 The **English** and **Spanish** copy for the following string(s) has changed:
 * `cross_device.link.copy_link_label`
 * `cross_device.link.sms_label`
->>>>>>> 5c20663c
 
 ## `5.0.0` -> `5.6.0`
 With release 5.6.0 there is a breaking change that will affect integrators with customised languages or UI copy.
