# Manual Regression Tests for JS SDK

## Definitions

### `getUserMedia` supported browsers
Some testcases are only relevant on browsers that support getUserMedia.
To check if a device&browser supports getUserMedia you can check this link - [canIUse getUserMedia](https://caniuse.com/#search=getusermedia)

## Functional

##### 1. Face photo webcam capture
(on private mode of: Google Chrome, Firefox, Safari and Microsoft Edge browsers)

0. Given webcam is connected to the computer
1. Go through the flow to face capture
    - browser should ask to enable the webcam
2. Accept the webcam to be used on browser
    - photo capture frame should display preview from webcam
3. Take photo with a webcam
    - confirmation screen should show up containing photo that was taken
    - user should be able to retake or continue with taken photo

##### 2. Document photo webcam capture
(on private mode of: Google Chrome, Firefox, Safari and Microsoft Edge browsers)

0. Given webcam is connected to the computer
1. Open link with additional GET parameter `?useWebcam=true`
2. Go through the flow to document capture
    - browser should ask to enable the webcam
3. Accept the webcam to be used on browser
    - photo capture frame should display preview from webcam
4. Place document in front of camera so that it aligns the edges of document capture frame
    - document should be auto-captured
    - confirmation screen should show up containing a photo that was taken
    - user should be able to retake or continue with taken photo

##### 3. Cross-device with link
(on private mode of: Firefox, Safari, IE11 and Microsoft Edge browsers)

0. Given user is on Passport page
1. Click on link to start cross-device flow
    - user should see `Continue your verification on mobile` screen
    - user should see option to copy link
2. Open new tab and paste the link
    - user should see `Passport photo page` title of the screen
    - user should be able to upload a document from a mobile device
3. Switch to the first tab
    - user should see `Connected to your mobile` screen
    - user should see an option to cancel
4. Switch to the second tab and complete uploading the document and photo
5. Switch to the first tab again
    - user should see `Great, that’s everything we need` screen
    - user should see the `Submit Verification` button
6. Submit verification
    - user should see `Verification complete` screen

##### 4. Cross-device with SMS
(on one of the desktop browsers and both Android Chrome and iOS Safari mobile browsers)

0. Given user is on upload document page on desktop browser
1. Click on link to start cross-device flow
    - user should see `Continue your verification on mobile` screen
    - user should be able to provide mobile number from any country
    - user should see the option to send SMS
    - user should see option to copy link
2. Type valid mobile number connected to mobile test device and send
    - user should see `Check your mobile` screen
    - user should see option to resend link
    - user should receive SMS on a mobile device
3. Open link on mobile device (for each mobile browser)
    - user should see `Upload front of document` screen
    - user should be able to upload a document from a mobile device

##### 5. Cross-device with SMS in Spanish
(on one of the desktop browsers and both Android Chrome and iOS Safari mobile browsers)

0. Given user is using the Spanish SDK by opening the link with additional GET parameter `?language=es`
1. Given user is on upload document page on desktop browser
2. Click on link to start cross-device flow
    - user should see `Continúe la verificación en su dispositivo móvil` screen
    - user should be able to provide mobile number from any country
    - user should see the option to send SMS
    - user should see option to copy link
3. Type valid mobile number connected to mobile test device and send
    - user should see `Controle su dispositivo móvil` screen
    - user should see option to resend link
    - user should receive SMS on a mobile device
    - the body of the SMS should be in Spanish
4. Open link on mobile device (for each mobile browser)
    - user should see that the SDK is in Spanish

##### 6. Cross-device resend SMS
(on private mode of another browser)

0. Given user is on first page of cross-device flow
1. Type valid mobile number connected to mobile test device and send
    - user should see `Check your mobile` screen
    - user should see option to resend link
2. Click `Resend link`
    - user should see `Continue your verification on mobile` screen again
    - user should be able to provide mobile number again
    - user should see the option to send SMS

##### 7. Cross-device errors
(on private mode of yet another browser)

0. Given user is on first page of cross-device flow
1. Type invalid mobile number and click send
    - user should see an validation error
    - user should persist on the same screen
2. **STAGING ONLY:** Type invalid US number (+1 234 567 8912) and click send
    - user should see `Something's gone wrong` error
    - user should persist on the same screen

##### 8. Prevent to open cross-device URL on web browsers.
    (on private mode of: Google Chrome, Firefox, Safari and Microsoft Edge browsers)

0. Given user is on first page of cross-device flow
1. Click on the `Copy` button
2. Open a new tab of the browser
3. Paste the link
    - user should see `Something's gone wrong` message
    - user should see `You’ll need to restart your verification on your computer` message
    - user should see the icon with the phone, screen and the red cross

##### 9. Prevent upload fallback when requested

0. Given user opened the link with `uploadFallback=false` flag
1. And user is on first page of cross-device flow
2. Open the cross device link on mobile browsers with a working webcam.
    - user should be able to complete the cross-device flow successfully.

0. Given user opened the link with `uploadFallback=false` flag
1. And user is on first page of cross-device flow
2. Open the cross device link on mobile browsers with a malfunctioning webcam.
    - user won't see the "use the native camera mode instead" link
    - user should NOT be able to complete the cross-device flow successfully.

0. Given user opened the link with `uploadFallback=false` flag
1. And user is on first page of cross-device flow
2. Open the cross device link on mobile browser without the camera.
    - user should be able to upload the documents from the device storage
    - user should not be able to record the liveness video
    - user should see `Something's gone wrong` message
    - user should see `You'll need to restart your verification on your computer` message
    - user should see the icon with the phone, screen and the red cross

##### 10. Check happy path flow on other desktop browsers
(on private mode of: Safari, Firefox, IE11 and Microsoft Edge browsers)

Go through the flow looking for layout/usability inconsistencies between browsers:
1. Select one of the documents
    - everything should be displayed properly and layout should not be broken
2. Upload document
    - everything should be displayed properly and layout should not be broken
3. Upload face photo
    - everything should be displayed properly and layout should not be broken

##### 11. Check happy path flow on mobile browsers
(on private mode of: Android Google Chrome and iOS Safari browsers)

Go through the flow looking for layout/usability inconsistencies between browsers:
1. Select one of the documents
    - everything should be displayed properly and layout should not be broken
2. Upload document
    - everything should be displayed properly and layout should not be broken
3. Upload face photo
    - everything should be displayed properly and layout should not be broken

##### 12. Check the camera is mirroring
(ONLY ON browsers with getUserMedia support: on an iOS and Android device; a laptop with camera; desktop or laptop with a third-party USB camera)
1. Go to the face step
2. Move your face to the left
    - Make sure your face also moves to the left on camera feed (like looking at a mirror)

##### 13. Check the camera is fullscreen on mobile devices/small screens
(ONLY ON browsers with getUserMedia support: on an iOS and Android device; a laptop with camera; desktop or laptop with a third-party USB camera)
1. Go to the face step. If on desktop resize the window to less than 480px width wise (if the browser let's you reduce that far)
2. The capture component should be fullscreen

##### 14. Check that custom strings can be passed
(on any browser)
0. Go to latest JsFiddle
1. Add the following options to the `Onfido.init` initialisation params:
  ```javascript
  language: {
    locale: 'fr',
    phrases: {'welcome.title': 'Ouvrez votre nouveau compte bancaire'}
  }
  ```
2. Then the title on the welcome screen should be 'Ouvrez votre nouveau compte bancaire'

##### 15. Overriding strings for a supported language
(on any browser)
0. Go to latest JsFiddle
1. Add the following options to the `Onfido.init` initialisation params:
  ```javascript
  language: {
    locale: 'es',
    phrases: {'welcome.title': 'A custom string'}
  }
  ```
2. Then the title on the welcome screen should be 'A custom string'
3. All the other strings should be in Spanish

##### 16. Overriding strings for a supported language on mobile
(on any browser)
0. Go to latest JsFiddle
1. Add the following options to the `Onfido.init` initialisation params:
  ```javascript
  language: {
    locale: 'es',
    mobilePhrases: {'capture.passport.front.title': 'A custom string'}
  }
  ```
2. Select passport on the document selector screen
3. Choose the cross device flow and send an SMS to your mobile
4. The SMS should be in Spanish
5. When you open the link on your mobile device, the title on the cross device client should be `A custom string`
6. All the other strings should be in Spanish

<<<<<<< HEAD
##### 17. Upload a document in PDF format
=======
##### 15. Upload a document in PDF format
*Feature is available on desktop browsers only.*
>>>>>>> c8d4a558
(on Firefox, Safari, IE11 and Microsoft Edge browsers)

1. Go through the flow to document capture
2. Upload a document in PDF format
3. You should see a confirm screen with the following outcomes
Outcome:
- on Safari (and Chrome - this is automated) you should see a preview of the PDF
- on Firefox, IE11, Microsoft Edge and mobile browsers you should see an icon of a PDF

##### 18. Overriding the document options
0. Go to latest JsFiddle
1. Add the following options to the initialisation params:
  ```javascript
  {
    steps: [
      'welcome',
      {
        type:'document',
        options: {
          documentTypes: {
            passport: true,
            driving_licence: true
          }
        }
      },
      'face',
      'complete'
    ]
  }
  ```
Outcome:
- On the document selection screen only "Passport" and "Driver's License" options should be visible.

##### 19. Check permission priming screen displays when webcam is available and permission was not yet granted
(on Firefox, Safari and Microsoft Edge browsers)

1. Go through the flow to document capture
2. Upload a valid document
3. Click `Confirm`
4. You should see a permission priming screen
5. Click `Enable webcam`
6. You should see the capture screen and camera permissions prompt

##### 20. Check permission priming screen does not display when webcam is available and permission was already granted
(on Firefox, Safari and Microsoft Edge browsers)

1. Go through the flow to document capture
2. Upload a valid document
3. Click `Confirm`
4. You should see the capture screen

##### 21. Check permission denied / recovery screen displays when webcam is available and permission wasn't previously denied and is denied after prompt
(on Firefox, Safari and Microsoft Edge browsers)

1. Go through the flow to document capture
2. Upload a valid document
3. Click `Confirm`
4. You should see a permission priming screen
5. Click `Enable webcam`
6. You should see the capture screen and camera permissions prompt
7. Click `Block`
8. You should see the permission denied / recovery screen

##### 22. Check permission denied / recovery screen displays when webcam is available and permission was previously denied
(on Firefox, Safari and Microsoft Edge browsers)

1. Go through the flow to document capture
2. Upload a valid document
3. Click `Confirm`
4. You should see a permission priming screen
5. Click `Enable webcam`
6. You should see the permission denied / recovery screen if the browser does not remember previous decision

##### 23. Check an intro screen is displayed when entering the cross-device  flow
(on Firefox, Safari, IE11 and Microsoft Edge browsers)

1. Go through the flow to document capture
2. Click `Need to use your mobile to take photos?`
3. You should see the cross-device intro screen

##### 24. Check flow changes to cross device when no webcam available
(no webcam / webcam disabled)

1. Go through the flow to document capture
2. Upload a valid document
3. Click `Confirm`
4. You should see the cross-device intro screen

##### 25. Live capture fallback on Desktop
(on private mode of: Google Chrome, Firefox, Safari and Microsoft Edge browsers)

0. Given webcam is connected to the computer
1. Go through the flow to face capture
    - browser should ask to enable the webcam
2. Accept the webcam to be used on browser
    - photo capture frame should display preview from webcam
3. Wait for 10 seconds
    - A warning should pop up with "Use your mobile" link
4. Click on "Use your mobile"
    - You should be able to continue on mobile

##### 26. Live capture fallback on mobile
(Google Chrome on Android, getUsermedia supported browser, and Safari on iOS11+)

1. Go through the flow to face capture
    - browser should ask to enable the webcam
2. Accept the webcam to be used on browser
    - photo capture frame should display preview from webcam
3. Wait for 8 seconds
    - A warning should pop up asking if you are having problems with the webcam
4. Click on "Try the basic camera mode instead"
    - You should be able to take a picture with your native camera

##### 27. Face video on desktop with webcam
(on private mode of: Google Chrome and Firefox browsers)

0. Given webcam is connected to the computer
1. Open link with additional GET parameter `?liveness=true`
2. Go through the flow to face capture
3. You should see an intro screen with header "Let’s make sure nobody’s impersonating you"
    - Click "Continue"
    - browser should ask to enable the webcam
4. Accept the webcam to be used on browser
    - video capture frame should display preview from webcam
5. Take a video with a webcam
    - click on the camera button
    - follow the instructions on the screen
    - you should see 2 challenges
    - once completed, you should be able to see the video and to click on "Confirm"
    - you should see the complete screen

##### 28. Face video on desktop with webcam
(on private mode of: Safari and Edge browsers - these browsers do not support video recording)

0. Given webcam is connected to the computer
1. Open link with additional GET parameter `?liveness=true`
2. Go through the flow to face capture
3. You should see a screen that guides you to use your mobile
    - Copy the link
    - Open the link in a new tab
4. You should see a file uploader to upload a selfie
    - Upload selfie
    - Confirm

##### 29. Face video on desktop with no video support or no webcam
(on private mode of: any browser with no webcam OR Safari and Edge browsers)

0. Given there is no webcam connected to the computer
1. Open link with additional GET parameter `?liveness=true`
2. Go through the flow to face capture
3. You should see a screen that guides you to use your mobile
    - Input mobile number
    - Send SMS
    - Click on link on your mobile
    - Accept camera permissions
On Android:
4a. You should see a camera screen
    - You should be able to submit a video
On iOS:
4b. You should see a file uploader to upload a selfie
    - Upload selfie
    - Confirm

##### 28. Custom SMS country code and flag
(on one of the desktop browsers)

0. Given there is no webcam connected to the computer
1. Open link with additional GET parameter `?countryCode=US`
1. Click on link to start cross-device flow
    - user should see `Continue your verification on mobile` screen
    - user should be able to provide mobile number from any country
    - user should see the option to send SMS
    - the SMS input flag should be the US flag

##### 29. Custom SMS with invalid country code
(on one of the desktop browsers)

0. Given there is no webcam connected to the computer
1. Open link with additional GET parameter `?countryCode=ABCD`
1. Click on link to start cross-device flow
    - user should see `Continue your verification on mobile` screen
    - user should be able to provide mobile number from any country
    - user should see the option to send SMS
    - the SMS input flag should be the UK one

## Non-functional

##### 1. Check analytics tracking
(on one browser)

0. Having JS SDK project open in Woopra
1. Go through the normal flow for any document
    - all events should be tracked
    - no events should be duplicated
2. Now repeat the same for cross-device; go through the flow for any document
    - all events should be tracked
    - no events should be duplicated

##### 2. NPM packages installation

0. Given local `.node_modules` folder is removed (not existing)
1. Run `npm install`
    - dependencies should be installed successfully<|MERGE_RESOLUTION|>--- conflicted
+++ resolved
@@ -219,12 +219,8 @@
 5. When you open the link on your mobile device, the title on the cross device client should be `A custom string`
 6. All the other strings should be in Spanish
 
-<<<<<<< HEAD
 ##### 17. Upload a document in PDF format
-=======
-##### 15. Upload a document in PDF format
 *Feature is available on desktop browsers only.*
->>>>>>> c8d4a558
 (on Firefox, Safari, IE11 and Microsoft Edge browsers)
 
 1. Go through the flow to document capture
