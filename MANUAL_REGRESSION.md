# Manual Regression Tests for JS SDK

## Definitions

### `getUserMedia` supported browsers
Some testcases are only relevant on browsers that support getUserMedia.
To check if a device&browser supports getUserMedia you can check this link - [canIUse getUserMedia](https://caniuse.com/#search=getusermedia)

## Functional

### 1. Face photo webcam capture
(on private mode of: Google Chrome, Firefox, Safari and Microsoft Edge browsers)

Given webcam is connected to the computer

1. Go through the flow to face capture
    - browser should ask to enable the webcam
2. Accept the webcam to be used on browser
    - photo capture frame should display preview from webcam
3. Take photo with a webcam
    - confirmation screen should show up containing photo that was taken
    - user should be able to retake or continue with taken photo

### 2. Document photo webcam capture
(on private mode of: Google Chrome, Firefox, Safari and Microsoft Edge browsers)

Given webcam is connected to the computer

1. Open link with additional GET parameter `?useWebcam=true`
2. Go through the flow to document capture
    - browser should ask to enable the webcam
3. Accept the webcam to be used on browser
    - photo capture frame should display preview from webcam
4. Place document in front of camera so that it aligns the edges of document capture frame
    - document should be auto-captured
    - confirmation screen should show up containing a photo that was taken
    - user should be able to retake or continue with taken photo

### 3a. Cross-device with link
(on private mode of: Firefox, Safari, IE11 and Microsoft Edge browsers)

Given user is on Passport page

1. Click on link to start cross-device flow
    - user should see `Continue verification on your mobile` screen
    - user should see option to copy link
2. Open new tab and paste the link
    - user should see `Passport photo page` title of the screen
    - user should be able to upload a document from a mobile device
3. Switch to the first tab
    - user should see `Connected to your mobile` screen
    - user should see an option to cancel
4. Switch to the second tab and complete uploading the document and photo
5. Switch to the first tab again
    - user should see `Great, that’s everything we need` screen
    - list of items uploaded should be displayed as
        - `Document uploaded`
        - `Selfie uploaded`
    - user should see the `Submit verification` button
6. Submit verification
    - user should see `Verification complete` screen

### 3b. Cross-device with link (with Liveness)
(on private mode of: Google Chrome, Firefox browsers)

Given user is on Passport page and link is opened with additional GET parameter `?liveness=true`

1. Follow steps 1-3 of the test above (3a)
2. Switch to the second tab and complete uploading the document and liveness video challenges
3. Switch to the first tab again
    - user should see `Great, that’s everything we need` screen
    - list of items uploaded should be displayed as
        - `Document uploaded`
        - `Video uploaded`
    - user should see the `Submit verification` button
4. Submit verification
    - user should see `Verification complete` screen

### 4. Cross-device with SMS
(on one of the desktop browsers and both Android Chrome and iOS Safari mobile browsers)

Given user is on upload document page on desktop browser

1. Click on link to start cross-device flow
    - user should see `Continue verification on your mobile` screen
    - user should be able to provide mobile number from any country
    - user should see the option to send SMS
    - user should see option to copy link
2. Type valid mobile number connected to mobile test device and click on `Send link` button
    - user should see `Check your mobile` screen
    - user should see option to resend link
    - user should receive SMS on a mobile device
    1. _Additional test:_ Double click on `Send link` button
        - subsequent steps should be same as above and not skip straight to `Complete` screen
3. Open link on mobile device (for each mobile browser)
    - user should see `Upload front of document` screen
    - user should be able to upload a document from a mobile device

### 5. Cross-device with SMS in Spanish
(on private mode of one of the desktop browsers and both Android Chrome and iOS Safari mobile browsers)


Given user is

    1. using the Spanish SDK by opening the link with additional GET parameter `?language=es`
    2. Given user is on upload document page on desktop browser

1. Click on link to start cross-device flow
    - user should see `Continúe la verificación en su dispositivo móvil` screen
    - user should be able to provide mobile number from any country
    - user should see the option to send SMS
    - user should see option to copy link
2. Type valid mobile number connected to mobile test device and send
    - user should see `Controle su dispositivo móvil` screen
    - user should see option to resend link
    - user should receive SMS on a mobile device
    - the body of the SMS should be in Spanish
3. Open link on mobile device (for each mobile browser)
    - user should see that the SDK is in Spanish

### 6. Cross-device errors
(on private mode of yet another browser)

Given user is on first page of cross-device flow

1. **STAGING ONLY:** Type invalid US number (+1 234 567 8912) and click send
    - user should see `Something's gone wrong` error
    - user should persist on the same screen

### 7. Prevent opening cross-device URL on web browsers
(on private mode of: Google Chrome, Firefox, Safari and Microsoft Edge browsers)

Given user is on first page of cross-device flow

1. Click on the `Copy` button
2. Open a new tab of the browser
3. Paste the link
    - user should see `Something's gone wrong` message
    - user should see `You must open this link on a mobile device` message
    - user should see the icon with the phone, screen and the red cross

### 8. Cross device transition between browsers with different liveness support
(on private mode of: Google Chrome, Firefox)

Given webcam is connected to the computer

1. Open link with additional GET parameter `?liveness=true`
2. Upload the ID documents in the browser
3. On the liveness recording screen, wait for the `Use your mobile to continue face verification` message and select it
4. Open the cross device link on a mobile device that doesn't have media recorder API support (Chrome on iOS)
    - user should be taken to the selfie intro screen
5. Open the cross device link on a mobile device that has media recorder API support (Chrome on Android)
    - user should be taken to the liveness intro screen

Given webcam is not connected to the computer

1. Open link with additional GET parameter `?liveness=true`
2. Upload the ID documents in the browser
3. Open the cross device link on a mobile device that doesn't have media recorder API support (Chrome on iOS)
    - user should be taken to the selfie intro screen
4. Open the cross device link on a mobile device that has media recorder API support (Chrome on Android)
    - user should be taken to the liveness intro screen

### 9. Check happy path flow on other desktop browsers
(on private mode of: Safari, Firefox, IE11 and Microsoft Edge browsers)

Go through the flow looking for layout/usability inconsistencies between browsers:

1. Select one of the documents
    - everything should be displayed properly and layout should not be broken
2. Upload document
    - everything should be displayed properly and layout should not be broken
3. Upload face photo
    - everything should be displayed properly and layout should not be broken

### 10. Check happy path flow on mobile browsers
(on private mode of: Android Google Chrome and iOS Safari browsers)

Go through the flow looking for layout/usability inconsistencies between browsers:

1. Select one of the documents
    - everything should be displayed properly and layout should not be broken
2. Upload document
    - everything should be displayed properly and layout should not be broken
3. Upload face photo
    - everything should be displayed properly and layout should not be broken

### 11. Check the camera is mirroring
(ONLY ON browsers with getUserMedia support: on an iOS and Android device; a laptop with camera; desktop or laptop with a third-party USB camera)

1. Go to the face step
2. Move your face to the left
    - Make sure your face also moves to the left on camera feed (like looking at a mirror)

### 12. Check the camera is fullscreen on mobile devices/small screens
(ONLY ON browsers with getUserMedia support: on an iOS and Android device; a laptop with camera; desktop or laptop with a third-party USB camera)

1. Go to the face step. If on desktop resize the window to less than 480px width wise (if the browser let's you reduce that far)
2. The capture component should be fullscreen

### 13. Check that custom strings can be passed
(on any browser)

1. Go to latest JSFiddle
2. Add the following options to the `Onfido.init` initialisation params:
```json
language: {
    locale: 'fr',
    phrases: {'welcome.title': 'Ouvrez votre nouveau compte bancaire'}
}
```
3. Then the title on the welcome screen should be 'Ouvrez votre nouveau compte bancaire'

### 14. Overriding strings for a supported language
(on any browser)

1. Go to latest JSFiddle
2. Add the following options to the `Onfido.init` initialisation params:
```json
language: {
    locale: 'es',
    phrases: {'welcome.title': 'A custom string'}
}
```
3. Then the title on the welcome screen should be 'A custom string'
4. All the other strings should be in Spanish

### 15. Overriding strings for a supported language on mobile
(on any browser)

1. Go to latest JSFiddle
2. Add the following options to the `Onfido.init` initialisation params:
```json
language: {
    locale: 'es',
    mobilePhrases: {'capture.passport.front.title': 'A custom string'}
}
```
3. Select passport on the document selector screen
4. Choose the cross device flow and send an SMS to your mobile
5. The SMS should be in Spanish
6. When you open the link on your mobile device, the title on the cross device client should be `A custom string`
7. All the other strings should be in Spanish

### 16. Upload a document in PDF format
*Feature is available on desktop browsers only.*
(on Firefox, Safari, IE11 and Microsoft Edge browsers)

1. Go through the flow to document capture
2. Upload a document in PDF format
3. You should see a confirm screen with the following outcomes

Outcome:

- on Safari (and Chrome - this is automated) you should see a preview of the PDF
- on Firefox, IE11, Microsoft Edge and mobile browsers you should see an icon of a PDF

### 17. Overriding the document options

1. Go to latest JSFiddle
2. Add the following options to the initialisation params:
```json
  {
    steps: [
      'welcome',
      {
        type:'document',
        options: {
          documentTypes: {
            passport: true,
            driving_licence: true
          }
        }
      },
      'face',
      'complete'
    ]
  }
```
Outcome:

- On the document selection screen only "Passport" and "Driver's License" options should be visible.

### 18. Check permission priming screen displays when webcam is available and permission was not yet granted
(on Firefox, Safari and Microsoft Edge browsers)

1. Go through the flow to document capture
2. Upload a valid document
3. Click `Confirm`
4. You should see a permission priming screen
5. Click `Enable webcam`
6. You should see the capture screen and camera permissions prompt

### 19. Check permission priming screen does not display when webcam is available and permission was already granted
(on Chrome)

1. Go through the flow to document capture
2. Upload a valid document
3. Click `Confirm`
4. You should see the capture screen

### 20. Check permission denied / recovery screen displays when webcam is available and permission wasn't previously denied and is denied after prompt
(on Chrome)

1. Go through the flow to document capture
2. Upload a valid document
3. Click `Confirm`
4. You should see a permission priming screen
5. Click `Enable webcam`
6. You should see the capture screen and camera permissions prompt
7. Click `Block`
8. You should see the permission denied / recovery screen

### 21. Check permission denied / recovery screen displays when webcam is available and permission was previously denied
(on Firefox, Safari and Microsoft Edge browsers)

1. Go through the flow to document capture
2. Upload a valid document
3. Click `Confirm`
4. You should see a permission priming screen
5. Click `Enable webcam`
6. You should see the permission denied / recovery screen if the browser does not remember previous decision

### 22. Live face capture fallback on Desktop
(on private mode of: Google Chrome, Firefox, Safari and Microsoft Edge browsers)

Given webcam is connected to the computer

1. Go through the flow to face capture
    - browser should ask to enable the webcam
2. Accept the webcam to be used on browser
    - photo capture frame should display preview from webcam
3. Wait for 10 seconds
    - A warning should pop up with "Use your mobile" link
4. Click on "Use your mobile"
    - You should be able to continue on mobile

### 23. Live face capture fallback on mobile
<<<<<<< HEAD
(Google Chrome on Android, getUsermedia supported browser, and Safari on iOS11+)
=======
(on private mode of getUsermedia supported browser: latest Google Chrome on Android and Safari on iOS11+)
>>>>>>> d65f9683

1. Go through the flow to face capture
    - browser should ask to enable the camera
2. Accept the camera to be used on browser
    - photo capture frame should display preview from camera
3. Wait for 8 seconds
    - A warning should pop up asking if you are having problems with the camera
4. Click on "Try the basic camera mode instead"
    - You should be able to take a picture with your native camera

### 24. Face video on desktop with webcam
(on private mode of: Google Chrome and Firefox browsers)

Given webcam is connected to the computer

1. Open link with additional GET parameter `?liveness=true`
2. Go through the flow to face capture
3. You should see an intro screen with header "Let’s make sure nobody’s impersonating you"
    - Click "Continue"
    - browser should ask to enable the webcam
4. Accept the webcam to be used on browser
    - video capture frame should display preview from webcam
5. Take a video with a webcam
    - click on the camera button
    - follow the instructions on the screen
    - you should see 2 challenges
    - once completed, you should be able to see the video and to click on "Confirm"
    - you should see the complete screen

### 25. Face video on desktop with webcam
(on private mode of: Safari and Edge browsers - these browsers do not support video recording)

Given webcam is connected to the computer

1. Open link with additional GET parameter `?liveness=true`
2. Go through the flow to face capture
3. You should see a screen that guides you to use your mobile
    - Copy the link
    - Open the link in a new tab
4. You should see a file uploader to upload a selfie
    - Upload selfie
    - Confirm

### 26a. Face video on desktop with no video support or no webcam
(on private mode of: any browser with no webcam OR Safari and Edge browsers)

Given there is no webcam connected to the computer

1. Open link with additional GET parameter `?liveness=true`
2. Go through the flow to face capture
3. You should see a screen that guides you to use your mobile
    - Input mobile number
    - Send SMS
    - Click on link on your mobile
    - Accept camera permissions
On Android:
4a. You should see a camera screen
    - You should be able to submit a video
On iOS:
4b. You should see a file uploader to upload a selfie
    - Upload selfie
    - Confirm

ADDITIONAL TEST (for scenario where integrator sets `requestedVariant: 'video'` with no other options set):

1. Go to latest JSFiddle
2. Add the following options to the `Onfido.init` initialisation params:
```json
    {
        steps: [
        'welcome',
        {
            type: 'face',
            options: {
                requestedVariant: 'video'
            }
        },
        'complete'
        ]
    }
```
3. Should see same flow as from steps 3-4 above

### 27. Custom SMS country code and flag
(on one of the desktop browsers)

Given there is no webcam connected to the computer

1. Open link with additional GET parameter `?countryCode=US`
1. Click on link to start cross-device flow
    - user should see `Continue verification on your mobile` screen
    - user should be able to provide mobile number from any country
    - user should see the option to send SMS
    - the SMS input flag should be the US flag

### 28. Custom SMS with invalid country code
(on one of the desktop browsers)

Given there is no webcam connected to the computer

1. Open link with additional GET parameter `?countryCode=ABCD`
1. Click on link to start cross-device flow
    - user should see `Continue verification on your mobile` screen
    - user should be able to provide mobile number from any country
    - user should see the option to send SMS
    - the SMS input flag should be the UK one

### 29. Prevent upload fallback when requested

Given user opened the link with `?uploadFallback=false` flag

1. And user is on first page of cross-device flow
2. Open the cross device link on mobile browsers with a working camera.
    - user should be able to complete the cross-device flow successfully.

Given user opened the link with `?uploadFallback=false` flag

1. And user is on first page of cross-device flow
2. Open the cross device link on mobile browsers with a malfunctioning camera or on mobile browsers that do not support getUserMedia (i.e. Safari on iOS10.3 or earlier, Chrome on iOS)
    - user won't see the "use the native camera mode instead" link
    - user should see `Unsupported browser` message
    - user should see `Restart the process on Safari` message
    - user should NOT be able to complete the cross-device flow successfully.

Given user opened the link with `?uploadFallback=false` flag

1. And user is on first page of cross-device flow
2. Open the cross device link on mobile browser without a camera
    - user should be able to upload the documents from the device storage
    - user should not be able to record the liveness video
    - user should see `No camera detected` message
    - user should see `Restart the process with a different device` message
    - user should see the icon with the phone, screen and the red cross

### 30. Custom SMS number
(on one of the desktop browsers)

1. Open link with additional GET parameter `?smsNumber=+447955555555`
2. Go to the document capture step
3. Click on link to start cross-device flow
    - user should see `Continue verification on your mobile` screen
    - user should see that the SMS input has been pre-filled with the number provided at the beginning
    - if the number is correct the user should be able to successfully send an SMS
    - if the number is invalid the user will see an error when clicking "Send link"

### 31. Browse back after enlarging the document
(desktop and mobile browsers)

1. Upload a document
2. Click "Enlarge image"
3. Click browser's back button while document is zoomed in
    - "Check readability" text and back arrow retain the colour
    - Back navigation in the browser doesn't cause any other UI changes in the SDK

### 32a. Check happy path flow of live document capture on mobile devices with media recorder API support
(on private mode of both Android Chrome and Safari on iOS11+ mobile browsers)

1. Open link with additional GET parameter `?useLiveDocumentCapture=true`
2. Go through the document capture flow
    - browser should ask to allow camera access
3. Allow the device's camera to be used on the browser
    - photo capture frame should display preview from the device's back facing camera
4. Place document in front of camera so that it aligns the edges of document capture frame
5. Take photo of the document with the back facing camera
    - document should be captured
    - loading screen might be visible if taking a long time
    - confirmation screen should eventually show up containing photo that was taken
    - user should be able to retake or continue with that photo

### 32b. Live document capture fallback on mobile
(on private mode of Google Chrome on Android and Safari on iOS11+)

1. Open link with additional GET parameter `?useLiveDocumentCapture=true&uploadFallback=true`
2. Go through the flow to document capture
    - browser should ask to enable the camera
3. Accept the camera to be used on browser
    - photo capture frame should display preview from camera
4. Wait for 8 seconds
    - A warning should pop up asking if you are having problems with the camera
5. Click on "Try the basic camera mode instead"
    - You should be able to take a picture with your native camera

## Non-functional

### 1. Check analytics tracking
(on one browser)

With JS SDK project open in Woopra

1. Go through the normal flow for any document
    - all events should be tracked
    - no events should be duplicated
2. Now repeat the same for cross-device; go through the flow for any document
    - all events should be tracked
    - no events should be duplicated

### 2. NPM packages installation

Given local `.node_modules` folder is removed (not existing)

1. Run `npm install`
    - dependencies should be installed successfully<|MERGE_RESOLUTION|>--- conflicted
+++ resolved
@@ -336,11 +336,7 @@
     - You should be able to continue on mobile
 
 ### 23. Live face capture fallback on mobile
-<<<<<<< HEAD
-(Google Chrome on Android, getUsermedia supported browser, and Safari on iOS11+)
-=======
 (on private mode of getUsermedia supported browser: latest Google Chrome on Android and Safari on iOS11+)
->>>>>>> d65f9683
 
 1. Go through the flow to face capture
     - browser should ask to enable the camera
