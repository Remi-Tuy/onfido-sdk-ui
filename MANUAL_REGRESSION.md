--- conflicted
+++ resolved
@@ -11,10 +11,6 @@
 2. Accept the webcam to be used on browser
     - photo capture frame should display preview from webcam
 3. Take photo with a webcam
-<<<<<<< HEAD
-    - Photo should be taken
-=======
->>>>>>> 84c3136b
     - confirmation screen should show up containing photo that was taken
     - user should be able to retake or continue with taken photo
 
